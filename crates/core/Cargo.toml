--- conflicted
+++ resolved
@@ -16,8 +16,6 @@
 agave-geyser-plugin-interface = { workspace = true }
 base64 = "0.22.1"
 bincode = { workspace = true }
-<<<<<<< HEAD
-=======
 crossbeam-channel = "0.5.14"
 log = "0.4.22"
 serde = { workspace = true }
@@ -28,7 +26,6 @@
 symlink = "0.1.0"
 tokio = "1.43.0"
 tokio-util = "0.7.13"
->>>>>>> c96f7b82
 bs58 = "0.5.1"
 chrono = "0.4"
 crossbeam = "0.8.4"
@@ -71,11 +68,9 @@
 solana-transaction-error = { workspace = true } 
 solana-transaction-status = { workspace = true }
 solana-version = { workspace = true }
-<<<<<<< HEAD
 surfpool-subgraph = { workspace = true }
 surfpool-types = { workspace = true }
 tokio = "1.43.0"
-=======
 solana-poh = { workspace = true }
 solana-svm = { workspace = true }
 solana-program-runtime = { workspace = true }
@@ -86,7 +81,6 @@
 zstd = "0.13.2"
 libloading = "0.7.4"
 json5 = "0.4.1"
->>>>>>> c96f7b82
 txtx-addon-network-svm-types = { workspace = true }
 uuid = "1.7.0"
 
