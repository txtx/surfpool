--- conflicted
+++ resolved
@@ -87,11 +87,7 @@
 uuid = "1.7.0"
 blake3 = "1.8.2"
 anyhow = "1.0.98"
-<<<<<<< HEAD
-schemars = "0.9.0"
-=======
 solana-geyser-plugin-manager = { workspace = true, optional = true }
->>>>>>> c3397e1f
 
 [dev-dependencies]
 test-case = "^3.3.1"
