--- conflicted
+++ resolved
@@ -1,23 +1,11 @@
 use std::str::FromStr;
 
 use serde_json::json;
-<<<<<<< HEAD
-use solana_account_decoder::{encode_ui_account, UiAccountEncoding};
-=======
 use solana_account::Account;
->>>>>>> c3397e1f
 use solana_client::{
     nonblocking::rpc_client::RpcClient,
     rpc_client::GetConfirmedSignaturesForAddress2Config,
     rpc_config::{
-<<<<<<< HEAD
-        RpcAccountInfoConfig, RpcProgramAccountsConfig, RpcSignaturesForAddressConfig,
-        RpcTokenAccountsFilter,
-    },
-    rpc_filter::RpcFilterType,
-    rpc_request::{RpcRequest, TokenAccountsFilter},
-    rpc_response::{RpcConfirmedTransactionStatusWithSignature, RpcKeyedAccount, RpcResult},
-=======
         RpcAccountInfoConfig, RpcBlockConfig, RpcLargestAccountsConfig, RpcProgramAccountsConfig,
         RpcSignaturesForAddressConfig, RpcTokenAccountsFilter, RpcTransactionConfig,
     },
@@ -27,7 +15,6 @@
         RpcAccountBalance, RpcConfirmedTransactionStatusWithSignature, RpcKeyedAccount, RpcResult,
         RpcTokenAccountBalance,
     },
->>>>>>> c3397e1f
 };
 use solana_clock::Slot;
 use solana_commitment_config::CommitmentConfig;
@@ -213,9 +200,6 @@
                 json!([owner.to_string(), token_account_filter, config]),
             )
             .await;
-<<<<<<< HEAD
-        res.map_err(|e| SurfpoolError::get_token_accounts(owner, &filter, e))
-=======
         res.map_err(|e| SurfpoolError::get_token_accounts(owner, filter, e))
             .map(|res| res.value)
     }
@@ -261,7 +245,6 @@
             .await;
 
         res.map_err(|e| SurfpoolError::get_token_accounts_by_delegate_error(delegate, filter, e))
->>>>>>> c3397e1f
             .map(|res| res.value)
     }
 
@@ -285,8 +268,6 @@
             .map_err(|e| SurfpoolError::get_program_accounts(*program_id, e))
     }
 
-<<<<<<< HEAD
-=======
     pub async fn get_largest_accounts(
         &self,
         config: Option<RpcLargestAccountsConfig>,
@@ -305,7 +286,6 @@
         self.client.get_genesis_hash().await.map_err(Into::into)
     }
 
->>>>>>> c3397e1f
     pub async fn get_signatures_for_address(
         &self,
         pubkey: &Pubkey,
@@ -313,26 +293,14 @@
     ) -> SurfpoolResult<Vec<RpcConfirmedTransactionStatusWithSignature>> {
         let c = match config {
             Some(c) => GetConfirmedSignaturesForAddress2Config {
-<<<<<<< HEAD
-                before: c.before.map(|s| Signature::from_str(&s).ok()).flatten(),
-                commitment: c.commitment,
-                limit: c.limit,
-                until: c.until.map(|s| Signature::from_str(&s).ok()).flatten(),
-=======
                 before: c.before.and_then(|s| Signature::from_str(&s).ok()),
                 commitment: c.commitment,
                 limit: c.limit,
                 until: c.until.and_then(|s| Signature::from_str(&s).ok()),
->>>>>>> c3397e1f
             },
             _ => GetConfirmedSignaturesForAddress2Config::default(),
         };
         self.client
-<<<<<<< HEAD
-            .get_signatures_for_address_with_config(&pubkey, c)
-            .await
-            .map_err(|e| SurfpoolError::get_signatures_for_address(e))
-=======
             .get_signatures_for_address_with_config(pubkey, c)
             .await
             .map_err(SurfpoolError::get_signatures_for_address)
@@ -364,6 +332,5 @@
         Ok(val) => Ok(RemoteRpcResult::Ok(val)),
         Err(e) if is_method_not_supported_error(&e) => Ok(RemoteRpcResult::MethodNotSupported),
         Err(e) => Err(e),
->>>>>>> c3397e1f
     }
 }