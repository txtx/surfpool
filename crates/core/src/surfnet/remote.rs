use std::str::FromStr;

use serde_json::json;
use solana_account_decoder::{encode_ui_account, UiAccountEncoding};
use solana_client::{
    nonblocking::rpc_client::RpcClient,
    rpc_client::GetConfirmedSignaturesForAddress2Config,
    rpc_config::{
        RpcAccountInfoConfig, RpcLargestAccountsConfig, RpcProgramAccountsConfig,
        RpcSignaturesForAddressConfig, RpcTokenAccountsFilter,
    },
    rpc_filter::RpcFilterType,
    rpc_request::{RpcRequest, TokenAccountsFilter},
    rpc_response::{
<<<<<<< HEAD
        RpcConfirmedTransactionStatusWithSignature, RpcKeyedAccount, RpcResult,
        RpcTokenAccountBalance,
=======
        RpcAccountBalance, RpcConfirmedTransactionStatusWithSignature, RpcKeyedAccount, RpcResult,
>>>>>>> 5400db13
    },
};
use solana_commitment_config::CommitmentConfig;
use solana_epoch_info::EpochInfo;
use solana_hash::Hash;
use solana_pubkey::Pubkey;
use solana_sdk::bpf_loader_upgradeable::get_program_data_address;
use solana_signature::Signature;
use solana_transaction_status::UiTransactionEncoding;

use super::GetTransactionResult;
use crate::{
    error::{SurfpoolError, SurfpoolResult},
    surfnet::{locker::is_supported_token_program, GetAccountResult},
};

pub struct SurfnetRemoteClient {
    pub client: RpcClient,
}
impl Clone for SurfnetRemoteClient {
    fn clone(&self) -> Self {
        let remote_rpc_url = self.client.url();
        SurfnetRemoteClient {
            client: RpcClient::new(remote_rpc_url),
        }
    }
}

pub trait SomeRemoteCtx {
    fn get_remote_ctx<T>(&self, input: T) -> Option<(SurfnetRemoteClient, T)>;
}

impl SomeRemoteCtx for Option<SurfnetRemoteClient> {
    fn get_remote_ctx<T>(&self, input: T) -> Option<(SurfnetRemoteClient, T)> {
        self.as_ref()
            .map(|remote_rpc_client| (remote_rpc_client.clone(), input))
    }
}

impl SurfnetRemoteClient {
    pub fn new(remote_rpc_url: &str) -> Self {
        SurfnetRemoteClient {
            client: RpcClient::new(remote_rpc_url.to_string()),
        }
    }

    pub async fn get_epoch_info(&self) -> SurfpoolResult<EpochInfo> {
        self.client.get_epoch_info().await.map_err(Into::into)
    }

    pub async fn get_account(
        &self,
        pubkey: &Pubkey,
        commitment_config: CommitmentConfig,
    ) -> SurfpoolResult<GetAccountResult> {
        let res = self
            .client
            .get_account_with_commitment(pubkey, commitment_config)
            .await
            .map_err(|e| SurfpoolError::get_account(*pubkey, e))?;

        let result = match res.value {
            Some(account) => {
                if !account.executable {
                    GetAccountResult::FoundAccount(
                        *pubkey, account,
                        // Mark this account as needing to be updated in the SVM, since we fetched it
                        true,
                    )
                } else {
                    let program_data_address = get_program_data_address(pubkey);

                    let program_data = self
                        .client
                        .get_account_with_commitment(&program_data_address, commitment_config)
                        .await
                        .map_err(|e| SurfpoolError::get_account(*pubkey, e))?;

                    GetAccountResult::FoundProgramAccount(
                        (*pubkey, account),
                        (program_data_address, program_data.value),
                    )
                }
            }
            None => GetAccountResult::None(*pubkey),
        };
        Ok(result)
    }

    pub async fn get_multiple_accounts(
        &self,
        pubkeys: &[Pubkey],
        commitment_config: CommitmentConfig,
    ) -> SurfpoolResult<Vec<GetAccountResult>> {
        let remote_accounts = self
            .client
            .get_multiple_accounts(pubkeys)
            .await
            .map_err(SurfpoolError::get_multiple_accounts)?;

        let mut accounts_result = vec![];
        for (pubkey, remote_account) in pubkeys.iter().zip(remote_accounts) {
            if let Some(remote_account) = remote_account {
                if !remote_account.executable {
                    accounts_result.push(GetAccountResult::FoundAccount(
                        *pubkey,
                        remote_account,
                        // Mark this account as needing to be updated in the SVM, since we fetched it
                        true,
                    ));
                } else {
                    let program_data_address = get_program_data_address(pubkey);

                    let program_data = self
                        .client
                        .get_account_with_commitment(&program_data_address, commitment_config)
                        .await
                        .map_err(|e| SurfpoolError::get_account(*pubkey, e))?;

                    accounts_result.push(GetAccountResult::FoundProgramAccount(
                        (*pubkey, remote_account),
                        (program_data_address, program_data.value),
                    ));
                }
            } else {
                accounts_result.push(GetAccountResult::None(*pubkey));
            }
        }
        Ok(accounts_result)
    }

    pub async fn get_transaction(
        &self,
        signature: Signature,
        encoding: Option<UiTransactionEncoding>,
        latest_absolute_slot: u64,
    ) -> GetTransactionResult {
        match self
            .client
            .get_transaction(
                &signature,
                encoding.unwrap_or(UiTransactionEncoding::Base64),
            )
            .await
        {
            Ok(tx) => GetTransactionResult::found_transaction(signature, tx, latest_absolute_slot),
            Err(_) => GetTransactionResult::None(signature),
        }
    }

    pub async fn get_token_accounts_by_owner(
        &self,
        owner: Pubkey,
        filter: &TokenAccountsFilter,
        config: &RpcAccountInfoConfig,
    ) -> SurfpoolResult<Vec<RpcKeyedAccount>> {
        let token_account_filter = match filter {
            TokenAccountsFilter::Mint(mint) => RpcTokenAccountsFilter::Mint(mint.to_string()),
            TokenAccountsFilter::ProgramId(program_id) => {
                RpcTokenAccountsFilter::ProgramId(program_id.to_string())
            }
        };

        // the RPC client's default implementation of get_token_accounts_by_owner doesn't allow providing the config,
        // so we need to use the send method directly
        let res: RpcResult<Vec<RpcKeyedAccount>> = self
            .client
            .send(
                RpcRequest::GetTokenAccountsByOwner,
                json!([owner.to_string(), token_account_filter, config]),
            )
            .await;
        res.map_err(|e| SurfpoolError::get_token_accounts(owner, &filter, e))
            .map(|res| res.value)
    }

<<<<<<< HEAD
    pub async fn get_token_largest_accounts(
        &self,
        mint: &Pubkey,
        commitment_config: CommitmentConfig,
    ) -> SurfpoolResult<Vec<RpcTokenAccountBalance>> {
        self.client
            .get_token_largest_accounts_with_commitment(mint, commitment_config)
            .await
            .map(|response| response.value)
            .map_err(|e| SurfpoolError::get_token_largest_accounts(*mint, e))
=======
    pub async fn get_token_accounts_by_delegate(
        &self,
        delegate: Pubkey,
        filter: &TokenAccountsFilter,
        config: &RpcAccountInfoConfig,
    ) -> SurfpoolResult<Vec<RpcKeyedAccount>> {
        // validate that the program is supported if using ProgramId filter
        if let TokenAccountsFilter::ProgramId(program_id) = &filter {
            if !is_supported_token_program(program_id) {
                return Err(SurfpoolError::unsupported_token_program(*program_id));
            }
        }

        let token_account_filter = match &filter {
            TokenAccountsFilter::Mint(mint) => RpcTokenAccountsFilter::Mint(mint.to_string()),
            TokenAccountsFilter::ProgramId(program_id) => {
                RpcTokenAccountsFilter::ProgramId(program_id.to_string())
            }
        };

        let res: RpcResult<Vec<RpcKeyedAccount>> = self
            .client
            .send(
                RpcRequest::GetTokenAccountsByDelegate,
                json!([delegate.to_string(), token_account_filter, config]),
            )
            .await;

        res.map_err(|e| SurfpoolError::get_token_accounts_by_delegate_error(delegate, &filter, e))
            .map(|res| res.value)
>>>>>>> 5400db13
    }

    pub async fn get_program_accounts(
        &self,
        program_id: &Pubkey,
        account_config: RpcAccountInfoConfig,
        filters: Option<Vec<RpcFilterType>>,
    ) -> SurfpoolResult<Vec<RpcKeyedAccount>> {
        let encoding = account_config.encoding.unwrap_or(UiAccountEncoding::Base64);
        let data_slice = account_config.data_slice;
        self.client
            .get_program_accounts_with_config(
                program_id,
                RpcProgramAccountsConfig {
                    filters,
                    with_context: Some(false),
                    account_config,
                    ..Default::default()
                },
            )
            .await
            .map(|accounts| {
                accounts
                    .iter()
                    .map(|(pubkey, account)| RpcKeyedAccount {
                        pubkey: pubkey.to_string(),
                        account: encode_ui_account(pubkey, account, encoding, None, data_slice),
                    })
                    .collect()
            })
            .map_err(|e| SurfpoolError::get_program_accounts(*program_id, e))
    }

    pub async fn get_largest_accounts(
        &self,
        config: Option<RpcLargestAccountsConfig>,
    ) -> SurfpoolResult<Vec<RpcAccountBalance>> {
        self.client
            .get_largest_accounts_with_config(config.unwrap_or_default())
            .await
            .map(|res| res.value)
            .map_err(|e| SurfpoolError::get_largest_accounts(e))
    }

    pub async fn get_genesis_hash(&self) -> SurfpoolResult<Hash> {
        self.client.get_genesis_hash().await.map_err(Into::into)
    }

    pub async fn get_signatures_for_address(
        &self,
        pubkey: &Pubkey,
        config: Option<RpcSignaturesForAddressConfig>,
    ) -> SurfpoolResult<Vec<RpcConfirmedTransactionStatusWithSignature>> {
        let c = match config {
            Some(c) => GetConfirmedSignaturesForAddress2Config {
                before: c.before.map(|s| Signature::from_str(&s).ok()).flatten(),
                commitment: c.commitment,
                limit: c.limit,
                until: c.until.map(|s| Signature::from_str(&s).ok()).flatten(),
            },
            _ => GetConfirmedSignaturesForAddress2Config::default(),
        };
        self.client
            .get_signatures_for_address_with_config(&pubkey, c)
            .await
            .map_err(|e| SurfpoolError::get_signatures_for_address(e))
    }
}<|MERGE_RESOLUTION|>--- conflicted
+++ resolved
@@ -12,12 +12,8 @@
     rpc_filter::RpcFilterType,
     rpc_request::{RpcRequest, TokenAccountsFilter},
     rpc_response::{
-<<<<<<< HEAD
-        RpcConfirmedTransactionStatusWithSignature, RpcKeyedAccount, RpcResult,
+        RpcAccountBalance, RpcConfirmedTransactionStatusWithSignature, RpcKeyedAccount, RpcResult,
         RpcTokenAccountBalance,
-=======
-        RpcAccountBalance, RpcConfirmedTransactionStatusWithSignature, RpcKeyedAccount, RpcResult,
->>>>>>> 5400db13
     },
 };
 use solana_commitment_config::CommitmentConfig;
@@ -194,7 +190,6 @@
             .map(|res| res.value)
     }
 
-<<<<<<< HEAD
     pub async fn get_token_largest_accounts(
         &self,
         mint: &Pubkey,
@@ -205,7 +200,8 @@
             .await
             .map(|response| response.value)
             .map_err(|e| SurfpoolError::get_token_largest_accounts(*mint, e))
-=======
+    }
+
     pub async fn get_token_accounts_by_delegate(
         &self,
         delegate: Pubkey,
@@ -236,7 +232,6 @@
 
         res.map_err(|e| SurfpoolError::get_token_accounts_by_delegate_error(delegate, &filter, e))
             .map(|res| res.value)
->>>>>>> 5400db13
     }
 
     pub async fn get_program_accounts(
