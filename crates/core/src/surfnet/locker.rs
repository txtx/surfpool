--- conflicted
+++ resolved
@@ -18,12 +18,6 @@
 };
 use solana_address_lookup_table_interface::state::AddressLookupTable;
 use solana_client::{
-<<<<<<< HEAD
-    rpc_config::{RpcAccountInfoConfig, RpcSignaturesForAddressConfig},
-    rpc_filter::RpcFilterType,
-    rpc_request::TokenAccountsFilter,
-    rpc_response::{RpcConfirmedTransactionStatusWithSignature, RpcKeyedAccount},
-=======
     rpc_config::{
         RpcAccountInfoConfig, RpcBlockConfig, RpcLargestAccountsConfig, RpcLargestAccountsFilter,
         RpcSignaturesForAddressConfig, RpcTransactionConfig, RpcTransactionLogsFilter,
@@ -34,7 +28,6 @@
         RpcAccountBalance, RpcConfirmedTransactionStatusWithSignature, RpcKeyedAccount,
         RpcLogsResponse, RpcTokenAccountBalance,
     },
->>>>>>> c3397e1f
 };
 use solana_clock::{Clock, Slot};
 use solana_commitment_config::{CommitmentConfig, CommitmentLevel};
@@ -56,15 +49,9 @@
 use solana_transaction_error::TransactionError;
 use solana_transaction_status::{
     EncodedConfirmedTransactionWithStatusMeta,
-<<<<<<< HEAD
-    TransactionConfirmationStatus as SolanaTransactionConfirmationStatus, UiTransactionEncoding,
-};
-use spl_token_2022::extension::StateWithExtensions;
-=======
     TransactionConfirmationStatus as SolanaTransactionConfirmationStatus, UiConfirmedBlock,
     UiTransactionEncoding,
 };
->>>>>>> c3397e1f
 use surfpool_types::{
     ComputeUnitsEstimationResult, ExecutionCapture, Idl, KeyedProfileResult, ProfileResult,
     RpcProfileResultConfig, SimnetCommand, SimnetEvent, TransactionConfirmationStatus,
@@ -80,11 +67,6 @@
 };
 use crate::{
     error::{SurfpoolError, SurfpoolResult},
-<<<<<<< HEAD
-    rpc::utils::convert_transaction_metadata_from_canonical,
-    surfnet::FINALIZATION_SLOT_THRESHOLD,
-    types::TransactionWithStatusMeta,
-=======
     helpers::time_travel::calculate_time_travel_clock,
     rpc::utils::{convert_transaction_metadata_from_canonical, verify_pubkey},
     surfnet::FINALIZATION_SLOT_THRESHOLD,
@@ -92,7 +74,6 @@
         GeyserAccountUpdate, RemoteRpcResult, SurfnetTransactionStatus, TimeTravelConfig,
         TokenAccount, TransactionWithStatusMeta,
     },
->>>>>>> c3397e1f
 };
 
 enum ProcessTransactionResult {
@@ -1633,22 +1614,6 @@
                 .filter_map(|(pubkey, token_account)| {
                     let account = svm_reader.accounts_registry.get(pubkey)?;
                     if match filter {
-<<<<<<< HEAD
-                        TokenAccountsFilter::Mint(mint) => token_account.mint.eq(mint),
-                        TokenAccountsFilter::ProgramId(program_id) => account.owner.eq(program_id),
-                    } {
-                        let account_data = encode_ui_account(
-                            pubkey,
-                            account,
-                            config.encoding.unwrap_or(UiAccountEncoding::Base64),
-                            None,
-                            config.data_slice,
-                        );
-                        Some(RpcKeyedAccount {
-                            pubkey: pubkey.to_string(),
-                            account: account_data,
-                        })
-=======
                         TokenAccountsFilter::Mint(mint) => token_account.mint().eq(mint),
                         TokenAccountsFilter::ProgramId(program_id) => account.owner.eq(program_id),
                     } {
@@ -1658,7 +1623,6 @@
                             config,
                             Some(token_account.mint()),
                         ))
->>>>>>> c3397e1f
                     } else {
                         None
                     }
@@ -1666,40 +1630,6 @@
                 .collect::<Vec<_>>()
         })
     }
-<<<<<<< HEAD
-
-    pub async fn get_token_accounts_by_owner_local_then_remote(
-        &self,
-        owner: Pubkey,
-        filter: &TokenAccountsFilter,
-        remote_client: &SurfnetRemoteClient,
-        config: &RpcAccountInfoConfig,
-    ) -> SurfpoolContextualizedResult<Vec<RpcKeyedAccount>> {
-        let SvmAccessContext {
-            slot,
-            latest_epoch_info,
-            latest_blockhash,
-            inner: local_accounts,
-        } = self.get_token_accounts_by_owner_local(owner, filter, &config);
-
-        let remote_accounts = remote_client
-            .get_token_accounts_by_owner(owner, filter, config)
-            .await?;
-
-        let mut combined_accounts = remote_accounts;
-
-        for local_account in local_accounts {
-            if let Some((pos, _)) = combined_accounts
-                .iter()
-                .find_position(|RpcKeyedAccount { pubkey, .. }| pubkey.eq(&local_account.pubkey))
-            {
-                combined_accounts[pos] = local_account;
-            } else {
-                combined_accounts.push(local_account);
-            }
-        }
-
-=======
 
     pub async fn get_token_accounts_by_owner_local_then_remote(
         &self,
@@ -1932,15 +1862,12 @@
         });
         combined_accounts.truncate(20);
 
->>>>>>> c3397e1f
         Ok(SvmAccessContext::new(
             slot,
             latest_epoch_info,
             latest_blockhash,
             combined_accounts,
         ))
-<<<<<<< HEAD
-=======
     }
 
     /// Fetches the largest token accounts for a specific mint, returning contextualized results.
@@ -1985,7 +1912,6 @@
                 acc_keys
             }
         }
->>>>>>> c3397e1f
     }
 
     /// Gets addresses loaded from on-chain lookup tables from a VersionedMessage.
