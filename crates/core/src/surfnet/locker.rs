--- conflicted
+++ resolved
@@ -7,11 +7,7 @@
 use solana_account_decoder::{
     encode_ui_account,
     parse_bpf_loader::{parse_bpf_upgradeable_loader, BpfUpgradeableLoaderAccountType, UiProgram},
-<<<<<<< HEAD
     UiAccount, UiAccountEncoding,
-=======
-    UiAccountEncoding,
->>>>>>> decde1a0
 };
 use solana_address_lookup_table_interface::state::AddressLookupTable;
 use solana_client::{
@@ -1039,7 +1035,6 @@
     }
 }
 
-<<<<<<< HEAD
 fn snapshot_get_account_result(
     capture: &mut BTreeMap<Pubkey, Option<UiAccount>>,
     result: GetAccountResult,
@@ -1074,7 +1069,8 @@
             }
         }
     }
-=======
+}
+
 // Helper function to apply filters
 fn apply_rpc_filters(account_data: &[u8], filters: &[RpcFilterType]) -> SurfpoolResult<bool> {
     for filter in filters {
@@ -1098,5 +1094,4 @@
         }
     }
     Ok(true)
->>>>>>> decde1a0
 }