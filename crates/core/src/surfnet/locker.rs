--- conflicted
+++ resolved
@@ -50,14 +50,9 @@
     UiTransactionEncoding,
 };
 use surfpool_types::{
-<<<<<<< HEAD
-    ComputeUnitsEstimationResult, KeyedProfileResult, ProfileResult, ProfileState,
+    ComputeUnitsEstimationResult, Idl, KeyedProfileResult, ProfileResult, ProfileState,
     ProfiledInstructionsMap, SimnetEvent, TransactionConfirmationStatus, TransactionProfileResult,
-    TransactionStatusEvent, UuidOrSignature,
-=======
-    ComputeUnitsEstimationResult, Idl, ProfileResult, ProfileState, SimnetEvent,
-    TransactionConfirmationStatus, TransactionStatusEvent, UuidOrSignature, VersionedIdl,
->>>>>>> f602b20e
+    TransactionStatusEvent, UuidOrSignature, VersionedIdl,
 };
 use tokio::sync::RwLock;
 use uuid::Uuid;
