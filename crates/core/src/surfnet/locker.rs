use std::{collections::BTreeMap, str::FromStr, sync::Arc};

use crossbeam_channel::{Receiver, Sender};
use itertools::Itertools;
use jsonrpc_core::futures::future::join_all;
use litesvm::types::{FailedTransactionMetadata, SimulatedTransactionInfo, TransactionResult};
use solana_account::Account;
use solana_account_decoder::{
    encode_ui_account,
    parse_account_data::AccountAdditionalDataV3,
    parse_bpf_loader::{parse_bpf_upgradeable_loader, BpfUpgradeableLoaderAccountType, UiProgram},
    parse_token::parse_token_v3,
    UiAccount, UiAccountEncoding,
};
use solana_address_lookup_table_interface::state::AddressLookupTable;
use solana_client::{
<<<<<<< HEAD
    rpc_config::{RpcAccountInfoConfig, RpcLargestAccountsConfig, RpcLargestAccountsFilter},
    rpc_filter::RpcFilterType,
    rpc_response::{RpcAccountBalance, RpcKeyedAccount},
=======
    rpc_config::{RpcAccountInfoConfig, RpcSignaturesForAddressConfig},
    rpc_filter::RpcFilterType,
    rpc_request::TokenAccountsFilter,
    rpc_response::{RpcConfirmedTransactionStatusWithSignature, RpcKeyedAccount},
>>>>>>> 4ff15068
};
use solana_clock::Slot;
use solana_commitment_config::CommitmentConfig;
use solana_epoch_info::EpochInfo;
use solana_hash::Hash;
use solana_message::{
    v0::{LoadedAddresses, MessageAddressTableLookup},
    VersionedMessage,
};
use solana_pubkey::Pubkey;
<<<<<<< HEAD
use solana_runtime::non_circulating_supply;
=======
use solana_rpc_client_api::response::SlotInfo;
>>>>>>> 4ff15068
use solana_sdk::{
    bpf_loader_upgradeable::{get_program_data_address, UpgradeableLoaderState},
    transaction::VersionedTransaction,
};
use solana_signature::Signature;
use solana_transaction_error::TransactionError;
use solana_transaction_status::{
    EncodedConfirmedTransactionWithStatusMeta,
    TransactionConfirmationStatus as SolanaTransactionConfirmationStatus, UiTransactionEncoding,
};
use spl_token_2022::extension::StateWithExtensions;
use surfpool_types::{
    ComputeUnitsEstimationResult, ProfileResult, ProfileState, SimnetEvent,
    TransactionConfirmationStatus, TransactionStatusEvent,
};
use tokio::sync::RwLock;

use super::{
    remote::{SomeRemoteCtx, SurfnetRemoteClient},
    AccountFactory, GetAccountResult, GetTransactionResult, GeyserEvent, SignatureSubscriptionType,
    SurfnetSvm,
};
use crate::{
    error::{SurfpoolError, SurfpoolResult},
<<<<<<< HEAD
    rpc::utils::{convert_transaction_metadata_from_canonical, verify_pubkey},
=======
    rpc::utils::convert_transaction_metadata_from_canonical,
    surfnet::FINALIZATION_SLOT_THRESHOLD,
    types::TransactionWithStatusMeta,
>>>>>>> 4ff15068
};

pub struct SvmAccessContext<T> {
    pub slot: Slot,
    pub latest_epoch_info: EpochInfo,
    pub latest_blockhash: Hash,
    pub inner: T,
}

impl<T> SvmAccessContext<T> {
    pub fn new(slot: Slot, latest_epoch_info: EpochInfo, latest_blockhash: Hash, inner: T) -> Self {
        Self {
            slot,
            latest_blockhash,
            latest_epoch_info,
            inner,
        }
    }

    pub fn inner(&self) -> &T {
        &self.inner
    }

    pub fn with_new_value<N>(&self, inner: N) -> SvmAccessContext<N> {
        SvmAccessContext {
            slot: self.slot,
            latest_blockhash: self.latest_blockhash,
            latest_epoch_info: self.latest_epoch_info.clone(),
            inner,
        }
    }
}

pub type SurfpoolContextualizedResult<T> = SurfpoolResult<SvmAccessContext<T>>;

pub struct SurfnetSvmLocker(pub Arc<RwLock<SurfnetSvm>>);

impl Clone for SurfnetSvmLocker {
    fn clone(&self) -> Self {
        Self(self.0.clone())
    }
}

/// Functions for reading and writing to the underlying SurfnetSvm instance
impl SurfnetSvmLocker {
    /// Executes a read-only operation on the underlying `SurfnetSvm` by acquiring a blocking read lock.
    /// Accepts a closure that receives a shared reference to `SurfnetSvm` and returns a value.
    ///
    /// # Returns
    /// The result produced by the closure.
    pub fn with_svm_reader<T, F>(&self, reader: F) -> T
    where
        F: Fn(&SurfnetSvm) -> T + Send + Sync,
        T: Send + 'static,
    {
        let read_lock = self.0.clone();
        tokio::task::block_in_place(move || {
            let read_guard = read_lock.blocking_read();
            reader(&read_guard)
        })
    }

    /// Executes a read-only operation and wraps the result in `SvmAccessContext`, capturing
    /// slot, epoch info, and blockhash along with the closure's result.
    fn with_contextualized_svm_reader<T, F>(&self, reader: F) -> SvmAccessContext<T>
    where
        F: Fn(&SurfnetSvm) -> T + Send + Sync,
        T: Send + 'static,
    {
        let read_lock = self.0.clone();
        tokio::task::block_in_place(move || {
            let read_guard = read_lock.blocking_read();
            let res = reader(&read_guard);

            SvmAccessContext::new(
                read_guard.get_latest_absolute_slot(),
                read_guard.latest_epoch_info(),
                read_guard.latest_blockhash(),
                res,
            )
        })
    }

    /// Executes a write operation on the underlying `SurfnetSvm` by acquiring a blocking write lock.
    /// Accepts a closure that receives a mutable reference to `SurfnetSvm` and returns a value.
    ///
    /// # Returns
    /// The result produced by the closure.
    pub fn with_svm_writer<T, F>(&self, writer: F) -> T
    where
        F: Fn(&mut SurfnetSvm) -> T + Send + Sync,
        T: Send + 'static,
    {
        let write_lock = self.0.clone();
        tokio::task::block_in_place(move || {
            let mut write_guard = write_lock.blocking_write();
            writer(&mut write_guard)
        })
    }
}

/// Functions for creating and initializing the underlying SurfnetSvm instance
impl SurfnetSvmLocker {
    /// Constructs a new `SurfnetSvmLocker` wrapping the given `SurfnetSvm` instance.
    pub fn new(svm: SurfnetSvm) -> Self {
        Self(Arc::new(RwLock::new(svm)))
    }

    /// Initializes the locked `SurfnetSvm` by fetching or defaulting epoch info,
    /// then calling its `initialize` method. Returns the epoch info on success.
    pub async fn initialize(
        &self,
        remote_ctx: &Option<SurfnetRemoteClient>,
    ) -> SurfpoolResult<EpochInfo> {
        let epoch_info = if let Some(remote_client) = remote_ctx {
            remote_client.get_epoch_info().await?
        } else {
            EpochInfo {
                epoch: 0,
                slot_index: 0,
                slots_in_epoch: 0,
                absolute_slot: 0,
                block_height: 0,
                transaction_count: None,
            }
        };

        self.with_svm_writer(|svm_writer| {
            svm_writer.initialize(epoch_info.clone(), remote_ctx);
        });
        Ok(epoch_info)
    }
}

/// Functions for getting accounts from the underlying SurfnetSvm instance or remote client
impl SurfnetSvmLocker {
    /// Retrieves a local account from the SVM cache, returning a contextualized result.
    pub fn get_account_local(&self, pubkey: &Pubkey) -> SvmAccessContext<GetAccountResult> {
        self.with_contextualized_svm_reader(|svm_reader| {
            match svm_reader.inner.get_account(pubkey) {
                Some(account) => GetAccountResult::FoundAccount(
                    *pubkey, account,
                    // mark as not an account that should be updated in the SVM, since this is a local read and it already exists
                    false,
                ),
                None => GetAccountResult::None(*pubkey),
            }
        })
    }

    /// Attempts local retrieval, then fetches from remote if missing, returning a contextualized result.
    pub async fn get_account_local_then_remote(
        &self,
        client: &SurfnetRemoteClient,
        pubkey: &Pubkey,
        commitment_config: CommitmentConfig,
    ) -> SurfpoolContextualizedResult<GetAccountResult> {
        let result = self.get_account_local(pubkey);

        if result.inner.is_none() {
            let remote_account = client.get_account(pubkey, commitment_config).await?;
            Ok(result.with_new_value(remote_account))
        } else {
            Ok(result)
        }
    }

    /// Retrieves an account, using local or remote based on context, applying a default factory if provided.
    pub async fn get_account(
        &self,
        remote_ctx: &Option<(SurfnetRemoteClient, CommitmentConfig)>,
        pubkey: &Pubkey,
        factory: Option<AccountFactory>,
    ) -> SurfpoolContextualizedResult<GetAccountResult> {
        let result = if let Some((remote_client, commitment_config)) = remote_ctx {
            self.get_account_local_then_remote(remote_client, pubkey, *commitment_config)
                .await?
        } else {
            self.get_account_local(pubkey)
        };

        match (&result.inner, factory) {
            (&GetAccountResult::None(_), Some(factory)) => {
                let default = factory(self.clone());
                Ok(result.with_new_value(default))
            }
            _ => Ok(result),
        }
    }

    /// Retrieves an account, using local or remote based on context, applying a default factory if provided.
    pub fn get_local_account_associated_data(
        &self,
        account: &GetAccountResult,
    ) -> SvmAccessContext<Option<AccountAdditionalDataV3>> {
        self.with_contextualized_svm_reader(|svm_reader| {
            let associated_data = match account {
                GetAccountResult::FoundAccount(_, account, _) => {
                    if !account.owner.eq(&spl_token_2022::id()) {
                        return None;
                    }

                    let Ok(token_data) =
                        StateWithExtensions::<spl_token_2022::state::Account>::unpack(
                            &account.data,
                        )
                    else {
                        return None;
                    };
                    svm_reader
                        .account_associated_data
                        .get(&token_data.base.mint)
                        .map(|e| e.clone())
                }
                _ => None,
            };
            associated_data
        })
    }

    /// Retrieves multiple accounts from local cache, returning a contextualized result.
    pub fn get_multiple_accounts_local(
        &self,
        pubkeys: &[Pubkey],
    ) -> SvmAccessContext<Vec<GetAccountResult>> {
        self.with_contextualized_svm_reader(|svm_reader| {
            let mut accounts = vec![];

            for pubkey in pubkeys.iter() {
                let res = match svm_reader.inner.get_account(pubkey) {
                    Some(account) => GetAccountResult::FoundAccount(
                        *pubkey, account,
                        // mark as not an account that should be updated in the SVM, since this is a local read and it already exists
                        false,
                    ),
                    None => GetAccountResult::None(*pubkey),
                };
                accounts.push(res);
            }
            accounts
        })
    }

    /// Retrieves multiple accounts, fetching missing ones from remote, returning a contextualized result.
    pub async fn get_multiple_accounts_local_then_remote(
        &self,
        client: &SurfnetRemoteClient,
        pubkeys: &[Pubkey],
        commitment_config: CommitmentConfig,
    ) -> SurfpoolContextualizedResult<Vec<GetAccountResult>> {
        let results = self.get_multiple_accounts_local(pubkeys);

        let mut missing_accounts = vec![];
        for result in &results.inner {
            if let GetAccountResult::None(pubkey) = result {
                missing_accounts.push(*pubkey)
            }
        }

        if missing_accounts.is_empty() {
            return Ok(results);
        }

        let mut remote_results = client
            .get_multiple_accounts(&missing_accounts, commitment_config)
            .await?;
        let mut combined_results = results.inner.clone();
        combined_results.append(&mut remote_results);

        Ok(results.with_new_value(combined_results))
    }

    /// Retrieves multiple accounts, using local or remote context and applying factory defaults if provided.
    pub async fn get_multiple_accounts(
        &self,
        remote_ctx: &Option<(SurfnetRemoteClient, CommitmentConfig)>,
        pubkeys: &[Pubkey],
        factory: Option<AccountFactory>,
    ) -> SurfpoolContextualizedResult<Vec<GetAccountResult>> {
        let results = if let Some((remote_client, commitment_config)) = remote_ctx {
            self.get_multiple_accounts_local_then_remote(remote_client, pubkeys, *commitment_config)
                .await?
        } else {
            self.get_multiple_accounts_local(pubkeys)
        };

        let mut combined = Vec::with_capacity(results.inner.len());
        for result in results.inner.clone() {
            match (&result, &factory) {
                (&GetAccountResult::None(_), Some(factory)) => {
                    let default = factory(self.clone());
                    combined.push(default);
                }
                _ => combined.push(result),
            }
        }
        Ok(results.with_new_value(combined))
    }

    /// Retrieves largest accounts from local cache, returning a contextualized result.
    pub fn get_largest_accounts_local(
        &self,
        config: Option<RpcLargestAccountsConfig>,
    ) -> SvmAccessContext<Vec<RpcAccountBalance>> {
        self.with_contextualized_svm_reader(|svm_reader| {
            let non_circulating_accounts: Vec<_> = svm_reader
                .non_circulating_accounts
                .iter()
                .flat_map(|acct| verify_pubkey(acct))
                .collect();

            if Some(RpcLargestAccountsFilter::Circulating) == config.clone().and_then(|c| c.filter)
            {
                svm_reader
                    .accounts_registry
                    .iter()
                    .filter(|(pk, _)| !non_circulating_accounts.contains(pk))
                    .sorted_by(|a, b| b.1.lamports.cmp(&a.1.lamports))
                    .take(20)
                    .map(|(pubkey, account)| RpcAccountBalance {
                        address: pubkey.to_string(),
                        lamports: account.lamports,
                    })
                    .collect()
            } else {
                non_circulating_accounts
                    .iter()
                    .flat_map(|pubkey| {
                        svm_reader
                            .accounts_registry
                            .get(pubkey)
                            .map(|acct| RpcAccountBalance {
                                address: pubkey.to_string(),
                                lamports: acct.lamports,
                            })
                    })
                    .sorted_by(|a, b| b.lamports.cmp(&a.lamports))
                    .take(20)
                    .collect()
            }
        })
    }

    pub async fn get_largest_accounts_local_then_remote(
        &self,
        client: &SurfnetRemoteClient,
        config: Option<RpcLargestAccountsConfig>,
    ) -> SurfpoolContextualizedResult<Vec<RpcAccountBalance>> {
        let remote_non_circulating = client
            .get_largest_accounts(Some(RpcLargestAccountsConfig {
                filter: Some(RpcLargestAccountsFilter::NonCirculating),
                ..config.clone().unwrap_or_default()
            }))
            .await?;

        for acct in remote_non_circulating.iter() {
            let pubkey = verify_pubkey(&acct.address)?;
            if self.get_account_local(&pubkey).inner.is_none() {
                self.with_svm_writer(|svm_writer| {
                    svm_writer.non_circulating_accounts.push(pubkey.to_string());
                    svm_writer.set_account(
                        &pubkey,
                        Account {
                            lamports: acct.lamports,
                            ..Default::default()
                        },
                    )
                })?
            }
        }

        let remote_circulating = client
            .get_largest_accounts(Some(RpcLargestAccountsConfig {
                filter: Some(RpcLargestAccountsFilter::Circulating),
                ..config.clone().unwrap_or_default()
            }))
            .await?;

        for acct in remote_circulating.iter() {
            let pubkey = verify_pubkey(&acct.address)?;
            if self.get_account_local(&pubkey).inner.is_none() {
                self.with_svm_writer(|svm_writer| {
                    svm_writer.non_circulating_accounts.push(pubkey.to_string());
                    svm_writer.set_account(
                        &pubkey,
                        Account {
                            lamports: acct.lamports,
                            ..Default::default()
                        },
                    )
                })?
            }
        }

        let results = self.get_largest_accounts_local(config.clone());

        let mut remote_results = client.get_largest_accounts(config).await?;

        let mut combined_results = results.inner.clone();
        combined_results.append(&mut remote_results);

        let combined = combined_results
            .into_iter()
            .sorted_by(|a, b| b.lamports.cmp(&a.lamports))
            .take(20)
            .collect();

        Ok(results.with_new_value(combined))
    }

    pub async fn get_largest_accounts(
        &self,
        remote_ctx: &Option<(SurfnetRemoteClient, ())>,
        config: Option<RpcLargestAccountsConfig>,
    ) -> SurfpoolContextualizedResult<Vec<RpcAccountBalance>> {
        let results = if let Some((remote_client, _)) = remote_ctx {
            self.get_largest_accounts_local_then_remote(remote_client, config.clone())
                .await?
        } else {
            self.get_largest_accounts_local(config)
        };

        Ok(results)
    }
}

/// Get signatures for Addresses
impl SurfnetSvmLocker {
    pub fn get_signatures_for_address_local(
        &self,
        pubkey: &Pubkey,
        config: Option<RpcSignaturesForAddressConfig>,
    ) -> SvmAccessContext<Vec<RpcConfirmedTransactionStatusWithSignature>> {
        self.with_contextualized_svm_reader(|svm_reader| {
            let current_slot = svm_reader.get_latest_absolute_slot();

            let config = config.clone().unwrap_or_default();
            let limit = config.limit.unwrap_or(1000);

            let mut before_slot = None;
            let mut until_slot = None;

            let sigs: Vec<_> = svm_reader
                .transactions
                .iter()
                .filter_map(|(sig, status)| {
                    let TransactionWithStatusMeta(slot, tx, _, err) = status.expect_processed();

                    if *slot < config.clone().min_context_slot.unwrap_or_default() {
                        return None;
                    }

                    if Some(sig.to_string()) == config.clone().before {
                        before_slot = Some(*slot)
                    }

                    if Some(sig.to_string()) == config.clone().until {
                        until_slot = Some(*slot)
                    }

                    // Check if the pubkey is a signer
                    let is_signer = tx
                        .message
                        .static_account_keys()
                        .iter()
                        .position(|pk| pk == pubkey)
                        .map(|i| tx.message.is_signer(i))
                        .unwrap_or(false);

                    if !is_signer {
                        return None;
                    }

                    // Determine confirmation status
                    let confirmation_status = match current_slot {
                        cs if cs == *slot => SolanaTransactionConfirmationStatus::Processed,
                        cs if cs < slot + FINALIZATION_SLOT_THRESHOLD => {
                            SolanaTransactionConfirmationStatus::Confirmed
                        }
                        _ => SolanaTransactionConfirmationStatus::Finalized,
                    };

                    Some(RpcConfirmedTransactionStatusWithSignature {
                        err: err.clone(),
                        slot: *slot,
                        memo: None,
                        block_time: None,
                        confirmation_status: Some(confirmation_status),
                        signature: sig.to_string(),
                    })
                })
                .collect();

            sigs.into_iter()
                .filter(|sig| {
                    if config.before.is_none() && config.until.is_none() {
                        return true;
                    }

                    if config.before.is_some() && before_slot >= Some(sig.slot) {
                        return true;
                    }

                    if config.until.is_some() && until_slot <= Some(sig.slot) {
                        return true;
                    }

                    false
                })
                .take(limit)
                .collect()
        })
    }

    pub async fn get_signatures_for_address_local_then_remote(
        &self,
        client: &SurfnetRemoteClient,
        pubkey: &Pubkey,
        config: Option<RpcSignaturesForAddressConfig>,
    ) -> SurfpoolContextualizedResult<Vec<RpcConfirmedTransactionStatusWithSignature>> {
        let results = self.get_signatures_for_address_local(pubkey, config.clone());
        let limit = config.clone().and_then(|c| c.limit).unwrap_or(1000);

        let mut combined_results = results.inner.clone();
        if combined_results.len() < limit {
            let mut remote_results = client.get_signatures_for_address(pubkey, config).await?;
            combined_results.append(&mut remote_results);
        }

        Ok(results.with_new_value(combined_results))
    }

    pub async fn get_signatures_for_address(
        &self,
        remote_ctx: &Option<(SurfnetRemoteClient, ())>,
        pubkey: &Pubkey,
        config: Option<RpcSignaturesForAddressConfig>,
    ) -> SurfpoolContextualizedResult<Vec<RpcConfirmedTransactionStatusWithSignature>> {
        let results = if let Some((remote_client, _)) = remote_ctx {
            self.get_signatures_for_address_local_then_remote(remote_client, pubkey, config.clone())
                .await?
        } else {
            self.get_signatures_for_address_local(pubkey, config)
        };

        Ok(results)
    }
}

/// Functions for getting transactions from the underlying SurfnetSvm instance or remote client
impl SurfnetSvmLocker {
    /// Retrieves a transaction by signature, using local or remote based on context.
    pub async fn get_transaction(
        &self,
        remote_ctx: &Option<(SurfnetRemoteClient, Option<UiTransactionEncoding>)>,
        signature: &Signature,
    ) -> SvmAccessContext<GetTransactionResult> {
        if let Some((remote_client, encoding)) = remote_ctx {
            self.get_transaction_local_then_remote(remote_client, signature, *encoding)
                .await
        } else {
            self.get_transaction_local(signature)
        }
    }

    /// Retrieves a transaction from local cache, returning a contextualized result.
    pub fn get_transaction_local(
        &self,
        signature: &Signature,
    ) -> SvmAccessContext<GetTransactionResult> {
        self.with_contextualized_svm_reader(|svm_reader| {
            let latest_absolute_slot = svm_reader.get_latest_absolute_slot();

            match svm_reader.transactions.get(signature).map(|entry| {
                Into::<EncodedConfirmedTransactionWithStatusMeta>::into(
                    entry.expect_processed().clone(),
                )
            }) {
                Some(tx) => {
                    GetTransactionResult::found_transaction(*signature, tx, latest_absolute_slot)
                }
                None => GetTransactionResult::None(*signature),
            }
        })
    }

    /// Retrieves a transaction locally then from remote if missing, returning a contextualized result.
    pub async fn get_transaction_local_then_remote(
        &self,
        client: &SurfnetRemoteClient,
        signature: &Signature,
        encoding: Option<UiTransactionEncoding>,
    ) -> SvmAccessContext<GetTransactionResult> {
        let local_result = self.get_transaction_local(signature);
        if local_result.inner.is_none() {
            let remote_result = client
                .get_transaction(*signature, encoding, local_result.slot)
                .await;
            local_result.with_new_value(remote_result)
        } else {
            local_result
        }
    }
}

/// Functions for simulating and processing transactions in the underlying SurfnetSvm instance
impl SurfnetSvmLocker {
    /// Simulates a transaction on the SVM, returning detailed info or failure metadata.
    pub fn simulate_transaction(
        &self,
        transaction: VersionedTransaction,
        sigverify: bool,
    ) -> Result<SimulatedTransactionInfo, FailedTransactionMetadata> {
        self.with_svm_reader(|svm_reader| {
            svm_reader.simulate_transaction(transaction.clone(), sigverify)
        })
    }

    /// Processes a transaction: verifies signatures, preflight sim, sends to SVM, and enqueues status events.
    pub async fn process_transaction(
        &self,
        remote_ctx: &Option<SurfnetRemoteClient>,
        transaction: VersionedTransaction,
        status_tx: Sender<TransactionStatusEvent>,
        skip_preflight: bool,
    ) -> SurfpoolContextualizedResult<()> {
        let remote_ctx = &remote_ctx.get_remote_ctx(CommitmentConfig::confirmed());
        let (latest_absolute_slot, latest_epoch_info, latest_blockhash) =
            self.with_svm_writer(|svm_writer| {
                let latest_absolute_slot = svm_writer.get_latest_absolute_slot();
                svm_writer.notify_signature_subscribers(
                    SignatureSubscriptionType::received(),
                    &transaction.signatures[0],
                    latest_absolute_slot,
                    None,
                );
                (
                    latest_absolute_slot,
                    svm_writer.latest_epoch_info(),
                    svm_writer.latest_blockhash(),
                )
            });

        let signature = transaction.signatures[0];

        // find accounts that are needed for this transaction but are missing from the local
        // svm cache, fetch them from the RPC, and insert them locally
        let pubkeys_from_message = self
            .get_pubkeys_from_message(remote_ctx, &transaction.message)
            .await?;

        let account_updates = self
            .get_multiple_accounts(remote_ctx, &pubkeys_from_message, None)
            .await?
            .inner;

        self.with_svm_writer(|svm_writer| {
            for update in &account_updates {
                svm_writer.write_account_update(update.clone());
            }

            let accounts_before = pubkeys_from_message
                .iter()
                .map(|p| svm_writer.inner.get_account(p))
                .collect::<Vec<Option<Account>>>();

            // if not skipping preflight, simulate the transaction
            if !skip_preflight {
                match svm_writer.simulate_transaction(transaction.clone(), true) {
                    Ok(_) => {}
                    Err(res) => {
                        let _ = svm_writer
                            .simnet_events_tx
                            .try_send(SimnetEvent::error(format!(
                                "Transaction simulation failed: {}",
                                res.err
                            )));
                        let meta = convert_transaction_metadata_from_canonical(&res.meta);
                        let _ = status_tx.try_send(TransactionStatusEvent::SimulationFailure((
                            res.err.clone(),
                            meta,
                        )));
                        svm_writer.notify_signature_subscribers(
                            SignatureSubscriptionType::processed(),
                            &signature,
                            latest_absolute_slot,
                            Some(res.err),
                        );
                        return;
                    }
                }
            }
            // send the transaction to the SVM
            let err = match svm_writer
                .send_transaction(transaction.clone(), false /* cu_analysis_enabled */)
            {
                Ok(res) => {
                    let accounts_after = pubkeys_from_message
                        .iter()
                        .map(|p| svm_writer.inner.get_account(p))
                        .collect::<Vec<Option<Account>>>();

                    for (pubkey, (before, after)) in pubkeys_from_message
                        .iter()
                        .zip(accounts_before.iter().zip(accounts_after))
                    {
                        if before.ne(&after) {
                            if let Some(after) = &after {
                                svm_writer.update_account_registries(pubkey, after);
                            }
                            svm_writer
                                .notify_account_subscribers(pubkey, &after.unwrap_or_default());
                        }
                    }

                    let transaction_meta = convert_transaction_metadata_from_canonical(&res);
                    let _ = svm_writer
                        .geyser_events_tx
                        .send(GeyserEvent::NewTransaction(
                            transaction.clone(),
                            transaction_meta.clone(),
                            latest_absolute_slot,
                        ));
                    let _ = status_tx.try_send(TransactionStatusEvent::Success(
                        TransactionConfirmationStatus::Processed,
                    ));
                    svm_writer
                        .transactions_queued_for_confirmation
                        .push_back((transaction.clone(), status_tx.clone()));
                    None
                }
                Err(res) => {
                    let transaction_meta = convert_transaction_metadata_from_canonical(&res.meta);
                    let _ = svm_writer
                        .simnet_events_tx
                        .try_send(SimnetEvent::error(format!(
                            "Transaction execution failed: {}",
                            res.err
                        )));
                    let _ = status_tx.try_send(TransactionStatusEvent::ExecutionFailure((
                        res.err.clone(),
                        transaction_meta,
                    )));
                    Some(res.err)
                }
            };

            svm_writer.notify_signature_subscribers(
                SignatureSubscriptionType::processed(),
                &signature,
                latest_absolute_slot,
                err,
            );
        });

        Ok(SvmAccessContext::new(
            latest_absolute_slot,
            latest_epoch_info,
            latest_blockhash,
            (),
        ))
    }
}

/// Functions for writing account updates to the underlying SurfnetSvm instance
impl SurfnetSvmLocker {
    /// Writes a single account update into the SVM state if present.
    pub fn write_account_update(&self, account_update: GetAccountResult) {
        if !account_update.requires_update() {
            return;
        }

        self.with_svm_writer(move |svm_writer| {
            svm_writer.write_account_update(account_update.clone())
        })
    }

    /// Writes multiple account updates into the SVM state when any are present.
    pub fn write_multiple_account_updates(&self, account_updates: &[GetAccountResult]) {
        if account_updates
            .iter()
            .all(|update| !update.requires_update())
        {
            return;
        }

        self.with_svm_writer(move |svm_writer| {
            for update in account_updates {
                svm_writer.write_account_update(update.clone());
            }
        });
    }
}

/// Token account related functions
impl SurfnetSvmLocker {
    /// Fetches all token accounts for an owner, returning remote results and missing pubkeys contexts.
    pub async fn get_token_accounts_by_owner(
        &self,
        remote_ctx: &Option<SurfnetRemoteClient>,
        owner: Pubkey,
        filter: &TokenAccountsFilter,
        config: &RpcAccountInfoConfig,
    ) -> SurfpoolContextualizedResult<Vec<RpcKeyedAccount>> {
        if let Some(remote_client) = remote_ctx {
            self.get_token_accounts_by_owner_local_then_remote(owner, filter, remote_client, config)
                .await
        } else {
            Ok(self.get_token_accounts_by_owner_local(owner, filter, config))
        }
    }

    pub fn get_token_accounts_by_owner_local(
        &self,
        owner: Pubkey,
        filter: &TokenAccountsFilter,
        config: &RpcAccountInfoConfig,
    ) -> SvmAccessContext<Vec<RpcKeyedAccount>> {
        self.with_contextualized_svm_reader(|svm_reader| {
            svm_reader
                .get_parsed_token_accounts_by_owner(&owner)
                .iter()
                .filter_map(|(pubkey, token_account)| {
                    let account = svm_reader.accounts_registry.get(pubkey)?;
                    if match filter {
                        TokenAccountsFilter::Mint(mint) => token_account.mint.eq(mint),
                        TokenAccountsFilter::ProgramId(program_id) => account.owner.eq(program_id),
                    } {
                        let account_data = encode_ui_account(
                            pubkey,
                            account,
                            config.encoding.unwrap_or(UiAccountEncoding::Base64),
                            None,
                            config.data_slice,
                        );
                        Some(RpcKeyedAccount {
                            pubkey: pubkey.to_string(),
                            account: account_data,
                        })
                    } else {
                        None
                    }
                })
                .collect::<Vec<_>>()
        })
    }

    pub async fn get_token_accounts_by_owner_local_then_remote(
        &self,
        owner: Pubkey,
        filter: &TokenAccountsFilter,
        remote_client: &SurfnetRemoteClient,
        config: &RpcAccountInfoConfig,
    ) -> SurfpoolContextualizedResult<Vec<RpcKeyedAccount>> {
        let SvmAccessContext {
            slot,
            latest_epoch_info,
            latest_blockhash,
            inner: local_accounts,
        } = self.get_token_accounts_by_owner_local(owner, filter, &config);

        let remote_accounts = remote_client
            .get_token_accounts_by_owner(owner, filter, config)
            .await?;

        let mut combined_accounts = remote_accounts;

        for local_account in local_accounts {
            if let Some((pos, _)) = combined_accounts
                .iter()
                .find_position(|RpcKeyedAccount { pubkey, .. }| pubkey.eq(&local_account.pubkey))
            {
                combined_accounts[pos] = local_account;
            } else {
                combined_accounts.push(local_account);
            }
        }

        Ok(SvmAccessContext::new(
            slot,
            latest_epoch_info,
            latest_blockhash,
            combined_accounts,
        ))
    }

    pub async fn get_token_accounts_by_delegate(
        &self,
        remote_ctx: &Option<SurfnetRemoteClient>,
        delegate: Pubkey,
        filter: &TokenAccountsFilter,
        config: &RpcAccountInfoConfig,
    ) -> SurfpoolContextualizedResult<Vec<RpcKeyedAccount>> {
        // Validate that the program is supported if using ProgramId filter
        if let TokenAccountsFilter::ProgramId(program_id) = filter {
            if !is_supported_token_program(program_id) {
                return Err(SurfpoolError::unsupported_token_program(*program_id));
            }
        }

        if let Some(remote_client) = remote_ctx {
            self.get_token_accounts_by_delegate_local_then_remote(
                delegate,
                filter,
                remote_client,
                config,
            )
            .await
        } else {
            Ok(self.get_token_accounts_by_delegate_local(delegate, filter, config))
        }
    }
}

/// Token account by delegate related functions
impl SurfnetSvmLocker {
    pub fn get_token_accounts_by_delegate_local(
        &self,
        delegate: Pubkey,
        filter: &TokenAccountsFilter,
        config: &RpcAccountInfoConfig,
    ) -> SvmAccessContext<Vec<RpcKeyedAccount>> {
        self.with_contextualized_svm_reader(|svm_reader| {
            svm_reader
                .get_token_accounts_by_delegate(&delegate)
                .iter()
                .filter_map(|(pubkey, token_account)| {
                    let include = match filter {
                        TokenAccountsFilter::Mint(mint) => token_account.mint == *mint,
                        TokenAccountsFilter::ProgramId(program_id) => {
                            if let Some(account) = svm_reader.accounts_registry.get(pubkey) {
                                account.owner == *program_id
                                    && is_supported_token_program(program_id)
                            } else {
                                false
                            }
                        }
                    };

                    if include {
                        if let Some(account) = svm_reader.accounts_registry.get(pubkey) {
                            Some(RpcKeyedAccount {
                                pubkey: pubkey.to_string(),
                                account: encode_ui_account(
                                    pubkey,
                                    account,
                                    config.encoding.unwrap_or(UiAccountEncoding::Base64),
                                    None,
                                    config.data_slice,
                                ),
                            })
                        } else {
                            None
                        }
                    } else {
                        None
                    }
                })
                .collect::<Vec<_>>()
        })
    }

    pub async fn get_token_accounts_by_delegate_local_then_remote(
        &self,
        delegate: Pubkey,
        filter: &TokenAccountsFilter,
        remote_client: &SurfnetRemoteClient,
        config: &RpcAccountInfoConfig,
    ) -> SurfpoolContextualizedResult<Vec<RpcKeyedAccount>> {
        let SvmAccessContext {
            slot,
            latest_epoch_info,
            latest_blockhash,
            inner: local_accounts,
        } = self.get_token_accounts_by_delegate_local(delegate, filter, config);

        let remote_accounts = remote_client
            .get_token_accounts_by_delegate(delegate, filter, config)
            .await?;

        let mut combined_accounts = remote_accounts;

        for local_account in local_accounts {
            if let Some((pos, _)) = combined_accounts
                .iter()
                .find_position(|RpcKeyedAccount { pubkey, .. }| pubkey.eq(&local_account.pubkey))
            {
                // Replace remote account with local one (local takes precedence)
                combined_accounts[pos] = local_account;
            } else {
                // Add local account that wasn't found in remote results
                combined_accounts.push(local_account);
            }
        }

        Ok(SvmAccessContext::new(
            slot,
            latest_epoch_info,
            latest_blockhash,
            combined_accounts,
        ))
    }
}

/// Address lookup table related functions
impl SurfnetSvmLocker {
    /// Extracts pubkeys from a VersionedMessage, resolving address lookup tables as needed.
    pub async fn get_pubkeys_from_message(
        &self,
        remote_ctx: &Option<(SurfnetRemoteClient, CommitmentConfig)>,
        message: &VersionedMessage,
    ) -> SurfpoolResult<Vec<Pubkey>> {
        match message {
            VersionedMessage::Legacy(message) => Ok(message.account_keys.clone()),
            VersionedMessage::V0(message) => {
                let alts = message.address_table_lookups.clone();
                let mut acc_keys = message.account_keys.clone();
                let mut alt_pubkeys = alts.iter().map(|msg| msg.account_key).collect::<Vec<_>>();

                let mut table_entries = join_all(alts.iter().map(|msg| async {
                    let loaded_addresses = self
                        .get_lookup_table_addresses(remote_ctx, msg)
                        .await?
                        .inner;
                    let mut combined = loaded_addresses.writable;
                    combined.extend(loaded_addresses.readonly);
                    Ok::<_, SurfpoolError>(combined)
                }))
                .await
                .into_iter()
                .collect::<Result<Vec<Vec<Pubkey>>, SurfpoolError>>()?
                .into_iter()
                .flatten()
                .collect();

                acc_keys.append(&mut alt_pubkeys);
                acc_keys.append(&mut table_entries);
                Ok(acc_keys)
            }
        }
    }

    /// Retrieves loaded addresses from a lookup table account, validating owner and indices.
    pub async fn get_lookup_table_addresses(
        &self,
        remote_ctx: &Option<(SurfnetRemoteClient, CommitmentConfig)>,
        address_table_lookup: &MessageAddressTableLookup,
    ) -> SurfpoolContextualizedResult<LoadedAddresses> {
        let result = self
            .get_account(remote_ctx, &address_table_lookup.account_key, None)
            .await?;
        let table_account = result.inner.clone().map_account()?;

        if table_account.owner == solana_sdk_ids::address_lookup_table::id() {
            let SvmAccessContext {
                slot: current_slot,
                inner: slot_hashes,
                ..
            } = self.with_contextualized_svm_reader(|svm_reader| {
                svm_reader
                    .inner
                    .get_sysvar::<solana_sdk::sysvar::slot_hashes::SlotHashes>()
            });

            //let current_slot = self.get_latest_absolute_slot(); // or should i use this?
            let data = &table_account.data.clone();
            let lookup_table = AddressLookupTable::deserialize(data).map_err(|_ix_err| {
                SurfpoolError::invalid_account_data(
                    address_table_lookup.account_key,
                    table_account.data,
                    Some("Attempted to lookup addresses from an invalid account"),
                )
            })?;

            let loaded_addresses = LoadedAddresses {
                writable: lookup_table
                    .lookup(
                        current_slot,
                        &address_table_lookup.writable_indexes,
                        &slot_hashes,
                    )
                    .map_err(|_ix_err| {
                        SurfpoolError::invalid_lookup_index(address_table_lookup.account_key)
                    })?,
                readonly: lookup_table
                    .lookup(
                        current_slot,
                        &address_table_lookup.readonly_indexes,
                        &slot_hashes,
                    )
                    .map_err(|_ix_err| {
                        SurfpoolError::invalid_lookup_index(address_table_lookup.account_key)
                    })?,
            };
            Ok(result.with_new_value(loaded_addresses))
        } else {
            Err(SurfpoolError::invalid_account_owner(
                table_account.owner,
                Some("Attempted to lookup addresses from an account owned by the wrong program"),
            ))
        }
    }
}

/// Profiling helper functions
impl SurfnetSvmLocker {
    /// Estimates compute units for a transaction via contextualized simulation.
    pub fn estimate_compute_units(
        &self,
        transaction: &VersionedTransaction,
    ) -> SvmAccessContext<ComputeUnitsEstimationResult> {
        self.with_contextualized_svm_reader(|svm_reader| {
            svm_reader.estimate_compute_units(transaction)
        })
    }
    pub async fn profile_transaction(
        &self,
        remote_ctx: &Option<SurfnetRemoteClient>,
        transaction: &VersionedTransaction,
        encoding: Option<UiAccountEncoding>,
    ) -> SurfpoolContextualizedResult<ProfileResult> {
        let SvmAccessContext {
            slot,
            latest_epoch_info,
            latest_blockhash,
            inner: mut svm_clone,
        } = self.with_contextualized_svm_reader(|svm_reader| svm_reader.clone());

        let (dummy_simnet_tx, _) = crossbeam_channel::bounded(1);
        let (dummy_geyser_tx, _) = crossbeam_channel::bounded(1);
        svm_clone.simnet_events_tx = dummy_simnet_tx;
        svm_clone.geyser_events_tx = dummy_geyser_tx;

        let svm_locker = SurfnetSvmLocker::new(svm_clone);

        let remote_ctx_with_config = remote_ctx
            .clone()
            .map(|client| (client, CommitmentConfig::confirmed()));

        let account_keys = svm_locker
            .get_pubkeys_from_message(&remote_ctx_with_config, &transaction.message)
            .await?;

        let pre_execution_capture = {
            let mut capture = BTreeMap::new();
            for pubkey in &account_keys {
                let account = svm_locker
                    .get_account(&remote_ctx_with_config, pubkey, None)
                    .await?
                    .inner;

                snapshot_get_account_result(
                    &mut capture,
                    account,
                    encoding.unwrap_or(UiAccountEncoding::Base64),
                );
            }
            capture
        };

        let compute_units_estimation_result = svm_locker.estimate_compute_units(transaction).inner;

        let (status_tx, status_rx) = crossbeam_channel::unbounded();
        let _ = svm_locker
            .process_transaction(remote_ctx, transaction.clone(), status_tx, true)
            .await?;

        let simnet_events_tx = self.simnet_events_tx();
        loop {
            if let Ok(status) = status_rx.try_recv() {
                match status {
                    TransactionStatusEvent::Success(_) => break,
                    TransactionStatusEvent::ExecutionFailure((err, _)) => {
                        let _ = simnet_events_tx.try_send(SimnetEvent::WarnLog(
                            chrono::Local::now(),
                            format!(
                                "Transaction {} failed during snapshot simulation: {}",
                                transaction.signatures[0], err
                            ),
                        ));
                        return Err(SurfpoolError::internal(format!(
                            "Transaction {} failed during snapshot simulation: {}",
                            transaction.signatures[0], err
                        )));
                    }
                    TransactionStatusEvent::SimulationFailure(_) => unreachable!(),
                    TransactionStatusEvent::VerificationFailure(_) => {
                        let _ = simnet_events_tx.try_send(SimnetEvent::WarnLog(
                            chrono::Local::now(),
                            format!(
                                "Transaction {} verification failed during snapshot simulation",
                                transaction.signatures[0]
                            ),
                        ));
                        return Err(SurfpoolError::internal(format!(
                            "Transaction {} verification failed during snapshot simulation",
                            transaction.signatures[0]
                        )));
                    }
                }
            }
        }

        let post_execution_capture = {
            let mut capture = BTreeMap::new();
            for pubkey in &account_keys {
                // get the account locally after execution, because execution should have inserted from
                // the remote if not found locally
                let account = svm_locker.get_account_local(pubkey).inner;

                snapshot_get_account_result(
                    &mut capture,
                    account,
                    encoding.unwrap_or(UiAccountEncoding::Base64),
                );
            }
            capture
        };

        Ok(SvmAccessContext::new(
            slot,
            latest_epoch_info,
            latest_blockhash,
            ProfileResult {
                compute_units: compute_units_estimation_result,
                state: ProfileState::new(pre_execution_capture, post_execution_capture),
            },
        ))
    }

    /// Records profiling results under a tag and emits a tagged profile event.
    pub fn write_profiling_results(&self, tag: String, profile_result: ProfileResult) {
        self.with_svm_writer(|svm_writer| {
            svm_writer
                .tagged_profiling_results
                .entry(tag.clone())
                .or_default()
                .push(profile_result.clone());
            let _ = svm_writer
                .simnet_events_tx
                .try_send(SimnetEvent::tagged_profile(
                    profile_result.clone(),
                    tag.clone(),
                ));
        });
    }
}

/// Program account related functions
impl SurfnetSvmLocker {
    /// Clones a program account from source to destination, handling upgradeable loader state.
    pub async fn clone_program_account(
        &self,
        remote_ctx: &Option<(SurfnetRemoteClient, CommitmentConfig)>,
        source_program_id: &Pubkey,
        destination_program_id: &Pubkey,
    ) -> SurfpoolContextualizedResult<()> {
        let expected_source_program_data_address = get_program_data_address(source_program_id);

        let result = self
            .get_multiple_accounts(
                remote_ctx,
                &[*source_program_id, expected_source_program_data_address],
                None,
            )
            .await?;

        let mut accounts = result
            .inner
            .clone()
            .into_iter()
            .map(|a| a.map_account())
            .collect::<SurfpoolResult<Vec<Account>>>()?;

        let source_program_data_account = accounts.remove(1);
        let source_program_account = accounts.remove(0);

        let BpfUpgradeableLoaderAccountType::Program(UiProgram {
            program_data: source_program_data_address,
        }) = parse_bpf_upgradeable_loader(&source_program_account.data).map_err(|e| {
            SurfpoolError::invalid_program_account(source_program_id, e.to_string())
        })?
        else {
            return Err(SurfpoolError::expected_program_account(source_program_id));
        };

        if source_program_data_address.ne(&expected_source_program_data_address.to_string()) {
            return Err(SurfpoolError::invalid_program_account(
                source_program_id,
                format!(
                    "Program data address mismatch: expected {}, found {}",
                    expected_source_program_data_address, source_program_data_address
                ),
            ));
        }

        let destination_program_data_address = get_program_data_address(destination_program_id);

        // create a new program account that has the `program_data` field set to the
        // destination program data address
        let mut new_program_account = source_program_account;
        new_program_account.data = bincode::serialize(&UpgradeableLoaderState::Program {
            programdata_address: destination_program_data_address,
        })
        .map_err(|e| SurfpoolError::internal(format!("Failed to serialize program data: {}", e)))?;

        self.with_svm_writer(|svm_writer| {
            svm_writer.set_account(
                &destination_program_data_address,
                source_program_data_account.clone(),
            )?;

            svm_writer.set_account(destination_program_id, new_program_account.clone())?;
            Ok::<(), SurfpoolError>(())
        })?;

        Ok(result.with_new_value(()))
    }

    pub async fn get_program_accounts(
        &self,
        remote_ctx: &Option<SurfnetRemoteClient>,
        program_id: &Pubkey,
        account_config: RpcAccountInfoConfig,
        filters: Option<Vec<RpcFilterType>>,
    ) -> SurfpoolContextualizedResult<Vec<RpcKeyedAccount>> {
        if let Some(remote_client) = remote_ctx {
            self.get_program_accounts_local_then_remote(
                remote_client,
                program_id,
                account_config,
                filters,
            )
            .await
        } else {
            self.get_program_accounts_local(program_id, account_config, filters)
        }
    }

    /// Retrieves program accounts from the local SVM cache, returning a contextualized result.
    pub fn get_program_accounts_local(
        &self,
        program_id: &Pubkey,
        account_config: RpcAccountInfoConfig,
        filters: Option<Vec<RpcFilterType>>,
    ) -> SurfpoolContextualizedResult<Vec<RpcKeyedAccount>> {
        let res = self.with_contextualized_svm_reader(|svm_reader| {
            svm_reader.get_account_owned_by(*program_id)
        });

        let mut filtered = vec![];
        for (pubkey, account) in res.inner.iter() {
            if let Some(ref active_filters) = filters {
                match apply_rpc_filters(&account.data, active_filters) {
                    Ok(true) => {}           // Account matches all filters
                    Ok(false) => continue,   // Filtered out
                    Err(e) => return Err(e), // Error applying filter, already JsonRpcError
                }
            }
            let data_slice = account_config.data_slice;

            filtered.push(RpcKeyedAccount {
                pubkey: pubkey.to_string(),
                account: encode_ui_account(
                    &pubkey,
                    account,
                    account_config.encoding.unwrap_or(UiAccountEncoding::Base64),
                    None, // No additional data for now
                    data_slice,
                ),
            });
        }
        Ok(res.with_new_value(filtered))
    }

    /// Retrieves program accounts from the local cache and remote client, combining results.
    pub async fn get_program_accounts_local_then_remote(
        &self,
        client: &SurfnetRemoteClient,
        program_id: &Pubkey,
        account_config: RpcAccountInfoConfig,
        filters: Option<Vec<RpcFilterType>>,
    ) -> SurfpoolContextualizedResult<Vec<RpcKeyedAccount>> {
        let SvmAccessContext {
            slot,
            latest_epoch_info,
            latest_blockhash,
            inner: local_accounts,
        } = self.get_program_accounts_local(program_id, account_config.clone(), filters.clone())?;
        let remote_accounts = client
            .get_program_accounts(program_id, account_config, filters)
            .await?;

        let mut combined_accounts = remote_accounts;

        for local_account in local_accounts {
            // if the local account is in the remote set, replace it with the local one
            if let Some((pos, _)) = combined_accounts.iter().find_position(
                |RpcKeyedAccount {
                     pubkey: remote_pubkey,
                     ..
                 }| remote_pubkey.eq(&local_account.pubkey),
            ) {
                combined_accounts[pos] = local_account;
            } else {
                // otherwise, add the local account to the combined list
                combined_accounts.push(local_account);
            };
        }

        Ok(SvmAccessContext {
            slot,
            latest_epoch_info,
            latest_blockhash,
            inner: combined_accounts,
        })
    }
}

impl SurfnetSvmLocker {
    pub fn get_genesis_hash_local(&self) -> SvmAccessContext<Hash> {
        self.with_contextualized_svm_reader(|svm_reader| svm_reader.genesis_config.hash())
    }

    pub async fn get_genesis_hash_local_then_remote(
        &self,
        client: &SurfnetRemoteClient,
    ) -> SurfpoolContextualizedResult<Hash> {
        let local_hash = self.get_genesis_hash_local();
        let remote_hash = client.get_genesis_hash().await?;

        Ok(local_hash.with_new_value(remote_hash))
    }

    pub async fn get_genesis_hash(
        &self,
        remote_ctx: &Option<SurfnetRemoteClient>,
    ) -> SurfpoolContextualizedResult<Hash> {
        if let Some(client) = remote_ctx {
            self.get_genesis_hash_local_then_remote(client).await
        } else {
            Ok(self.get_genesis_hash_local())
        }
    }
}

/// Pass through functions for accessing the underlying SurfnetSvm instance
impl SurfnetSvmLocker {
    /// Returns a sender for simulation events from the underlying SVM.
    pub fn simnet_events_tx(&self) -> Sender<SimnetEvent> {
        self.with_svm_reader(|svm_reader| svm_reader.simnet_events_tx.clone())
    }

    /// Retrieves the latest epoch info from the underlying SVM.
    pub fn get_epoch_info(&self) -> EpochInfo {
        self.with_svm_reader(|svm_reader| svm_reader.latest_epoch_info.clone())
    }

    /// Retrieves the latest absolute slot from the underlying SVM.
    pub fn get_latest_absolute_slot(&self) -> Slot {
        self.with_svm_reader(|svm_reader| svm_reader.get_latest_absolute_slot())
    }

    /// Executes an airdrop via the underlying SVM.
    pub fn airdrop(&self, pubkey: &Pubkey, lamports: u64) -> TransactionResult {
        self.with_svm_writer(|svm_writer| svm_writer.airdrop(pubkey, lamports))
    }

    /// Executes a batch airdrop via the underlying SVM.
    pub fn airdrop_pubkeys(&self, lamports: u64, addresses: &[Pubkey]) {
        self.with_svm_writer(|svm_writer| svm_writer.airdrop_pubkeys(lamports, addresses))
    }

    /// Confirms the current block on the underlying SVM, returning `Ok(())` or an error.
    pub fn confirm_current_block(&self) -> SurfpoolResult<()> {
        self.with_svm_writer(|svm_writer| svm_writer.confirm_current_block())
    }

    /// Subscribes for signature updates (confirmed/finalized) and returns a receiver of events.
    pub fn subscribe_for_signature_updates(
        &self,
        signature: &Signature,
        subscription_type: SignatureSubscriptionType,
    ) -> Receiver<(Slot, Option<TransactionError>)> {
        self.with_svm_writer(|svm_writer| {
            svm_writer.subscribe_for_signature_updates(signature, subscription_type.clone())
        })
    }

    /// Subscribes for account updates and returns a receiver of account updates.
    pub fn subscribe_for_account_updates(
        &self,
        account_pubkey: &Pubkey,
        encoding: Option<UiAccountEncoding>,
    ) -> Receiver<UiAccount> {
        // Handles the locking/unlocking safely
        self.with_svm_writer(|svm_writer| {
            svm_writer.subscribe_for_account_updates(account_pubkey, encoding)
        })
    }

    /// Subscribes for slot updates and returns a receiver of slot updates.
    pub fn subscribe_for_slot_updates(&self) -> Receiver<SlotInfo> {
        self.with_svm_writer(|svm_writer| svm_writer.subscribe_for_slot_updates())
    }
}

fn snapshot_get_account_result(
    capture: &mut BTreeMap<Pubkey, Option<UiAccount>>,
    result: GetAccountResult,
    encoding: UiAccountEncoding,
) {
    match result {
        GetAccountResult::None(pubkey) => {
            capture.insert(pubkey, None);
        }
        GetAccountResult::FoundAccount(pubkey, account, _) => {
            capture.insert(
                pubkey,
                Some(encode_ui_account(&pubkey, &account, encoding, None, None)),
            );
        }
        GetAccountResult::FoundProgramAccount((pubkey, account), (data_pubkey, data_account)) => {
            capture.insert(
                pubkey,
                Some(encode_ui_account(&pubkey, &account, encoding, None, None)),
            );
            if let Some(data_account) = data_account {
                capture.insert(
                    data_pubkey,
                    Some(encode_ui_account(
                        &data_pubkey,
                        &data_account,
                        encoding,
                        None,
                        None,
                    )),
                );
            }
        }
    }
}

// Helper function to apply filters
fn apply_rpc_filters(account_data: &[u8], filters: &[RpcFilterType]) -> SurfpoolResult<bool> {
    for filter in filters {
        match filter {
            RpcFilterType::DataSize(size) => {
                if account_data.len() as u64 != *size {
                    return Ok(false);
                }
            }
            RpcFilterType::Memcmp(memcmp_filter) => {
                // Use the public bytes_match method from solana_client::rpc_filter::Memcmp
                if !memcmp_filter.bytes_match(account_data) {
                    return Ok(false); // Content mismatch or out of bounds handled by bytes_match
                }
            }
            RpcFilterType::TokenAccountState => {
                return Err(SurfpoolError::internal(
                    "TokenAccountState filter is not supported",
                ));
            }
        }
    }
    Ok(true)
}

// used in the remote.rs
pub fn is_supported_token_program(program_id: &Pubkey) -> bool {
    *program_id == spl_token::ID || *program_id == spl_token_2022::ID
}<|MERGE_RESOLUTION|>--- conflicted
+++ resolved
@@ -14,16 +14,15 @@
 };
 use solana_address_lookup_table_interface::state::AddressLookupTable;
 use solana_client::{
-<<<<<<< HEAD
-    rpc_config::{RpcAccountInfoConfig, RpcLargestAccountsConfig, RpcLargestAccountsFilter},
-    rpc_filter::RpcFilterType,
-    rpc_response::{RpcAccountBalance, RpcKeyedAccount},
-=======
-    rpc_config::{RpcAccountInfoConfig, RpcSignaturesForAddressConfig},
+    rpc_config::{
+        RpcAccountInfoConfig, RpcLargestAccountsConfig, RpcLargestAccountsFilter,
+        RpcSignaturesForAddressConfig,
+    },
     rpc_filter::RpcFilterType,
     rpc_request::TokenAccountsFilter,
-    rpc_response::{RpcConfirmedTransactionStatusWithSignature, RpcKeyedAccount},
->>>>>>> 4ff15068
+    rpc_response::{
+        RpcAccountBalance, RpcConfirmedTransactionStatusWithSignature, RpcKeyedAccount,
+    },
 };
 use solana_clock::Slot;
 use solana_commitment_config::CommitmentConfig;
@@ -34,11 +33,8 @@
     VersionedMessage,
 };
 use solana_pubkey::Pubkey;
-<<<<<<< HEAD
+use solana_rpc_client_api::response::SlotInfo;
 use solana_runtime::non_circulating_supply;
-=======
-use solana_rpc_client_api::response::SlotInfo;
->>>>>>> 4ff15068
 use solana_sdk::{
     bpf_loader_upgradeable::{get_program_data_address, UpgradeableLoaderState},
     transaction::VersionedTransaction,
@@ -63,13 +59,9 @@
 };
 use crate::{
     error::{SurfpoolError, SurfpoolResult},
-<<<<<<< HEAD
     rpc::utils::{convert_transaction_metadata_from_canonical, verify_pubkey},
-=======
-    rpc::utils::convert_transaction_metadata_from_canonical,
     surfnet::FINALIZATION_SLOT_THRESHOLD,
     types::TransactionWithStatusMeta,
->>>>>>> 4ff15068
 };
 
 pub struct SvmAccessContext<T> {
