use std::collections::{HashMap, VecDeque};

use chrono::Utc;
use crossbeam_channel::{unbounded, Receiver, Sender};
use litesvm::{
    types::{
        FailedTransactionMetadata, SimulatedTransactionInfo, TransactionMetadata, TransactionResult,
    },
    LiteSVM,
};
use solana_account::Account;
use solana_account_decoder::{
    encode_ui_account,
    parse_account_data::{AccountAdditionalDataV3, SplTokenAdditionalDataV2},
    UiAccount, UiAccountEncoding,
};
use solana_client::{rpc_client::SerializableTransaction, rpc_response::RpcPerfSample};
use solana_clock::{Clock, Slot, MAX_RECENT_BLOCKHASHES};
use solana_epoch_info::EpochInfo;
use solana_feature_set::{disable_new_loader_v3_deployments, FeatureSet};
use solana_hash::Hash;
use solana_keypair::Keypair;
use solana_message::{Message, VersionedMessage};
use solana_pubkey::Pubkey;
use solana_rpc_client_api::response::SlotInfo;
use solana_sdk::{
    genesis_config::GenesisConfig, inflation::Inflation, program_option::COption,
    program_pack::Pack, system_instruction, transaction::VersionedTransaction,
};
use solana_signature::Signature;
use solana_signer::Signer;
use solana_transaction_error::TransactionError;
use solana_transaction_status::{
    EncodedTransaction, EncodedTransactionWithStatusMeta, UiAddressTableLookup,
    UiCompiledInstruction, UiConfirmedBlock, UiMessage, UiRawMessage, UiTransaction,
};
use spl_token::state::Account as TokenAccount;
use spl_token_2022::extension::{
    interest_bearing_mint::InterestBearingConfig, scaled_ui_amount::ScaledUiAmountConfig,
    BaseStateWithExtensions, StateWithExtensions,
};
use surfpool_types::{
    types::{ComputeUnitsEstimationResult, ProfileResult},
    SimnetEvent, TransactionConfirmationStatus, TransactionStatusEvent,
};

use super::{
    remote::SurfnetRemoteClient, AccountSubscriptionData, BlockHeader, BlockIdentifier,
    GetAccountResult, GeyserEvent, SignatureSubscriptionData, SignatureSubscriptionType,
    FINALIZATION_SLOT_THRESHOLD, SLOTS_PER_EPOCH,
};
use crate::{
    error::{SurfpoolError, SurfpoolResult},
    rpc::utils::convert_transaction_metadata_from_canonical,
    types::{SurfnetTransactionStatus, TransactionWithStatusMeta},
};

pub type AccountOwner = Pubkey;

/// `SurfnetSvm` provides a lightweight Solana Virtual Machine (SVM) for testing and simulation.
///
/// It supports a local in-memory blockchain state,
/// remote RPC connections, transaction processing, and account management.
///
/// It also exposes channels to listen for simulation events (`SimnetEvent`) and Geyser plugin events (`GeyserEvent`).
#[derive(Clone)]
pub struct SurfnetSvm {
    pub inner: LiteSVM,
    pub remote_rpc_url: Option<String>,
    pub chain_tip: BlockIdentifier,
    pub blocks: HashMap<Slot, BlockHeader>,
    pub transactions: HashMap<Signature, SurfnetTransactionStatus>,
    pub transactions_queued_for_confirmation:
        VecDeque<(VersionedTransaction, Sender<TransactionStatusEvent>)>,
    pub transactions_queued_for_finalization:
        VecDeque<(Slot, VersionedTransaction, Sender<TransactionStatusEvent>)>,
    pub perf_samples: VecDeque<RpcPerfSample>,
    pub transactions_processed: u64,
    pub latest_epoch_info: EpochInfo,
    pub simnet_events_tx: Sender<SimnetEvent>,
    pub geyser_events_tx: Sender<GeyserEvent>,
    pub signature_subscriptions: HashMap<Signature, Vec<SignatureSubscriptionData>>,
    pub account_subscriptions: AccountSubscriptionData,
    pub slot_subscriptions: Vec<Sender<SlotInfo>>,
    pub tagged_profiling_results: HashMap<String, Vec<ProfileResult>>,
    pub updated_at: u64,
    pub accounts_registry: HashMap<Pubkey, Account>,
    pub accounts_by_owner: HashMap<Pubkey, Vec<Pubkey>>,
    pub account_associated_data: HashMap<Pubkey, AccountAdditionalDataV3>,
    pub token_accounts: HashMap<Pubkey, spl_token::state::Account>,
    pub token_accounts_by_owner: HashMap<Pubkey, Vec<Pubkey>>,
    pub token_accounts_by_delegate: HashMap<Pubkey, Vec<Pubkey>>,
    pub token_accounts_by_mint: HashMap<Pubkey, Vec<Pubkey>>,
    pub total_supply: u64,
    pub circulating_supply: u64,
    pub non_circulating_supply: u64,
    pub non_circulating_accounts: Vec<String>,
    pub genesis_config: GenesisConfig,
    pub inflation: Inflation,
}

impl SurfnetSvm {
    /// Creates a new instance of `SurfnetSvm`.
    ///
    /// Returns a tuple containing the SVM instance, a receiver for simulation events, and a receiver for Geyser plugin events.
    pub fn new() -> (Self, Receiver<SimnetEvent>, Receiver<GeyserEvent>) {
        let (simnet_events_tx, simnet_events_rx) = crossbeam_channel::bounded(1024);
        let (geyser_events_tx, geyser_events_rx) = crossbeam_channel::bounded(1024);

        let mut feature_set = FeatureSet::all_enabled();
        // v2.2 of the solana_sdk deprecates the v3 loader, and enables the v4 loader by default.
        // In order to keep the v3 deployments enabled, we need to remove the
        // `disable_new_loader_v3_deployments` feature from the active set, and add it to the inactive set.
        let _ = feature_set
            .active
            .remove(&disable_new_loader_v3_deployments::id());
        feature_set
            .inactive
            .insert(disable_new_loader_v3_deployments::id());

        let inner = LiteSVM::new()
            .with_feature_set(feature_set)
            .with_blockhash_check(false)
            .with_sigverify(false);

        (
            Self {
                inner,
                remote_rpc_url: None,
                chain_tip: BlockIdentifier::zero(),
                blocks: HashMap::new(),
                transactions: HashMap::new(),
                perf_samples: VecDeque::new(),
                transactions_processed: 0,
                simnet_events_tx,
                geyser_events_tx,
                latest_epoch_info: EpochInfo {
                    epoch: 0,
                    slot_index: 0,
                    slots_in_epoch: SLOTS_PER_EPOCH,
                    absolute_slot: 0,
                    block_height: 0,
                    transaction_count: None,
                },
                transactions_queued_for_confirmation: VecDeque::new(),
                transactions_queued_for_finalization: VecDeque::new(),
                signature_subscriptions: HashMap::new(),
                account_subscriptions: HashMap::new(),
                slot_subscriptions: Vec::new(),
                tagged_profiling_results: HashMap::new(),
                updated_at: Utc::now().timestamp_millis() as u64,
                accounts_registry: HashMap::new(),
                accounts_by_owner: HashMap::new(),
                account_associated_data: HashMap::new(),
                token_accounts: HashMap::new(),
                token_accounts_by_owner: HashMap::new(),
                token_accounts_by_delegate: HashMap::new(),
                token_accounts_by_mint: HashMap::new(),
                total_supply: 0,
                circulating_supply: 0,
                non_circulating_supply: 0,
                non_circulating_accounts: Vec::new(),
                genesis_config: GenesisConfig::default(),
                inflation: Inflation::default(),
            },
            simnet_events_rx,
            geyser_events_rx,
        )
    }

    /// Initializes the SVM with the provided epoch info and optionally notifies about remote connection.
    ///
    /// Updates the internal epoch info, sends connection and epoch update events, and sets the clock sysvar.
    ///
    /// # Arguments
    /// * `epoch_info` - The epoch information to initialize with.
    /// * `remote_ctx` - Optional remote client context for event notification.
    ///
    pub fn initialize(&mut self, epoch_info: EpochInfo, remote_ctx: &Option<SurfnetRemoteClient>) {
        self.latest_epoch_info = epoch_info.clone();
        self.updated_at = Utc::now().timestamp_millis() as u64;

        if let Some(remote_client) = remote_ctx {
            let _ = self
                .simnet_events_tx
                .send(SimnetEvent::Connected(remote_client.client.url()));
        }
        let _ = self
            .simnet_events_tx
            .send(SimnetEvent::EpochInfoUpdate(epoch_info.clone()));

        let clock: Clock = Clock {
            slot: self.latest_epoch_info.absolute_slot,
            epoch: self.latest_epoch_info.epoch,
            unix_timestamp: Utc::now().timestamp(),
            epoch_start_timestamp: 0, // todo
            leader_schedule_epoch: 0, // todo
        };
        self.inner.set_sysvar(&clock);
    }

    /// Airdrops a specified amount of lamports to a single public key.
    ///
    /// # Arguments
    /// * `pubkey` - The recipient public key.
    /// * `lamports` - The amount of lamports to airdrop.
    ///
    /// # Returns
    /// A `TransactionResult` indicating success or failure.
    pub fn airdrop(&mut self, pubkey: &Pubkey, lamports: u64) -> TransactionResult {
        self.updated_at = Utc::now().timestamp_millis() as u64;
        let res = self.inner.airdrop(pubkey, lamports);
        if let Ok(ref tx_result) = res {
            let airdrop_keypair = Keypair::new();
            let slot = self.latest_epoch_info.absolute_slot;
            self.transactions.insert(
                tx_result.signature,
                SurfnetTransactionStatus::Processed(Box::new(TransactionWithStatusMeta(
                    slot,
                    VersionedTransaction::try_new(
                        VersionedMessage::Legacy(Message::new(
                            &[system_instruction::transfer(
                                &airdrop_keypair.pubkey(),
                                pubkey,
                                lamports,
                            )],
                            Some(&airdrop_keypair.pubkey()),
                        )),
                        &[airdrop_keypair],
                    )
                    .unwrap(),
                    convert_transaction_metadata_from_canonical(tx_result),
                    None,
                ))),
            );
        }
        res
    }

    /// Airdrops a specified amount of lamports to a list of public keys.
    ///
    /// # Arguments
    /// * `lamports` - The amount of lamports to airdrop.
    /// * `addresses` - Slice of recipient public keys.
    pub fn airdrop_pubkeys(&mut self, lamports: u64, addresses: &[Pubkey]) {
        self.updated_at = Utc::now().timestamp_millis() as u64;
        for recipient in addresses.iter() {
            let _ = self.airdrop(recipient, lamports);
            let _ = self.simnet_events_tx.send(SimnetEvent::info(format!(
                "Genesis airdrop successful {}: {}",
                recipient, lamports
            )));
        }
    }

    /// Returns the latest known absolute slot from the local epoch info.
    pub fn get_latest_absolute_slot(&self) -> Slot {
        self.latest_epoch_info.absolute_slot
    }

    /// Returns the latest blockhash known by the SVM.
    pub fn latest_blockhash(&self) -> solana_hash::Hash {
        self.inner.latest_blockhash()
    }

    /// Returns the latest epoch info known by the `SurfnetSvm`.
    pub fn latest_epoch_info(&self) -> EpochInfo {
        self.latest_epoch_info.clone()
    }

    /// Generates and sets a new blockhash, updating the RecentBlockhashes sysvar.
    ///
    /// # Returns
    /// A new `BlockIdentifier` for the updated blockhash.
    #[allow(deprecated)]
    fn new_blockhash(&mut self) -> BlockIdentifier {
        self.updated_at = Utc::now().timestamp_millis() as u64;
        // cache the current blockhashes
        let blockhashes = self
            .inner
            .get_sysvar::<solana_sdk::sysvar::recent_blockhashes::RecentBlockhashes>();
        let max_entries_len = blockhashes.len().min(MAX_RECENT_BLOCKHASHES);
        let mut entries = Vec::with_capacity(max_entries_len);
        // note: expire blockhash has a bug with liteSVM.
        // they only keep one blockhash in their RecentBlockhashes sysvar, so this function
        // clears out the other valid hashes.
        // so we manually rehydrate the sysvar with new latest blockhash + cached blockhashes.
        self.inner.expire_blockhash();
        let latest_entries = self
            .inner
            .get_sysvar::<solana_sdk::sysvar::recent_blockhashes::RecentBlockhashes>();
        let latest_entry = latest_entries.first().unwrap();
        entries.push(solana_sdk::sysvar::recent_blockhashes::IterItem(
            0,
            &latest_entry.blockhash,
            latest_entry.fee_calculator.lamports_per_signature,
        ));
        for (i, entry) in blockhashes.iter().enumerate() {
            if i == MAX_RECENT_BLOCKHASHES - 1 {
                break;
            }

            entries.push(solana_sdk::sysvar::recent_blockhashes::IterItem(
                i as u64 + 1,
                &entry.blockhash,
                entry.fee_calculator.lamports_per_signature,
            ));
        }

        self.inner.set_sysvar(
            &solana_sdk::sysvar::recent_blockhashes::RecentBlockhashes::from_iter(entries),
        );

        let mut slot_hashes = self
            .inner
            .get_sysvar::<solana_sdk::sysvar::slot_hashes::SlotHashes>();
        slot_hashes.add(self.get_latest_absolute_slot() + 1, latest_entry.blockhash);

        self.inner
            .set_sysvar(&solana_sdk::sysvar::slot_hashes::SlotHashes::new(
                &slot_hashes,
            ));

        BlockIdentifier::new(
            self.chain_tip.index + 1,
            latest_entry.blockhash.to_string().as_str(),
        )
    }

    /// Checks if the provided blockhash is recent (present in the RecentBlockhashes sysvar).
    ///
    /// # Arguments
    /// * `recent_blockhash` - The blockhash to check.
    ///
    /// # Returns
    /// `true` if the blockhash is recent, `false` otherwise.
    pub fn check_blockhash_is_recent(&self, recent_blockhash: &Hash) -> bool {
        #[allow(deprecated)]
        self.inner
            .get_sysvar::<solana_sdk::sysvar::recent_blockhashes::RecentBlockhashes>()
            .iter()
            .any(|entry| entry.blockhash == *recent_blockhash)
    }

    /// Sets an account in the local SVM state and notifies listeners.
    ///
    /// # Arguments
    /// * `pubkey` - The public key of the account.
    /// * `account` - The [Account] to insert.
    ///
    /// # Returns
    /// `Ok(())` on success, or an error if the operation fails.
    pub fn set_account(&mut self, pubkey: &Pubkey, account: Account) -> SurfpoolResult<()> {
        self.updated_at = Utc::now().timestamp_millis() as u64;

        self.inner
            .set_account(*pubkey, account.clone())
            .map_err(|e| SurfpoolError::set_account(*pubkey, e))?;

        // Update the account registries and indexes
        self.update_account_registries(pubkey, &account);

        // Notify account subscribers
        self.notify_account_subscribers(pubkey, &account);

        let _ = self
            .simnet_events_tx
            .send(SimnetEvent::account_update(*pubkey));
        Ok(())
    }

    pub fn update_account_registries(&mut self, pubkey: &Pubkey, account: &Account) {
        // only if successful, update our indexes
        if let Some(old_account) = self.accounts_registry.get(pubkey).cloned() {
            self.remove_from_indexes(pubkey, &old_account);
        }

        // update the main registry
        self.accounts_registry.insert(*pubkey, account.clone());

        // add to owner index (check for duplicates)
        let owner_accounts = self.accounts_by_owner.entry(account.owner).or_default();
        if !owner_accounts.contains(pubkey) {
            owner_accounts.push(*pubkey);
        }

        // if it's a token account, update token-specific indexes
        if account.owner == spl_token::id() || account.owner == spl_token_2022::id() {
            if let Ok(token_account) = TokenAccount::unpack(&account.data) {
                self.token_accounts.insert(*pubkey, token_account);

                // index by owner -> check for duplicates
                let token_owner_accounts = self
                    .token_accounts_by_owner
                    .entry(token_account.owner)
                    .or_default();

                if !token_owner_accounts.contains(pubkey) {
                    token_owner_accounts.push(*pubkey);
                }

                // index by mint -> check for duplicates
                let mint_accounts = self
                    .token_accounts_by_mint
                    .entry(token_account.mint)
                    .or_default();

                if !mint_accounts.contains(pubkey) {
                    mint_accounts.push(*pubkey);
                }

                if let COption::Some(delegate) = token_account.delegate {
                    let delegate_accounts =
                        self.token_accounts_by_delegate.entry(delegate).or_default();
                    if !delegate_accounts.contains(pubkey) {
                        delegate_accounts.push(*pubkey);
                    }
                }
            }
        }

        if account.owner == spl_token_2022::id() {
            if let Ok(mint) =
                StateWithExtensions::<spl_token_2022::state::Mint>::unpack(&account.data)
            {
                let unix_timestamp = self.inner.get_sysvar::<Clock>().unix_timestamp;
                let interest_bearing_config = mint
                    .get_extension::<InterestBearingConfig>()
                    .map(|x| (*x, unix_timestamp))
                    .ok();
                let scaled_ui_amount_config = mint
                    .get_extension::<ScaledUiAmountConfig>()
                    .map(|x| (*x, unix_timestamp))
                    .ok();
                self.account_associated_data.insert(
                    *pubkey,
                    AccountAdditionalDataV3 {
                        spl_token_additional_data: Some(SplTokenAdditionalDataV2 {
                            decimals: mint.base.decimals,
                            interest_bearing_config,
                            scaled_ui_amount_config,
                        }),
                    },
                );
            };
        }
    }

    fn remove_from_indexes(&mut self, pubkey: &Pubkey, old_account: &Account) {
        if let Some(accounts) = self.accounts_by_owner.get_mut(&old_account.owner) {
            accounts.retain(|pk| pk != pubkey);
            if accounts.is_empty() {
                self.accounts_by_owner.remove(&old_account.owner);
            }
        }

        // if it was a token account, remove from token indexes
        if old_account.owner == spl_token::id() {
            if let Some(old_token_account) = self.token_accounts.remove(pubkey) {
                if let Some(accounts) = self
                    .token_accounts_by_owner
                    .get_mut(&old_token_account.owner)
                {
                    accounts.retain(|pk| pk != pubkey);
                    if accounts.is_empty() {
                        self.token_accounts_by_owner
                            .remove(&old_token_account.owner);
                    }
                }

                if let Some(accounts) = self.token_accounts_by_mint.get_mut(&old_token_account.mint)
                {
                    accounts.retain(|pk| pk != pubkey);
                    if accounts.is_empty() {
                        self.token_accounts_by_mint.remove(&old_token_account.mint);
                    }
                }

                if let COption::Some(delegate) = old_token_account.delegate {
                    if let Some(accounts) = self.token_accounts_by_delegate.get_mut(&delegate) {
                        accounts.retain(|pk| pk != pubkey);
                        if accounts.is_empty() {
                            self.token_accounts_by_delegate.remove(&delegate);
                        }
                    }
                }
            }
        }
    }

    /// Sends a transaction to the system for execution.
    ///
    /// This function attempts to send a transaction to the blockchain. It first increments the `transactions_processed` counter.
    /// Then it sends the transaction to the system and updates its status. If the transaction is successfully processed, it is
    /// cached locally, and a "transaction processed" event is sent. If the transaction fails, the error is recorded and an event
    /// is sent indicating the failure.
    ///
    /// # Arguments
    /// * `tx` - The transaction to send.
    /// * `cu_analysis_enabled` - Whether compute unit analysis is enabled.
    ///
    /// # Returns
    /// `Ok(res)` if processed successfully, or `Err(tx_failure)` if failed.
    pub fn send_transaction(
        &mut self,
        tx: VersionedTransaction,
        cu_analysis_enabled: bool,
    ) -> TransactionResult {
        if tx.verify_with_results().iter().any(|valid| !*valid) {
            return Err(FailedTransactionMetadata {
                err: TransactionError::SignatureFailure,
                meta: TransactionMetadata::default(),
            });
        }

        if cu_analysis_enabled {
            let estimation_result = self.estimate_compute_units(&tx);
            let _ =
                self.simnet_events_tx.try_send(SimnetEvent::info(format!(
                "CU Estimation for tx: {} | Consumed: {} | Success: {} | Logs: {:?} | Error: {:?}",
                tx.signatures.first().map_or_else(|| "N/A".to_string(), |s| s.to_string()),
                estimation_result.compute_units_consumed,
                estimation_result.success,
                estimation_result.log_messages,
                estimation_result.error_message
            )));
        }
        self.updated_at = Utc::now().timestamp_millis() as u64;
        self.transactions_processed += 1;

        if !self.check_blockhash_is_recent(tx.message.recent_blockhash()) {
            let meta = TransactionMetadata::default();
            let err = solana_transaction_error::TransactionError::BlockhashNotFound;

            let transaction_meta = convert_transaction_metadata_from_canonical(&meta);

            let _ = self
                .simnet_events_tx
                .try_send(SimnetEvent::transaction_processed(
                    transaction_meta,
                    Some(err.clone()),
                ));
            return Err(FailedTransactionMetadata { err, meta });
        }
        self.inner.set_blockhash_check(false);

        match self.inner.send_transaction(tx.clone()) {
            Ok(res) => {
                let transaction_meta = convert_transaction_metadata_from_canonical(&res);

                self.transactions.insert(
                    transaction_meta.signature,
                    SurfnetTransactionStatus::Processed(Box::new(TransactionWithStatusMeta(
                        self.get_latest_absolute_slot(),
                        tx,
                        transaction_meta.clone(),
                        None,
                    ))),
                );
                let _ = self
                    .simnet_events_tx
                    .try_send(SimnetEvent::transaction_processed(transaction_meta, None));

                Ok(res)
            }
            Err(tx_failure) => {
                let transaction_meta =
                    convert_transaction_metadata_from_canonical(&tx_failure.meta);

                let _ = self
                    .simnet_events_tx
                    .try_send(SimnetEvent::transaction_processed(
                        transaction_meta,
                        Some(tx_failure.err.clone()),
                    ));
                Err(tx_failure)
            }
        }
    }

    /// Estimates the compute units that a transaction will consume by simulating it.
    ///
    /// Does not commit any state changes to the SVM.
    ///
    /// # Arguments
    /// * `transaction` - The transaction to simulate.
    ///
    /// # Returns
    /// A `ComputeUnitsEstimationResult` with simulation details.
    pub fn estimate_compute_units(
        &self,
        transaction: &VersionedTransaction,
    ) -> ComputeUnitsEstimationResult {
        if !self.check_blockhash_is_recent(transaction.message.recent_blockhash()) {
            return ComputeUnitsEstimationResult {
                success: false,
                compute_units_consumed: 0,
                log_messages: None,
                error_message: Some(
                    solana_transaction_error::TransactionError::BlockhashNotFound.to_string(),
                ),
            };
        }

        match self.inner.simulate_transaction(transaction.clone()) {
            Ok(sim_info) => ComputeUnitsEstimationResult {
                success: true,
                compute_units_consumed: sim_info.meta.compute_units_consumed,
                log_messages: Some(sim_info.meta.logs),
                error_message: None,
            },
            Err(failed_meta) => ComputeUnitsEstimationResult {
                success: false,
                compute_units_consumed: failed_meta.meta.compute_units_consumed,
                log_messages: Some(failed_meta.meta.logs),
                error_message: Some(failed_meta.err.to_string()),
            },
        }
    }

    /// Simulates a transaction and returns detailed simulation info or failure metadata.
    ///
    /// # Arguments
    /// * `tx` - The transaction to simulate.
    ///
    /// # Returns
    /// `Ok(SimulatedTransactionInfo)` if successful, or `Err(FailedTransactionMetadata)` if failed.
    pub fn simulate_transaction(
        &self,
        tx: VersionedTransaction,
        sigverify: bool,
    ) -> Result<SimulatedTransactionInfo, FailedTransactionMetadata> {
        if sigverify && tx.verify_with_results().iter().any(|valid| !*valid) {
            return Err(FailedTransactionMetadata {
                err: TransactionError::SignatureFailure,
                meta: TransactionMetadata::default(),
            });
        }

        if !self.check_blockhash_is_recent(tx.message.recent_blockhash()) {
            let meta = TransactionMetadata::default();
            let err = TransactionError::BlockhashNotFound;

            return Err(FailedTransactionMetadata { err, meta });
        }
        self.inner.simulate_transaction(tx)
    }

    /// Confirms transactions queued for confirmation, updates epoch/slot, and sends events.
    ///
    /// # Returns
    /// `Ok(Vec<Signature>)` with confirmed signatures, or `Err(SurfpoolError)` on error.
    fn confirm_transactions(&mut self) -> Result<Vec<Signature>, SurfpoolError> {
        self.updated_at = Utc::now().timestamp_millis() as u64;
        let mut confirmed_transactions = vec![];
        let slot = self.latest_epoch_info.slot_index;

        while let Some((tx, status_tx)) = self.transactions_queued_for_confirmation.pop_front() {
            let _ = status_tx.try_send(TransactionStatusEvent::Success(
                TransactionConfirmationStatus::Confirmed,
            ));
            let signature = tx.signatures[0];
            let finalized_at = self.latest_epoch_info.absolute_slot + FINALIZATION_SLOT_THRESHOLD;
            self.transactions_queued_for_finalization
                .push_back((finalized_at, tx, status_tx));

            self.notify_signature_subscribers(
                SignatureSubscriptionType::confirmed(),
                &signature,
                slot,
                None,
            );
            confirmed_transactions.push(signature);
        }

        Ok(confirmed_transactions)
    }

    /// Finalizes transactions queued for finalization, sending finalized events as needed.
    ///
    /// # Returns
    /// `Ok(())` on success, or `Err(SurfpoolError)` on error.
    fn finalize_transactions(&mut self) -> Result<(), SurfpoolError> {
        self.updated_at = Utc::now().timestamp_millis() as u64;
        let current_slot = self.latest_epoch_info.absolute_slot;
        let mut requeue = VecDeque::new();
        while let Some((finalized_at, tx, status_tx)) =
            self.transactions_queued_for_finalization.pop_front()
        {
            if current_slot >= finalized_at {
                let _ = status_tx.try_send(TransactionStatusEvent::Success(
                    TransactionConfirmationStatus::Finalized,
                ));
                self.notify_signature_subscribers(
                    SignatureSubscriptionType::finalized(),
                    &tx.signatures[0],
                    self.latest_epoch_info.absolute_slot,
                    None,
                );
            } else {
                requeue.push_back((finalized_at, tx, status_tx));
            }
        }
        // Requeue any transactions that are not yet finalized
        self.transactions_queued_for_finalization
            .append(&mut requeue);

        Ok(())
    }

    /// Notifies listeners of an invalid transaction and sends a verification failure event.
    ///
    /// # Arguments
    /// * `signature` - The transaction signature.
    /// * `status_tx` - The status event sender.
    pub fn notify_invalid_transaction(
        &self,
        signature: Signature,
        status_tx: Sender<TransactionStatusEvent>,
    ) {
        let _ = self.simnet_events_tx.try_send(SimnetEvent::error(format!(
            "Transaction verification failed: {}",
            signature
        )));
        let _ = status_tx.try_send(TransactionStatusEvent::VerificationFailure(
            signature.to_string(),
        ));
    }

    /// Writes account updates to the SVM state based on the provided account update result.
    ///
    /// # Arguments
    /// * `account_update` - The account update result to process.
    pub fn write_account_update(&mut self, account_update: GetAccountResult) {
        self.updated_at = Utc::now().timestamp_millis() as u64;
        match account_update {
            GetAccountResult::FoundAccount(pubkey, account, do_update_account) => {
                if do_update_account {
                    if let Err(e) = self.set_account(&pubkey, account.clone()) {
<<<<<<< HEAD
                        let _ = self
                            .simnet_events_tx
                            .send(SimnetEvent::error(e.to_string()));
=======
                        let _ = self.simnet_events_tx.send(SimnetEvent::warn(e.to_string()));
>>>>>>> 9dc70585
                    }
                }
            }
            GetAccountResult::FoundProgramAccount((pubkey, account), (_, None)) => {
                if let Err(e) = self.set_account(&pubkey, account.clone()) {
<<<<<<< HEAD
                    let _ = self
                        .simnet_events_tx
                        .send(SimnetEvent::error(e.to_string()));
=======
                    let _ = self.simnet_events_tx.send(SimnetEvent::warn(e.to_string()));
>>>>>>> 9dc70585
                }
            }
            GetAccountResult::FoundProgramAccount(
                (pubkey, account),
                (data_pubkey, Some(data_account)),
            ) => {
                // The data account _must_ be set first, as the program account depends on it.
                if let Err(e) = self.set_account(&data_pubkey, data_account.clone()) {
<<<<<<< HEAD
                    let _ = self
                        .simnet_events_tx
                        .send(SimnetEvent::error(e.to_string()));
                };
                if let Err(e) = self.set_account(&pubkey, account.clone()) {
                    let _ = self
                        .simnet_events_tx
                        .send(SimnetEvent::error(e.to_string()));
=======
                    let _ = self.simnet_events_tx.send(SimnetEvent::warn(e.to_string()));
                };
                if let Err(e) = self.set_account(&pubkey, account.clone()) {
                    let _ = self.simnet_events_tx.send(SimnetEvent::warn(e.to_string()));
>>>>>>> 9dc70585
                };
            }
            GetAccountResult::None(_) => {}
        }
    }

    pub fn confirm_current_block(&mut self) -> Result<(), SurfpoolError> {
        self.updated_at = Utc::now().timestamp_millis() as u64;
        // Confirm processed transactions
        let confirmed_signatures = self.confirm_transactions()?;
        let num_transactions = confirmed_signatures.len() as u64;

        let previous_chain_tip = self.chain_tip.clone();
        self.chain_tip = self.new_blockhash();

        self.blocks.insert(
            self.get_latest_absolute_slot(),
            BlockHeader {
                hash: self.chain_tip.hash.clone(),
                previous_blockhash: previous_chain_tip.hash.clone(),
                block_time: chrono::Utc::now().timestamp_millis(),
                block_height: self.chain_tip.index,
                parent_slot: self.get_latest_absolute_slot(),
                signatures: confirmed_signatures,
            },
        );

        if self.perf_samples.len() > 30 {
            self.perf_samples.pop_back();
        }
        self.perf_samples.push_front(RpcPerfSample {
            slot: self.latest_epoch_info.slot_index,
            num_slots: 1,
            sample_period_secs: 1,
            num_transactions,
            num_non_vote_transactions: None,
        });

        self.latest_epoch_info.slot_index += 1;
        self.latest_epoch_info.block_height = self.chain_tip.index;
        self.latest_epoch_info.absolute_slot += 1;
        if self.latest_epoch_info.slot_index > self.latest_epoch_info.slots_in_epoch {
            self.latest_epoch_info.slot_index = 0;
            self.latest_epoch_info.epoch += 1;
        }

        let parent_slot = self.latest_epoch_info.absolute_slot.saturating_sub(1);
        let new_slot = self.latest_epoch_info.absolute_slot;
        let root = new_slot.saturating_sub(FINALIZATION_SLOT_THRESHOLD);
        self.notify_slot_subscribers(new_slot, parent_slot, root);

        let clock: Clock = Clock {
            slot: self.latest_epoch_info.absolute_slot,
            epoch: self.latest_epoch_info.epoch,
            unix_timestamp: Utc::now().timestamp(),
            epoch_start_timestamp: 0, // todo
            leader_schedule_epoch: 0, // todo
        };

        let _ = self
            .simnet_events_tx
            .send(SimnetEvent::ClockUpdate(clock.clone()));
        self.inner.set_sysvar(&clock);

        self.finalize_transactions()?;

        Ok(())
    }

    /// Subscribes for updates on a transaction signature for a given subscription type.
    ///
    /// # Arguments
    /// * `signature` - The transaction signature to subscribe to.
    /// * `subscription_type` - The type of subscription (confirmed/finalized).
    ///
    /// # Returns
    /// A receiver for slot and transaction error updates.
    pub fn subscribe_for_signature_updates(
        &mut self,
        signature: &Signature,
        subscription_type: SignatureSubscriptionType,
    ) -> Receiver<(Slot, Option<TransactionError>)> {
        self.updated_at = Utc::now().timestamp_millis() as u64;
        let (tx, rx) = unbounded();
        self.signature_subscriptions
            .entry(*signature)
            .or_default()
            .push((subscription_type, tx));
        rx
    }

    pub fn subscribe_for_account_updates(
        &mut self,
        account_pubkey: &Pubkey,
        encoding: Option<UiAccountEncoding>,
    ) -> Receiver<UiAccount> {
        self.updated_at = Utc::now().timestamp_millis() as u64;
        let (tx, rx) = unbounded();
        self.account_subscriptions
            .entry(*account_pubkey)
            .or_default()
            .push((encoding, tx));
        rx
    }

    /// Notifies signature subscribers of a status update, sending slot and error info.
    ///
    /// # Arguments
    /// * `status` - The subscription type (confirmed/finalized).
    /// * `signature` - The transaction signature.
    /// * `slot` - The slot number.
    /// * `err` - Optional transaction error.
    pub fn notify_signature_subscribers(
        &mut self,
        status: SignatureSubscriptionType,
        signature: &Signature,
        slot: Slot,
        err: Option<TransactionError>,
    ) {
        self.updated_at = Utc::now().timestamp_millis() as u64;
        let mut remaining = vec![];
        if let Some(subscriptions) = self.signature_subscriptions.remove(signature) {
            for (subscription_type, tx) in subscriptions {
                if status.eq(&subscription_type) {
                    if tx.send((slot, err.clone())).is_err() {
                        // The receiver has been dropped, so we can skip notifying
                        continue;
                    }
                } else {
                    remaining.push((subscription_type, tx));
                }
            }
            if !remaining.is_empty() {
                self.signature_subscriptions.insert(*signature, remaining);
            }
        }
    }

    pub fn notify_account_subscribers(
        &mut self,
        account_updated_pubkey: &Pubkey,
        account: &Account,
    ) {
        let mut remaining = vec![];
        if let Some(subscriptions) = self.account_subscriptions.remove(account_updated_pubkey) {
            for (encoding, tx) in subscriptions {
                let account = encode_ui_account(
                    account_updated_pubkey,
                    account,
                    encoding.unwrap_or(UiAccountEncoding::Base64),
                    None,
                    None,
                );
                if tx.send(account).is_err() {
                    // The receiver has been dropped, so we can skip notifying
                    continue;
                } else {
                    remaining.push((encoding, tx));
                }
            }
            if !remaining.is_empty() {
                self.account_subscriptions
                    .insert(*account_updated_pubkey, remaining);
            }
        }
    }

    /// Retrieves a confirmed block at the given slot, including transactions and metadata.
    ///
    /// # Arguments
    /// * `slot` - The slot number to retrieve the block for.
    ///
    /// # Returns
    /// `Some(UiConfirmedBlock)` if found, or `None` if not present.
    pub fn get_block_at_slot(&self, slot: Slot) -> Option<UiConfirmedBlock> {
        // Retrieve block
        let block = self.blocks.get(&slot)?;

        // Retrieve parent block

        // Retrieve transactions
        let mut transactions = vec![];
        for signature in block.signatures.iter() {
            let Some(TransactionWithStatusMeta(_slot, tx, _meta, _err)) = self
                .transactions
                .get(signature)
                .map(|t| t.expect_processed().clone())
            else {
                continue;
            };

            let (header, account_keys, instructions) = match &tx.message {
                VersionedMessage::Legacy(message) => (
                    message.header,
                    message.account_keys.iter().map(|k| k.to_string()).collect(),
                    message
                        .instructions
                        .iter()
                        // TODO: use stack height
                        .map(|ix| UiCompiledInstruction::from(ix, None))
                        .collect(),
                ),
                VersionedMessage::V0(message) => (
                    message.header,
                    message.account_keys.iter().map(|k| k.to_string()).collect(),
                    message
                        .instructions
                        .iter()
                        // TODO: use stack height
                        .map(|ix| UiCompiledInstruction::from(ix, None))
                        .collect(),
                ),
            };

            let transaction = EncodedTransactionWithStatusMeta {
                transaction: EncodedTransaction::Json(UiTransaction {
                    signatures: tx.signatures.iter().map(|s| s.to_string()).collect(),
                    message: UiMessage::Raw(UiRawMessage {
                        header,
                        account_keys,
                        recent_blockhash: tx.get_recent_blockhash().to_string(),
                        instructions,
                        address_table_lookups: match tx.message {
                            VersionedMessage::Legacy(_) => None,
                            VersionedMessage::V0(ref msg) => Some(
                                msg.address_table_lookups
                                    .iter()
                                    .map(UiAddressTableLookup::from)
                                    .collect::<Vec<UiAddressTableLookup>>(),
                            ),
                        },
                    }),
                }),
                meta: None,
                version: None,
            };
            // let transaction = EncodedTransaction::Json(UiTransaction::from(res));
            transactions.push(transaction);
        }

        // Construct block
        let block = UiConfirmedBlock {
            blockhash: block.hash.clone(),
            previous_blockhash: block.previous_blockhash.clone(),
            rewards: None,
            num_reward_partitions: None,
            block_time: Some(block.block_time),
            block_height: Some(block.block_height),
            parent_slot: block.parent_slot,
            transactions: Some(transactions),
            signatures: Some(block.signatures.iter().map(|t| t.to_string()).collect()),
        };

        Some(block)
    }

    /// Gets all accounts owned by a specific program ID from the account registry.
    ///
    /// # Arguments
    ///
    /// * `program_id` - The program ID to search for owned accounts.
    ///
    /// # Returns
    ///
    /// * A vector of (account_pubkey, account) tuples for all accounts owned by the program.
    pub fn get_account_owned_by(&self, program_id: Pubkey) -> Vec<(Pubkey, Account)> {
        if let Some(account_pubkeys) = self.accounts_by_owner.get(&program_id) {
            account_pubkeys
                .iter()
                .filter_map(|pubkey| {
                    self.accounts_registry
                        .get(pubkey)
                        .map(|account| (*pubkey, account.clone()))
                })
                .collect()
        } else {
            Vec::new()
        }
    }

    /// Gets all token accounts that have delegated authority to a specific delegate.
    ///
    /// # Arguments
    ///
    /// * `delegate` - The delegate pubkey to search for token accounts that have granted authority.
    ///
    /// # Returns
    ///
    /// * A vector of (account_pubkey, token_account) tuples for all token accounts delegated to the specified delegate.
    pub fn get_token_accounts_by_delegate(&self, delegate: &Pubkey) -> Vec<(Pubkey, TokenAccount)> {
        if let Some(account_pubkeys) = self.token_accounts_by_delegate.get(delegate) {
            account_pubkeys
                .iter()
                .filter_map(|pk| self.token_accounts.get(pk).map(|ta| (*pk, *ta)))
                .collect()
        } else {
            Vec::new()
        }
    }

    /// Gets all token accounts owned by a specific owner.
    ///
    /// # Arguments
    ///
    /// * `owner` - The owner pubkey to search for token accounts.
    ///
    /// # Returns
    ///
    /// * A vector of (account_pubkey, token_account) tuples for all token accounts owned by the specified owner.
    pub fn get_parsed_token_accounts_by_owner(
        &self,
        owner: &Pubkey,
    ) -> Vec<(Pubkey, TokenAccount)> {
        if let Some(account_pubkeys) = self.token_accounts_by_owner.get(owner) {
            account_pubkeys
                .iter()
                .filter_map(|pk| self.token_accounts.get(pk).map(|ta| (*pk, *ta)))
                .collect()
        } else {
            Vec::new()
        }
    }

    pub fn get_token_accounts_by_owner(&self, owner: &Pubkey) -> Vec<(Pubkey, Account)> {
        self.token_accounts_by_owner
            .get(owner)
            .map(|account_pubkeys| {
                account_pubkeys
                    .iter()
                    .filter_map(|pk| {
                        self.accounts_registry
                            .get(pk)
                            .map(|account| (*pk, account.clone()))
                    })
                    .collect()
            })
            .unwrap_or_default()
    }

    /// Gets all token accounts for a specific mint (token type).
    ///
    /// # Arguments
    ///
    /// * `mint` - The mint pubkey to search for token accounts.
    ///
    /// # Returns
    ///
    /// * A vector of (account_pubkey, token_account) tuples for all token accounts of the specified mint.
    pub fn get_token_accounts_by_mint(&self, mint: &Pubkey) -> Vec<(Pubkey, TokenAccount)> {
        if let Some(account_pubkeys) = self.token_accounts_by_mint.get(mint) {
            account_pubkeys
                .iter()
                .filter_map(|pk| self.token_accounts.get(pk).map(|ta| (*pk, *ta)))
                .collect()
        } else {
            Vec::new()
        }
    }

    pub fn subscribe_for_slot_updates(&mut self) -> Receiver<SlotInfo> {
        self.updated_at = Utc::now().timestamp_millis() as u64;
        let (tx, rx) = unbounded();
        self.slot_subscriptions.push(tx);
        rx
    }

    pub fn notify_slot_subscribers(&mut self, slot: Slot, parent: Slot, root: Slot) {
        self.updated_at = Utc::now().timestamp_millis() as u64;
        self.slot_subscriptions
            .retain(|tx| tx.send(SlotInfo { slot, parent, root }).is_ok());
    }
}

#[cfg(test)]
mod tests {
    // use test_log::test; // uncomment to get logs from litesvm
    use solana_account::Account;
    use solana_sdk::{
        bpf_loader_upgradeable::{self, get_program_data_address},
        program_pack::Pack,
    };
    use spl_token::state::{Account as TokenAccount, AccountState};

    use super::*;

    #[test]
    fn test_token_account_indexing() {
        let (mut svm, _events_rx, _geyser_rx) = SurfnetSvm::new();

        let owner = Pubkey::new_unique();
        let delegate = Pubkey::new_unique();
        let mint = Pubkey::new_unique();
        let token_account_pubkey = Pubkey::new_unique();

        // create a token account with delegate
        let mut token_account_data = [0u8; TokenAccount::LEN];
        let token_account = TokenAccount {
            mint,
            owner,
            amount: 1000,
            delegate: COption::Some(delegate),
            state: AccountState::Initialized,
            is_native: COption::None,
            delegated_amount: 500,
            close_authority: COption::None,
        };
        token_account.pack_into_slice(&mut token_account_data);

        let account = Account {
            lamports: 1000000,
            data: token_account_data.to_vec(),
            owner: spl_token::id(),
            executable: false,
            rent_epoch: 0,
        };

        svm.set_account(&token_account_pubkey, account).unwrap();

        // test all indexes were created correctly
        assert_eq!(svm.accounts_registry.len(), 1);
        assert_eq!(svm.token_accounts.len(), 1);

        // test owner index
        let owner_accounts = svm.get_parsed_token_accounts_by_owner(&owner);
        assert_eq!(owner_accounts.len(), 1);
        assert_eq!(owner_accounts[0].0, token_account_pubkey);

        // test delegate index
        let delegate_accounts = svm.get_token_accounts_by_delegate(&delegate);
        assert_eq!(delegate_accounts.len(), 1);
        assert_eq!(delegate_accounts[0].0, token_account_pubkey);

        // test mint index
        let mint_accounts = svm.get_token_accounts_by_mint(&mint);
        assert_eq!(mint_accounts.len(), 1);
        assert_eq!(mint_accounts[0].0, token_account_pubkey);
    }

    #[test]
    fn test_account_update_removes_old_indexes() {
        let (mut svm, _events_rx, _geyser_rx) = SurfnetSvm::new();

        let owner = Pubkey::new_unique();
        let old_delegate = Pubkey::new_unique();
        let new_delegate = Pubkey::new_unique();
        let mint = Pubkey::new_unique();
        let token_account_pubkey = Pubkey::new_unique();

        //  reate initial token account with old delegate
        let mut token_account_data = [0u8; TokenAccount::LEN];
        let token_account = TokenAccount {
            mint,
            owner,
            amount: 1000,
            delegate: COption::Some(old_delegate),
            state: AccountState::Initialized,
            is_native: COption::None,
            delegated_amount: 500,
            close_authority: COption::None,
        };
        token_account.pack_into_slice(&mut token_account_data);

        let account = Account {
            lamports: 1000000,
            data: token_account_data.to_vec(),
            owner: spl_token::id(),
            executable: false,
            rent_epoch: 0,
        };

        // insert initial account
        svm.set_account(&token_account_pubkey, account).unwrap();

        // verify old delegate has the account
        assert_eq!(svm.get_token_accounts_by_delegate(&old_delegate).len(), 1);
        assert_eq!(svm.get_token_accounts_by_delegate(&new_delegate).len(), 0);

        // update with new delegate
        let updated_token_account = TokenAccount {
            mint,
            owner,
            amount: 1000,
            delegate: COption::Some(new_delegate),
            state: AccountState::Initialized,
            is_native: COption::None,
            delegated_amount: 500,
            close_authority: COption::None,
        };
        updated_token_account.pack_into_slice(&mut token_account_data);

        let updated_account = Account {
            lamports: 1000000,
            data: token_account_data.to_vec(),
            owner: spl_token::id(),
            executable: false,
            rent_epoch: 0,
        };

        // update the account
        svm.set_account(&token_account_pubkey, updated_account)
            .unwrap();

        // verify indexes were updated correctly
        assert_eq!(svm.get_token_accounts_by_delegate(&old_delegate).len(), 0);
        assert_eq!(svm.get_token_accounts_by_delegate(&new_delegate).len(), 1);
        assert_eq!(svm.get_parsed_token_accounts_by_owner(&owner).len(), 1);
    }

    #[test]
    fn test_non_token_accounts_not_indexed() {
        let (mut svm, _events_rx, _geyser_rx) = SurfnetSvm::new();

        let system_account_pubkey = Pubkey::new_unique();
        let account = Account {
            lamports: 1000000,
            data: vec![],
            owner: solana_system_interface::program::id(), // system program, not token program
            executable: false,
            rent_epoch: 0,
        };

        svm.set_account(&system_account_pubkey, account).unwrap();

        // should be in general registry but not token indexes
        assert_eq!(svm.accounts_registry.len(), 1);
        assert_eq!(svm.token_accounts.len(), 0);
        assert_eq!(svm.token_accounts_by_owner.len(), 0);
        assert_eq!(svm.token_accounts_by_delegate.len(), 0);
        assert_eq!(svm.token_accounts_by_mint.len(), 0);
    }

    fn expect_account_update_event(
        events_rx: &Receiver<SimnetEvent>,
        svm: &SurfnetSvm,
        pubkey: &Pubkey,
        expected_account: &Account,
    ) -> bool {
        match events_rx.recv() {
            Ok(event) => match event {
                SimnetEvent::AccountUpdate(_, account_pubkey) => {
                    assert_eq!(pubkey, &account_pubkey);
                    assert_eq!(svm.accounts_registry.get(&pubkey), Some(expected_account));
                    true
                }
                event => {
                    println!("unexpected simnet event: {:?}", event);
                    false
                }
            },
            Err(_) => false,
        }
    }

<<<<<<< HEAD
    fn expect_error_event(events_rx: &Receiver<SimnetEvent>, expected_error: &str) -> bool {
        match events_rx.recv() {
            Ok(event) => match event {
                SimnetEvent::ErrorLog(_, err) => {
                    assert_eq!(err, expected_error);
=======
    fn expect_warn_event(events_rx: &Receiver<SimnetEvent>, expected_warning: &str) -> bool {
        match events_rx.recv() {
            Ok(event) => match event {
                SimnetEvent::WarnLog(_, warn) => {
                    assert_eq!(warn, expected_warning);
>>>>>>> 9dc70585
                    true
                }
                event => {
                    println!("unexpected simnet event: {:?}", event);
                    false
                }
            },
            Err(_) => false,
        }
    }

    fn create_program_accounts() -> (Pubkey, Account, Pubkey, Account) {
        let program_pubkey = Pubkey::new_unique();
        let program_data_address = get_program_data_address(&program_pubkey);
        let program_account = Account {
            lamports: 1000000000000,
            data: bincode::serialize(&bpf_loader_upgradeable::UpgradeableLoaderState::Program {
                programdata_address: program_data_address,
            })
            .unwrap(),
            owner: bpf_loader_upgradeable::ID,
            executable: true,
            rent_epoch: 10000000000000,
        };

        let mut bin = include_bytes!("../tests/assets/metaplex_program.bin").to_vec();
        let mut data = bincode::serialize(
            &bpf_loader_upgradeable::UpgradeableLoaderState::ProgramData {
                slot: 0,
                upgrade_authority_address: Some(Pubkey::new_unique()),
            },
        )
        .unwrap();
        data.append(&mut bin); // push our binary after the state data
        let program_data_account = Account {
            lamports: 10000000000000,
            data,
            owner: bpf_loader_upgradeable::ID,
            executable: false,
            rent_epoch: 10000000000000,
        };
        (
            program_pubkey,
            program_account,
            program_data_address,
            program_data_account,
        )
    }

    #[test]
    fn test_inserting_account_updates() {
        let (mut svm, events_rx, _geyser_rx) = SurfnetSvm::new();

        let pubkey = Pubkey::new_unique();
        let account = Account {
            lamports: 1000,
            data: vec![1, 2, 3],
            owner: Pubkey::new_unique(),
            executable: false,
            rent_epoch: 0,
        };

        // GetAccountResult::None should be a noop when writing account updates
        {
            let index_before = svm.accounts_registry.clone();
            let empty_update = GetAccountResult::None(pubkey);
            svm.write_account_update(empty_update);
            assert_eq!(svm.accounts_registry, index_before);
        }

        // GetAccountResult::FoundAccount with `DoUpdateSvm` flag to false should be a noop
        {
            let index_before = svm.accounts_registry.clone();
            let found_update = GetAccountResult::FoundAccount(pubkey, account.clone(), false);
            svm.write_account_update(found_update);
            assert_eq!(svm.accounts_registry, index_before);
        }

        // GetAccountResult::FoundAccount with `DoUpdateSvm` flag to true should update the account
        {
            let index_before = svm.accounts_registry.clone();
            let found_update = GetAccountResult::FoundAccount(pubkey, account.clone(), true);
            svm.write_account_update(found_update);
            assert_eq!(svm.accounts_registry.len(), index_before.len() + 1);
            if !expect_account_update_event(&events_rx, &svm, &pubkey, &account) {
                panic!("Expected account update event not received after GetAccountResult::FoundAccount update");
            }
        }

        // GetAccountResult::FoundProgramAccount with no program account fails
        {
            let (program_address, program_account, program_data_address, _) =
                create_program_accounts();

            let index_before = svm.accounts_registry.clone();
            let found_program_account_update = GetAccountResult::FoundProgramAccount(
                (program_address, program_account.clone()),
                (program_data_address, None),
            );
            svm.write_account_update(found_program_account_update);
<<<<<<< HEAD
            if !expect_error_event(&events_rx, &format!("Internal error: \"Failed to set account {}: An account required by the instruction is missing\"", program_address)) {
=======
            if !expect_warn_event(&events_rx, &format!("Internal error: \"Failed to set account {}: An account required by the instruction is missing\"", program_address)) {
>>>>>>> 9dc70585
                panic!("Expected error event not received after inserting program account with no program data account");
            }
            assert_eq!(svm.accounts_registry, index_before);
        }

        // GetAccountResult::FoundProgramAccount with program account + program data account inserts two accounts
        {
            let (program_address, program_account, program_data_address, program_data_account) =
                create_program_accounts();

            let index_before = svm.accounts_registry.clone();
            let found_program_account_update = GetAccountResult::FoundProgramAccount(
                (program_address, program_account.clone()),
                (program_data_address, Some(program_data_account.clone())),
            );
            svm.write_account_update(found_program_account_update);
            assert_eq!(svm.accounts_registry.len(), index_before.len() + 2);
            if !expect_account_update_event(
                &events_rx,
                &svm,
                &program_data_address,
                &program_data_account,
            ) {
                panic!("Expected account update event not received after GetAccountResult::FoundProgramAccount update for program data pubkey");
            }

            if !expect_account_update_event(&events_rx, &svm, &program_address, &program_account) {
                panic!("Expected account update event not received after GetAccountResult::FoundProgramAccount update for program pubkey");
            }
        }

        // If we insert the program data account ahead of time, then have a GetAccountResult::FoundProgramAccount with just the program data account,
        // we should get one insert
        {
            let (program_address, program_account, program_data_address, program_data_account) =
                create_program_accounts();

            let index_before = svm.accounts_registry.clone();
            let found_update = GetAccountResult::FoundAccount(
                program_data_address,
                program_data_account.clone(),
                true,
            );
            svm.write_account_update(found_update);
            assert_eq!(svm.accounts_registry.len(), index_before.len() + 1);
            if !expect_account_update_event(
                &events_rx,
                &svm,
                &program_data_address,
                &program_data_account,
            ) {
                panic!("Expected account update event not received after GetAccountResult::FoundAccount update");
            }

            let index_before = svm.accounts_registry.clone();
            let program_account_found_update = GetAccountResult::FoundProgramAccount(
                (program_address, program_account.clone()),
                (program_data_address, None),
            );
            svm.write_account_update(program_account_found_update);
            assert_eq!(svm.accounts_registry.len(), index_before.len() + 1);
            if !expect_account_update_event(&events_rx, &svm, &program_address, &program_account) {
                panic!("Expected account update event not received after GetAccountResult::FoundAccount update");
            }
        }
    }
}<|MERGE_RESOLUTION|>--- conflicted
+++ resolved
@@ -728,62 +728,47 @@
     }
 
     /// Writes account updates to the SVM state based on the provided account update result.
-    ///
-    /// # Arguments
-    /// * `account_update` - The account update result to process.
-    pub fn write_account_update(&mut self, account_update: GetAccountResult) {
-        self.updated_at = Utc::now().timestamp_millis() as u64;
-        match account_update {
-            GetAccountResult::FoundAccount(pubkey, account, do_update_account) => {
-                if do_update_account {
-                    if let Err(e) = self.set_account(&pubkey, account.clone()) {
-<<<<<<< HEAD
-                        let _ = self
-                            .simnet_events_tx
-                            .send(SimnetEvent::error(e.to_string()));
-=======
-                        let _ = self.simnet_events_tx.send(SimnetEvent::warn(e.to_string()));
->>>>>>> 9dc70585
-                    }
-                }
-            }
-            GetAccountResult::FoundProgramAccount((pubkey, account), (_, None)) => {
-                if let Err(e) = self.set_account(&pubkey, account.clone()) {
-<<<<<<< HEAD
-                    let _ = self
-                        .simnet_events_tx
-                        .send(SimnetEvent::error(e.to_string()));
-=======
-                    let _ = self.simnet_events_tx.send(SimnetEvent::warn(e.to_string()));
->>>>>>> 9dc70585
-                }
-            }
-            GetAccountResult::FoundProgramAccount(
-                (pubkey, account),
-                (data_pubkey, Some(data_account)),
-            ) => {
-                // The data account _must_ be set first, as the program account depends on it.
-                if let Err(e) = self.set_account(&data_pubkey, data_account.clone()) {
-<<<<<<< HEAD
-                    let _ = self
-                        .simnet_events_tx
-                        .send(SimnetEvent::error(e.to_string()));
-                };
+///
+/// # Arguments
+/// * `account_update` - The account update result to process.
+pub fn write_account_update(&mut self, account_update: GetAccountResult) {
+    self.updated_at = Utc::now().timestamp_millis() as u64;
+    match account_update {
+        GetAccountResult::FoundAccount(pubkey, account, do_update_account) => {
+            if do_update_account {
                 if let Err(e) = self.set_account(&pubkey, account.clone()) {
                     let _ = self
                         .simnet_events_tx
                         .send(SimnetEvent::error(e.to_string()));
-=======
-                    let _ = self.simnet_events_tx.send(SimnetEvent::warn(e.to_string()));
-                };
-                if let Err(e) = self.set_account(&pubkey, account.clone()) {
-                    let _ = self.simnet_events_tx.send(SimnetEvent::warn(e.to_string()));
->>>>>>> 9dc70585
-                };
-            }
-            GetAccountResult::None(_) => {}
-        }
-    }
+                }
+            }
+        }
+        GetAccountResult::FoundProgramAccount((pubkey, account), (_, None)) => {
+            if let Err(e) = self.set_account(&pubkey, account.clone()) {
+                let _ = self
+                    .simnet_events_tx
+                    .send(SimnetEvent::error(e.to_string()));
+            }
+        }
+        GetAccountResult::FoundProgramAccount(
+            (pubkey, account),
+            (data_pubkey, Some(data_account)),
+        ) => {
+            // The data account _must_ be set first, as the program account depends on it.
+            if let Err(e) = self.set_account(&data_pubkey, data_account.clone()) {
+                let _ = self
+                    .simnet_events_tx
+                    .send(SimnetEvent::error(e.to_string()));
+            }
+            if let Err(e) = self.set_account(&pubkey, account.clone()) {
+                let _ = self
+                    .simnet_events_tx
+                    .send(SimnetEvent::error(e.to_string()));
+            }
+        }
+        GetAccountResult::None(_) => {}
+    }
+}
 
     pub fn confirm_current_block(&mut self) -> Result<(), SurfpoolError> {
         self.updated_at = Utc::now().timestamp_millis() as u64;
@@ -1331,20 +1316,13 @@
             Err(_) => false,
         }
     }
-
-<<<<<<< HEAD
+  
     fn expect_error_event(events_rx: &Receiver<SimnetEvent>, expected_error: &str) -> bool {
         match events_rx.recv() {
             Ok(event) => match event {
                 SimnetEvent::ErrorLog(_, err) => {
                     assert_eq!(err, expected_error);
-=======
-    fn expect_warn_event(events_rx: &Receiver<SimnetEvent>, expected_warning: &str) -> bool {
-        match events_rx.recv() {
-            Ok(event) => match event {
-                SimnetEvent::WarnLog(_, warn) => {
-                    assert_eq!(warn, expected_warning);
->>>>>>> 9dc70585
+
                     true
                 }
                 event => {
@@ -1445,11 +1423,8 @@
                 (program_data_address, None),
             );
             svm.write_account_update(found_program_account_update);
-<<<<<<< HEAD
+
             if !expect_error_event(&events_rx, &format!("Internal error: \"Failed to set account {}: An account required by the instruction is missing\"", program_address)) {
-=======
-            if !expect_warn_event(&events_rx, &format!("Internal error: \"Failed to set account {}: An account required by the instruction is missing\"", program_address)) {
->>>>>>> 9dc70585
                 panic!("Expected error event not received after inserting program account with no program data account");
             }
             assert_eq!(svm.accounts_registry, index_before);
