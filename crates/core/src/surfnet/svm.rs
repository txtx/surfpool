--- conflicted
+++ resolved
@@ -29,13 +29,8 @@
 use solana_pubkey::Pubkey;
 use solana_rpc_client_api::response::SlotInfo;
 use solana_sdk::{
-<<<<<<< HEAD
-    inflation::Inflation, program_option::COption, program_pack::Pack, system_instruction,
-    transaction::VersionedTransaction,
-=======
     genesis_config::GenesisConfig, inflation::Inflation, program_option::COption,
     system_instruction, transaction::VersionedTransaction,
->>>>>>> c3397e1f
 };
 use solana_sdk_ids::system_program;
 use solana_signature::Signature;
@@ -123,9 +118,6 @@
     pub circulating_supply: u64,
     pub non_circulating_supply: u64,
     pub non_circulating_accounts: Vec<String>,
-<<<<<<< HEAD
-    pub inflation: Inflation,
-=======
     pub genesis_config: GenesisConfig,
     pub inflation: Inflation,
     /// A global monotonically increasing atomic number, which can be used to tell the order of the account update.
@@ -133,7 +125,6 @@
     /// the update with higher write_version should supersede the one with lower write_version.
     pub write_version: u64,
     pub registered_idls: HashMap<Pubkey, BinaryHeap<VersionedIdl>>,
->>>>>>> c3397e1f
 }
 
 impl SurfnetSvm {
@@ -202,14 +193,10 @@
                 circulating_supply: 0,
                 non_circulating_supply: 0,
                 non_circulating_accounts: Vec::new(),
-<<<<<<< HEAD
-                inflation: Inflation::default(),
-=======
                 genesis_config: GenesisConfig::default(),
                 inflation: Inflation::default(),
                 write_version: 0,
                 registered_idls: HashMap::new(),
->>>>>>> c3397e1f
             },
             simnet_events_rx,
             geyser_events_rx,
@@ -1224,11 +1211,7 @@
             .get(owner)
             .map(|account_pubkeys| {
                 account_pubkeys
-<<<<<<< HEAD
-                    .into_iter()
-=======
                     .iter()
->>>>>>> c3397e1f
                     .filter_map(|pk| {
                         self.accounts_registry
                             .get(pk)
