--- conflicted
+++ resolved
@@ -85,14 +85,10 @@
     pub signature_subscriptions: HashMap<Signature, Vec<SignatureSubscriptionData>>,
     pub account_subscriptions: AccountSubscriptionData,
     pub slot_subscriptions: Vec<Sender<SlotInfo>>,
-<<<<<<< HEAD
     pub profile_tag_map: HashMap<String, Vec<UuidOrSignature>>,
     pub simulated_transaction_profiles: HashMap<Uuid, ProfileResult>,
     pub executed_transaction_profiles: HashMap<Signature, ProfileResult>,
-=======
     pub logs_subscriptions: Vec<LogsSubscriptionData>,
-    pub tagged_profiling_results: HashMap<String, Vec<ProfileResult>>,
->>>>>>> 8fc78bb4
     pub updated_at: u64,
     pub accounts_registry: HashMap<Pubkey, Account>,
     pub accounts_by_owner: HashMap<Pubkey, Vec<Pubkey>>,
@@ -162,14 +158,10 @@
                 signature_subscriptions: HashMap::new(),
                 account_subscriptions: HashMap::new(),
                 slot_subscriptions: Vec::new(),
-<<<<<<< HEAD
                 profile_tag_map: HashMap::new(),
                 simulated_transaction_profiles: HashMap::new(),
                 executed_transaction_profiles: HashMap::new(),
-=======
                 logs_subscriptions: Vec::new(),
-                tagged_profiling_results: HashMap::new(),
->>>>>>> 8fc78bb4
                 updated_at: Utc::now().timestamp_millis() as u64,
                 accounts_registry: HashMap::new(),
                 accounts_by_owner: HashMap::new(),
