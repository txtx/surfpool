--- conflicted
+++ resolved
@@ -299,34 +299,6 @@
                 .unwrap_or(1);
             self.transactions.insert(
                 tx.get_signature().clone(),
-<<<<<<< HEAD
-                SurfnetTransactionStatus::processed(
-                    TransactionWithStatusMeta {
-                        slot,
-                        transaction: tx.clone(),
-                        meta: TransactionStatusMeta {
-                            status: Ok(()),
-                            fee: 5000,
-                            pre_balances: vec![
-                                account.lamports,
-                                account.lamports.saturating_sub(lamports),
-                                system_lamports,
-                            ],
-                            post_balances: vec![
-                                account.lamports.saturating_sub(lamports + 5000),
-                                account.lamports,
-                                system_lamports,
-                            ],
-                            inner_instructions: Some(vec![]),
-                            log_messages: Some(tx_result.logs.clone()),
-                            pre_token_balances: Some(vec![]),
-                            post_token_balances: Some(vec![]),
-                            rewards: Some(vec![]),
-                            loaded_addresses: LoadedAddresses::default(),
-                            return_data: Some(tx_result.return_data.clone()),
-                            compute_units_consumed: Some(tx_result.compute_units_consumed),
-                        },
-=======
                 SurfnetTransactionStatus::Processed(Box::new(TransactionWithStatusMeta {
                     slot,
                     transaction: tx.clone(),
@@ -352,7 +324,6 @@
                         return_data: Some(tx_result.return_data.clone()),
                         compute_units_consumed: Some(tx_result.compute_units_consumed),
                         cost_units: None,
->>>>>>> d661914c
                     },
                     HashSet::from([*pubkey]),
                 ),
