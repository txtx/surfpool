use std::collections::{HashMap, VecDeque};

use chrono::Utc;
use crossbeam_channel::{unbounded, Receiver, Sender};
use litesvm::{
    types::{FailedTransactionMetadata, SimulatedTransactionInfo, TransactionResult},
    LiteSVM,
};
use solana_account::Account;
use solana_client::{rpc_client::SerializableTransaction, rpc_response::RpcPerfSample};
use solana_clock::{Clock, Slot, MAX_RECENT_BLOCKHASHES};
use solana_epoch_info::EpochInfo;
use solana_feature_set::{disable_new_loader_v3_deployments, FeatureSet};
use solana_hash::Hash;
use solana_keypair::Keypair;
use solana_message::{Message, VersionedMessage};
use solana_pubkey::Pubkey;
use solana_sdk::{system_instruction, transaction::VersionedTransaction};
use solana_signature::Signature;
use solana_signer::Signer;
use solana_transaction_error::TransactionError;
use solana_transaction_status::{
    EncodedTransaction, EncodedTransactionWithStatusMeta, UiAddressTableLookup,
    UiCompiledInstruction, UiConfirmedBlock, UiMessage, UiRawMessage, UiTransaction,
};
use surfpool_types::{
    types::{ComputeUnitsEstimationResult, ProfileResult},
    SimnetEvent, TransactionConfirmationStatus, TransactionStatusEvent,
};

use super::{
    remote::SurfnetRemoteClient, BlockHeader, BlockIdentifier, GetAccountResult, GeyserEvent,
    SignatureSubscriptionData, SignatureSubscriptionType, FINALIZATION_SLOT_THRESHOLD,
    SLOTS_PER_EPOCH,
};
use crate::{
    error::{SurfpoolError, SurfpoolResult},
    rpc::utils::convert_transaction_metadata_from_canonical,
    types::{SurfnetTransactionStatus, TransactionWithStatusMeta},
};

pub type AccountOwner = Pubkey;

/// `SurfnetSvm` provides a lightweight Solana Virtual Machine (SVM) for testing and simulation.
///
/// It supports a local in-memory blockchain state,
/// remote RPC connections, transaction processing, and account management.
///
/// It also exposes channels to listen for simulation events (`SimnetEvent`) and Geyser plugin events (`GeyserEvent`).
#[derive(Clone)]
pub struct SurfnetSvm {
    pub inner: LiteSVM,
    pub remote_rpc_url: Option<String>,
    pub chain_tip: BlockIdentifier,
    pub blocks: HashMap<Slot, BlockHeader>,
    pub transactions: HashMap<Signature, SurfnetTransactionStatus>,
    pub transactions_queued_for_confirmation:
        VecDeque<(VersionedTransaction, Sender<TransactionStatusEvent>)>,
    pub transactions_queued_for_finalization:
        VecDeque<(Slot, VersionedTransaction, Sender<TransactionStatusEvent>)>,
    pub perf_samples: VecDeque<RpcPerfSample>,
    pub transactions_processed: u64,
    pub latest_epoch_info: EpochInfo,
    pub simnet_events_tx: Sender<SimnetEvent>,
    pub geyser_events_tx: Sender<GeyserEvent>,
    pub signature_subscriptions: HashMap<Signature, Vec<SignatureSubscriptionData>>,
    pub tagged_profiling_results: HashMap<String, Vec<ProfileResult>>,
<<<<<<< HEAD
    pub updated_at: u64,
=======
    pub account_registry: HashMap<AccountOwner, Vec<(Pubkey, Account)>>,
>>>>>>> bf8de748
}

impl SurfnetSvm {
    /// Creates a new instance of `SurfnetSvm`.
    ///
    /// Returns a tuple containing the SVM instance, a receiver for simulation events, and a receiver for Geyser plugin events.
    pub fn new() -> (Self, Receiver<SimnetEvent>, Receiver<GeyserEvent>) {
        let (simnet_events_tx, simnet_events_rx) = crossbeam_channel::bounded(1024);
        let (geyser_events_tx, geyser_events_rx) = crossbeam_channel::bounded(1024);

        let mut feature_set = FeatureSet::all_enabled();
        // v2.2 of the solana_sdk deprecates the v3 loader, and enables the v4 loader by default.
        // In order to keep the v3 deployments enabled, we need to remove the
        // `disable_new_loader_v3_deployments` feature from the active set, and add it to the inactive set.
        let _ = feature_set
            .active
            .remove(&disable_new_loader_v3_deployments::id());
        feature_set
            .inactive
            .insert(disable_new_loader_v3_deployments::id());

        let inner = LiteSVM::new()
            .with_feature_set(feature_set)
            .with_blockhash_check(false);

        (
            Self {
                inner,
                remote_rpc_url: None,
                chain_tip: BlockIdentifier::zero(),
                blocks: HashMap::new(),
                transactions: HashMap::new(),
                perf_samples: VecDeque::new(),
                transactions_processed: 0,
                simnet_events_tx,
                geyser_events_tx,
                latest_epoch_info: EpochInfo {
                    epoch: 0,
                    slot_index: 0,
                    slots_in_epoch: SLOTS_PER_EPOCH,
                    absolute_slot: 0,
                    block_height: 0,
                    transaction_count: None,
                },
                transactions_queued_for_confirmation: VecDeque::new(),
                transactions_queued_for_finalization: VecDeque::new(),
                signature_subscriptions: HashMap::new(),
                tagged_profiling_results: HashMap::new(),
<<<<<<< HEAD
                updated_at: Utc::now().timestamp_millis() as u64,
=======
                account_registry: HashMap::new(),
>>>>>>> bf8de748
            },
            simnet_events_rx,
            geyser_events_rx,
        )
    }

    /// Initializes the SVM with the provided epoch info and optionally notifies about remote connection.
    ///
    /// Updates the internal epoch info, sends connection and epoch update events, and sets the clock sysvar.
    ///
    /// # Arguments
    /// * `epoch_info` - The epoch information to initialize with.
    /// * `remote_ctx` - Optional remote client context for event notification.
    ///
    pub fn initialize(&mut self, epoch_info: EpochInfo, remote_ctx: &Option<SurfnetRemoteClient>) {
        self.latest_epoch_info = epoch_info.clone();
        self.updated_at = Utc::now().timestamp_millis() as u64;

        if let Some(remote_client) = remote_ctx {
            let _ = self
                .simnet_events_tx
                .send(SimnetEvent::Connected(remote_client.client.url()));
        }
        let _ = self
            .simnet_events_tx
            .send(SimnetEvent::EpochInfoUpdate(epoch_info.clone()));

        let clock: Clock = Clock {
            slot: self.latest_epoch_info.absolute_slot,
            epoch: self.latest_epoch_info.epoch,
            unix_timestamp: Utc::now().timestamp(),
            epoch_start_timestamp: 0, // todo
            leader_schedule_epoch: 0, // todo
        };
        self.inner.set_sysvar(&clock);
    }

    /// Airdrops a specified amount of lamports to a single public key.
    ///
    /// # Arguments
    /// * `pubkey` - The recipient public key.
    /// * `lamports` - The amount of lamports to airdrop.
    ///
    /// # Returns
    /// A `TransactionResult` indicating success or failure.
    pub fn airdrop(&mut self, pubkey: &Pubkey, lamports: u64) -> TransactionResult {
        self.updated_at = Utc::now().timestamp_millis() as u64;
        let res = self.inner.airdrop(pubkey, lamports);
        if let Ok(ref tx_result) = res {
            let airdrop_keypair = Keypair::new();
            let slot = self.latest_epoch_info.absolute_slot;
            self.transactions.insert(
                tx_result.signature,
                SurfnetTransactionStatus::Processed(Box::new(TransactionWithStatusMeta(
                    slot,
                    VersionedTransaction::try_new(
                        VersionedMessage::Legacy(Message::new(
                            &[system_instruction::transfer(
                                &airdrop_keypair.pubkey(),
                                pubkey,
                                lamports,
                            )],
                            Some(&airdrop_keypair.pubkey()),
                        )),
                        &[airdrop_keypair],
                    )
                    .unwrap(),
                    convert_transaction_metadata_from_canonical(tx_result),
                    None,
                ))),
            );
        }
        res
    }

    /// Airdrops a specified amount of lamports to a list of public keys.
    ///
    /// # Arguments
    /// * `lamports` - The amount of lamports to airdrop.
    /// * `addresses` - Slice of recipient public keys.
    pub fn airdrop_pubkeys(&mut self, lamports: u64, addresses: &[Pubkey]) {
        self.updated_at = Utc::now().timestamp_millis() as u64;
        for recipient in addresses.iter() {
            let _ = self.airdrop(recipient, lamports);
            let _ = self.simnet_events_tx.send(SimnetEvent::info(format!(
                "Genesis airdrop successful {}: {}",
                recipient, lamports
            )));
        }
    }

    /// Returns the latest known absolute slot from the local epoch info.
    pub fn get_latest_absolute_slot(&self) -> Slot {
        self.latest_epoch_info.absolute_slot
    }

    /// Returns the latest blockhash known by the SVM.
    pub fn latest_blockhash(&self) -> solana_hash::Hash {
        self.inner.latest_blockhash()
    }

    /// Returns the latest epoch info known by the `SurfnetSvm`.
    pub fn latest_epoch_info(&self) -> EpochInfo {
        self.latest_epoch_info.clone()
    }

    /// Generates and sets a new blockhash, updating the RecentBlockhashes sysvar.
    ///
    /// # Returns
    /// A new `BlockIdentifier` for the updated blockhash.
    #[allow(deprecated)]
    fn new_blockhash(&mut self) -> BlockIdentifier {
        self.updated_at = Utc::now().timestamp_millis() as u64;
        // cache the current blockhashes
        let blockhashes = self
            .inner
            .get_sysvar::<solana_sdk::sysvar::recent_blockhashes::RecentBlockhashes>();
        let max_entries_len = blockhashes.len().min(MAX_RECENT_BLOCKHASHES);
        let mut entries = Vec::with_capacity(max_entries_len);
        // note: expire blockhash has a bug with liteSVM.
        // they only keep one blockhash in their RecentBlockhashes sysvar, so this function
        // clears out the other valid hashes.
        // so we manually rehydrate the sysvar with new latest blockhash + cached blockhashes.
        self.inner.expire_blockhash();
        let latest_entries = self
            .inner
            .get_sysvar::<solana_sdk::sysvar::recent_blockhashes::RecentBlockhashes>();
        let latest_entry = latest_entries.first().unwrap();
        entries.push(solana_sdk::sysvar::recent_blockhashes::IterItem(
            0,
            &latest_entry.blockhash,
            latest_entry.fee_calculator.lamports_per_signature,
        ));
        for (i, entry) in blockhashes.iter().enumerate() {
            if i == MAX_RECENT_BLOCKHASHES - 1 {
                break;
            }

            entries.push(solana_sdk::sysvar::recent_blockhashes::IterItem(
                i as u64 + 1,
                &entry.blockhash,
                entry.fee_calculator.lamports_per_signature,
            ));
        }

        self.inner.set_sysvar(
            &solana_sdk::sysvar::recent_blockhashes::RecentBlockhashes::from_iter(entries),
        );
        BlockIdentifier::new(
            self.chain_tip.index + 1,
            latest_entry.blockhash.to_string().as_str(),
        )
    }

    /// Checks if the provided blockhash is recent (present in the RecentBlockhashes sysvar).
    ///
    /// # Arguments
    /// * `recent_blockhash` - The blockhash to check.
    ///
    /// # Returns
    /// `true` if the blockhash is recent, `false` otherwise.
    pub fn check_blockhash_is_recent(&self, recent_blockhash: &Hash) -> bool {
        #[allow(deprecated)]
        self.inner
            .get_sysvar::<solana_sdk::sysvar::recent_blockhashes::RecentBlockhashes>()
            .iter()
            .any(|entry| entry.blockhash == *recent_blockhash)
    }

    /// Sets an account in the local SVM state and notifies listeners.
    ///
    /// # Arguments
    /// * `pubkey` - The public key of the account.
    /// * `account` - The [Account] to insert.
    ///
    /// # Returns
    /// `Ok(())` on success, or an error if the operation fails.
    pub fn set_account(&mut self, pubkey: &Pubkey, account: Account) -> SurfpoolResult<()> {
<<<<<<< HEAD
        self.updated_at = Utc::now().timestamp_millis() as u64;
=======
        // Remove the account from any existing registry entry
        if let Some(existing_account) = self.inner.get_account(pubkey) {
            // If the account we're setting already exists locally, we can remove it from the account registry
            // to re-add the updated one later
            if let Some(same_owner_accounts) =
                self.account_registry.get_mut(&existing_account.owner)
            {
                // Remove just this account from the registry, leaving the others with the same owner intact
                same_owner_accounts.retain(|(pk, _)| pk != pubkey);
                // Clean up empty vectors
                if same_owner_accounts.is_empty() {
                    self.account_registry.remove(&existing_account.owner);
                }
            }
        }

>>>>>>> bf8de748
        self.inner
            .set_account(*pubkey, account.clone())
            .map_err(|e| SurfpoolError::set_account(*pubkey, e))?;

        // Add the account to the new owner's registry
        self.account_registry
            .entry(account.owner)
            .or_insert_with(Vec::new)
            .push((*pubkey, account));

        let _ = self
            .simnet_events_tx
            .send(SimnetEvent::account_update(*pubkey));
        Ok(())
    }

    /// Sends a transaction to the system for execution.
    ///
    /// This function attempts to send a transaction to the blockchain. It first increments the `transactions_processed` counter.
    /// Then it sends the transaction to the system and updates its status. If the transaction is successfully processed, it is
    /// cached locally, and a "transaction processed" event is sent. If the transaction fails, the error is recorded and an event
    /// is sent indicating the failure.
    ///
    /// # Arguments
    /// * `tx` - The transaction to send.
    /// * `cu_analysis_enabled` - Whether compute unit analysis is enabled.
    ///
    /// # Returns
    /// `Ok(res)` if processed successfully, or `Err(tx_failure)` if failed.
    pub fn send_transaction(
        &mut self,
        tx: VersionedTransaction,
        cu_analysis_enabled: bool,
    ) -> TransactionResult {
        if cu_analysis_enabled {
            let estimation_result = self.estimate_compute_units(&tx);
            let _ =
                self.simnet_events_tx.try_send(SimnetEvent::info(format!(
                "CU Estimation for tx: {} | Consumed: {} | Success: {} | Logs: {:?} | Error: {:?}",
                tx.signatures.first().map_or_else(|| "N/A".to_string(), |s| s.to_string()),
                estimation_result.compute_units_consumed,
                estimation_result.success,
                estimation_result.log_messages,
                estimation_result.error_message
            )));
        }
        self.updated_at = Utc::now().timestamp_millis() as u64;
        self.transactions_processed += 1;

        if !self.check_blockhash_is_recent(tx.message.recent_blockhash()) {
            let meta = litesvm::types::TransactionMetadata::default();
            let err = solana_transaction_error::TransactionError::BlockhashNotFound;

            let transaction_meta = convert_transaction_metadata_from_canonical(&meta);

            let _ = self
                .simnet_events_tx
                .try_send(SimnetEvent::transaction_processed(
                    transaction_meta,
                    Some(err.clone()),
                ));
            return Err(FailedTransactionMetadata { err, meta });
        }
        self.inner.set_blockhash_check(false);
        match self.inner.send_transaction(tx.clone()) {
            Ok(res) => {
                let transaction_meta = convert_transaction_metadata_from_canonical(&res);

                self.transactions.insert(
                    transaction_meta.signature,
                    SurfnetTransactionStatus::Processed(Box::new(TransactionWithStatusMeta(
                        self.get_latest_absolute_slot(),
                        tx,
                        transaction_meta.clone(),
                        None,
                    ))),
                );
                let _ = self
                    .simnet_events_tx
                    .try_send(SimnetEvent::transaction_processed(transaction_meta, None));
                Ok(res)
            }
            Err(tx_failure) => {
                let transaction_meta =
                    convert_transaction_metadata_from_canonical(&tx_failure.meta);

                let _ = self
                    .simnet_events_tx
                    .try_send(SimnetEvent::transaction_processed(
                        transaction_meta,
                        Some(tx_failure.err.clone()),
                    ));
                Err(tx_failure)
            }
        }
    }

    /// Estimates the compute units that a transaction will consume by simulating it.
    ///
    /// Does not commit any state changes to the SVM.
    ///
    /// # Arguments
    /// * `transaction` - The transaction to simulate.
    ///
    /// # Returns
    /// A `ComputeUnitsEstimationResult` with simulation details.
    pub fn estimate_compute_units(
        &self,
        transaction: &VersionedTransaction,
    ) -> ComputeUnitsEstimationResult {
        if !self.check_blockhash_is_recent(transaction.message.recent_blockhash()) {
            return ComputeUnitsEstimationResult {
                success: false,
                compute_units_consumed: 0,
                log_messages: None,
                error_message: Some(
                    solana_transaction_error::TransactionError::BlockhashNotFound.to_string(),
                ),
            };
        }

        match self.inner.simulate_transaction(transaction.clone()) {
            Ok(sim_info) => ComputeUnitsEstimationResult {
                success: true,
                compute_units_consumed: sim_info.meta.compute_units_consumed,
                log_messages: Some(sim_info.meta.logs),
                error_message: None,
            },
            Err(failed_meta) => ComputeUnitsEstimationResult {
                success: false,
                compute_units_consumed: failed_meta.meta.compute_units_consumed,
                log_messages: Some(failed_meta.meta.logs),
                error_message: Some(failed_meta.err.to_string()),
            },
        }
    }

    /// Simulates a transaction and returns detailed simulation info or failure metadata.
    ///
    /// # Arguments
    /// * `tx` - The transaction to simulate.
    ///
    /// # Returns
    /// `Ok(SimulatedTransactionInfo)` if successful, or `Err(FailedTransactionMetadata)` if failed.
    pub fn simulate_transaction(
        &self,
        tx: VersionedTransaction,
    ) -> Result<SimulatedTransactionInfo, FailedTransactionMetadata> {
        if !self.check_blockhash_is_recent(tx.message.recent_blockhash()) {
            let meta = litesvm::types::TransactionMetadata::default();
            let err = solana_transaction_error::TransactionError::BlockhashNotFound;

            return Err(FailedTransactionMetadata { err, meta });
        }
        self.inner.simulate_transaction(tx)
    }

    /// Confirms transactions queued for confirmation, updates epoch/slot, and sends events.
    ///
    /// # Returns
    /// `Ok(Vec<Signature>)` with confirmed signatures, or `Err(SurfpoolError)` on error.
    fn confirm_transactions(&mut self) -> Result<Vec<Signature>, SurfpoolError> {
        self.updated_at = Utc::now().timestamp_millis() as u64;
        let mut confirmed_transactions = vec![];
        let slot = self.latest_epoch_info.slot_index;

        while let Some((tx, status_tx)) = self.transactions_queued_for_confirmation.pop_front() {
            let _ = status_tx.try_send(TransactionStatusEvent::Success(
                TransactionConfirmationStatus::Confirmed,
            ));
            let signature = tx.signatures[0];
            let finalized_at = self.latest_epoch_info.absolute_slot + FINALIZATION_SLOT_THRESHOLD;
            self.transactions_queued_for_finalization
                .push_back((finalized_at, tx, status_tx));

            self.notify_signature_subscribers(
                SignatureSubscriptionType::confirmed(),
                &signature,
                slot,
                None,
            );
            confirmed_transactions.push(signature);
        }

        Ok(confirmed_transactions)
    }

    /// Finalizes transactions queued for finalization, sending finalized events as needed.
    ///
    /// # Returns
    /// `Ok(())` on success, or `Err(SurfpoolError)` on error.
    fn finalize_transactions(&mut self) -> Result<(), SurfpoolError> {
        self.updated_at = Utc::now().timestamp_millis() as u64;
        let current_slot = self.latest_epoch_info.absolute_slot;
        let mut requeue = VecDeque::new();
        while let Some((finalized_at, tx, status_tx)) =
            self.transactions_queued_for_finalization.pop_front()
        {
            if current_slot >= finalized_at {
                let _ = status_tx.try_send(TransactionStatusEvent::Success(
                    TransactionConfirmationStatus::Finalized,
                ));
                self.notify_signature_subscribers(
                    SignatureSubscriptionType::finalized(),
                    &tx.signatures[0],
                    self.latest_epoch_info.absolute_slot,
                    None,
                );
            } else {
                requeue.push_back((finalized_at, tx, status_tx));
            }
        }
        // Requeue any transactions that are not yet finalized
        self.transactions_queued_for_finalization
            .append(&mut requeue);

        Ok(())
    }

    /// Notifies listeners of an invalid transaction and sends a verification failure event.
    ///
    /// # Arguments
    /// * `signature` - The transaction signature.
    /// * `status_tx` - The status event sender.
    pub fn notify_invalid_transaction(
        &self,
        signature: Signature,
        status_tx: Sender<TransactionStatusEvent>,
    ) {
        let _ = self.simnet_events_tx.try_send(SimnetEvent::error(format!(
            "Transaction verification failed: {}",
            signature
        )));
        let _ = status_tx.try_send(TransactionStatusEvent::VerificationFailure(
            signature.to_string(),
        ));
    }

    /// Writes account updates to the SVM state based on the provided account update result.
    ///
    /// # Arguments
    /// * `account_update` - The account update result to process.
    pub fn write_account_update(&mut self, account_update: GetAccountResult) {
        self.updated_at = Utc::now().timestamp_millis() as u64;
        match account_update {
            GetAccountResult::FoundAccount(pubkey, account, do_update_account) => {
                if do_update_account {
                    let _ = self.set_account(&pubkey, account.clone());
                }
            }
            GetAccountResult::FoundProgramAccount((pubkey, account), (_, None)) => {
                let _ = self.set_account(&pubkey, account.clone());
            }
            GetAccountResult::FoundProgramAccount(
                (pubkey, account),
                (data_pubkey, Some(data_account)),
            ) => {
                let _ = self.set_account(&pubkey, account.clone());
                let _ = self.set_account(&data_pubkey, data_account.clone());
            }
            GetAccountResult::None(_) => {}
        }
    }

    pub fn confirm_current_block(&mut self) -> Result<(), SurfpoolError> {
<<<<<<< HEAD
        self.updated_at = Utc::now().timestamp_millis() as u64;
        // Confirm processed transactions
=======
>>>>>>> bf8de748
        let confirmed_signatures = self.confirm_transactions()?;
        let num_transactions = confirmed_signatures.len() as u64;

        let previous_chain_tip = self.chain_tip.clone();
        self.chain_tip = self.new_blockhash();

        self.blocks.insert(
            self.get_latest_absolute_slot(),
            BlockHeader {
                hash: self.chain_tip.hash.clone(),
                previous_blockhash: previous_chain_tip.hash.clone(),
                block_time: chrono::Utc::now().timestamp_millis(),
                block_height: self.chain_tip.index,
                parent_slot: self.get_latest_absolute_slot(),
                signatures: confirmed_signatures,
            },
        );

        if self.perf_samples.len() > 30 {
            self.perf_samples.pop_back();
        }
        self.perf_samples.push_front(RpcPerfSample {
            slot: self.latest_epoch_info.slot_index,
            num_slots: 1,
            sample_period_secs: 1,
            num_transactions,
            num_non_vote_transactions: None,
        });

        self.latest_epoch_info.slot_index += 1;
        self.latest_epoch_info.block_height = self.chain_tip.index;
        self.latest_epoch_info.absolute_slot += 1;
        if self.latest_epoch_info.slot_index > self.latest_epoch_info.slots_in_epoch {
            self.latest_epoch_info.slot_index = 0;
            self.latest_epoch_info.epoch += 1;
        }
        let clock: Clock = Clock {
            slot: self.latest_epoch_info.absolute_slot,
            epoch: self.latest_epoch_info.epoch,
            unix_timestamp: Utc::now().timestamp(),
            epoch_start_timestamp: 0, // todo
            leader_schedule_epoch: 0, // todo
        };

        let _ = self
            .simnet_events_tx
            .send(SimnetEvent::ClockUpdate(clock.clone()));
        self.inner.set_sysvar(&clock);

        self.finalize_transactions()?;

        Ok(())
    }

    /// Subscribes for updates on a transaction signature for a given subscription type.
    ///
    /// # Arguments
    /// * `signature` - The transaction signature to subscribe to.
    /// * `subscription_type` - The type of subscription (confirmed/finalized).
    ///
    /// # Returns
    /// A receiver for slot and transaction error updates.
    pub fn subscribe_for_signature_updates(
        &mut self,
        signature: &Signature,
        subscription_type: SignatureSubscriptionType,
    ) -> Receiver<(Slot, Option<TransactionError>)> {
        self.updated_at = Utc::now().timestamp_millis() as u64;
        let (tx, rx) = unbounded();
        self.signature_subscriptions
            .entry(*signature)
            .or_default()
            .push((subscription_type, tx));
        rx
    }

    /// Notifies signature subscribers of a status update, sending slot and error info.
    ///
    /// # Arguments
    /// * `status` - The subscription type (confirmed/finalized).
    /// * `signature` - The transaction signature.
    /// * `slot` - The slot number.
    /// * `err` - Optional transaction error.
    pub fn notify_signature_subscribers(
        &mut self,
        status: SignatureSubscriptionType,
        signature: &Signature,
        slot: Slot,
        err: Option<TransactionError>,
    ) {
        self.updated_at = Utc::now().timestamp_millis() as u64;
        let mut remaining = vec![];
        if let Some(subscriptions) = self.signature_subscriptions.remove(signature) {
            for (subscription_type, tx) in subscriptions {
                if status.eq(&subscription_type) {
                    if tx.send((slot, err.clone())).is_err() {
                        // The receiver has been dropped, so we can skip notifying
                        continue;
                    }
                } else {
                    remaining.push((subscription_type, tx));
                }
            }
            if !remaining.is_empty() {
                self.signature_subscriptions.insert(*signature, remaining);
            }
        }
    }

    /// Retrieves a confirmed block at the given slot, including transactions and metadata.
    ///
    /// # Arguments
    /// * `slot` - The slot number to retrieve the block for.
    ///
    /// # Returns
    /// `Some(UiConfirmedBlock)` if found, or `None` if not present.
    pub fn get_block_at_slot(&self, slot: Slot) -> Option<UiConfirmedBlock> {
        // Retrieve block
        let block = self.blocks.get(&slot)?;

        // Retrieve parent block

        // Retrieve transactions
        let mut transactions = vec![];
        for signature in block.signatures.iter() {
            let Some(TransactionWithStatusMeta(_slot, tx, _meta, _err)) = self
                .transactions
                .get(signature)
                .map(|t| t.expect_processed().clone())
            else {
                continue;
            };

            let (header, account_keys, instructions) = match &tx.message {
                VersionedMessage::Legacy(message) => (
                    message.header,
                    message.account_keys.iter().map(|k| k.to_string()).collect(),
                    message
                        .instructions
                        .iter()
                        // TODO: use stack height
                        .map(|ix| UiCompiledInstruction::from(ix, None))
                        .collect(),
                ),
                VersionedMessage::V0(message) => (
                    message.header,
                    message.account_keys.iter().map(|k| k.to_string()).collect(),
                    message
                        .instructions
                        .iter()
                        // TODO: use stack height
                        .map(|ix| UiCompiledInstruction::from(ix, None))
                        .collect(),
                ),
            };

            let transaction = EncodedTransactionWithStatusMeta {
                transaction: EncodedTransaction::Json(UiTransaction {
                    signatures: tx.signatures.iter().map(|s| s.to_string()).collect(),
                    message: UiMessage::Raw(UiRawMessage {
                        header,
                        account_keys,
                        recent_blockhash: tx.get_recent_blockhash().to_string(),
                        instructions,
                        address_table_lookups: match tx.message {
                            VersionedMessage::Legacy(_) => None,
                            VersionedMessage::V0(ref msg) => Some(
                                msg.address_table_lookups
                                    .iter()
                                    .map(UiAddressTableLookup::from)
                                    .collect::<Vec<UiAddressTableLookup>>(),
                            ),
                        },
                    }),
                }),
                meta: None,
                version: None,
            };
            // let transaction = EncodedTransaction::Json(UiTransaction::from(res));
            transactions.push(transaction);
        }

        // Construct block
        let block = UiConfirmedBlock {
            blockhash: block.hash.clone(),
            previous_blockhash: block.previous_blockhash.clone(),
            rewards: None,
            num_reward_partitions: None,
            block_time: Some(block.block_time),
            block_height: Some(block.block_height),
            parent_slot: block.parent_slot,
            transactions: Some(transactions),
            signatures: Some(block.signatures.iter().map(|t| t.to_string()).collect()),
        };

        Some(block)
    }

    /// Gets all accounts owned by a specific program ID from the account registry.
    ///
    /// # Arguments
    ///
    /// * `program_id` - The program ID to search for owned accounts.
    ///
    /// # Returns
    ///
    /// * A vector of (account_pubkey, account) tuples for all accounts owned by the program.
    pub fn get_account_owned_by(&self, program_id: Pubkey) -> Vec<(Pubkey, Account)> {
        self.account_registry
            .get(&program_id)
            .map(|accounts| accounts.clone())
            .unwrap_or_else(Vec::new)
    }
}<|MERGE_RESOLUTION|>--- conflicted
+++ resolved
@@ -65,11 +65,8 @@
     pub geyser_events_tx: Sender<GeyserEvent>,
     pub signature_subscriptions: HashMap<Signature, Vec<SignatureSubscriptionData>>,
     pub tagged_profiling_results: HashMap<String, Vec<ProfileResult>>,
-<<<<<<< HEAD
     pub updated_at: u64,
-=======
     pub account_registry: HashMap<AccountOwner, Vec<(Pubkey, Account)>>,
->>>>>>> bf8de748
 }
 
 impl SurfnetSvm {
@@ -118,11 +115,8 @@
                 transactions_queued_for_finalization: VecDeque::new(),
                 signature_subscriptions: HashMap::new(),
                 tagged_profiling_results: HashMap::new(),
-<<<<<<< HEAD
                 updated_at: Utc::now().timestamp_millis() as u64,
-=======
                 account_registry: HashMap::new(),
->>>>>>> bf8de748
             },
             simnet_events_rx,
             geyser_events_rx,
@@ -301,9 +295,7 @@
     /// # Returns
     /// `Ok(())` on success, or an error if the operation fails.
     pub fn set_account(&mut self, pubkey: &Pubkey, account: Account) -> SurfpoolResult<()> {
-<<<<<<< HEAD
-        self.updated_at = Utc::now().timestamp_millis() as u64;
-=======
+        self.updated_at = Utc::now().timestamp_millis() as u64;
         // Remove the account from any existing registry entry
         if let Some(existing_account) = self.inner.get_account(pubkey) {
             // If the account we're setting already exists locally, we can remove it from the account registry
@@ -320,7 +312,6 @@
             }
         }
 
->>>>>>> bf8de748
         self.inner
             .set_account(*pubkey, account.clone())
             .map_err(|e| SurfpoolError::set_account(*pubkey, e))?;
@@ -586,11 +577,8 @@
     }
 
     pub fn confirm_current_block(&mut self) -> Result<(), SurfpoolError> {
-<<<<<<< HEAD
         self.updated_at = Utc::now().timestamp_millis() as u64;
         // Confirm processed transactions
-=======
->>>>>>> bf8de748
         let confirmed_signatures = self.confirm_transactions()?;
         let num_transactions = confirmed_signatures.len() as u64;
 
