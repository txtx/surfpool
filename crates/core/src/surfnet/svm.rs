use std::collections::{BinaryHeap, HashMap, VecDeque};

<<<<<<< HEAD
use agave_feature_set::{FeatureSet, enable_extend_program_checked};
=======
use agave_feature_set::FeatureSet;
>>>>>>> b1d6f6b6
use chrono::Utc;
use convert_case::Casing;
use crossbeam_channel::{Receiver, Sender, unbounded};
use litesvm::{
    LiteSVM,
    types::{
        FailedTransactionMetadata, SimulatedTransactionInfo, TransactionMetadata, TransactionResult,
    },
};
use solana_account::{Account, AccountSharedData, ReadableAccount};
use solana_account_decoder::{
    UiAccount, UiAccountData, UiAccountEncoding, UiDataSliceConfig, encode_ui_account,
    parse_account_data::{AccountAdditionalDataV3, ParsedAccount, SplTokenAdditionalDataV2},
};
use solana_client::{
    rpc_client::SerializableTransaction,
    rpc_config::{RpcAccountInfoConfig, RpcBlockConfig, RpcTransactionLogsFilter},
    rpc_response::{RpcKeyedAccount, RpcLogsResponse, RpcPerfSample},
};
use solana_clock::{Clock, Slot};
use solana_commitment_config::CommitmentLevel;
use solana_epoch_info::EpochInfo;
use solana_hash::Hash;
use solana_keypair::Keypair;
use solana_message::{Message, VersionedMessage, v0::LoadedAddresses};
use solana_pubkey::Pubkey;
use solana_rpc_client_api::response::SlotInfo;
use solana_sdk::{
    feature::Feature, genesis_config::GenesisConfig, inflation::Inflation, program_option::COption,
    transaction::VersionedTransaction,
};
use solana_sdk_ids::system_program;
use solana_signature::Signature;
use solana_signer::Signer;
use solana_system_interface::instruction as system_instruction;
use solana_transaction_error::TransactionError;
use solana_transaction_status::{TransactionDetails, TransactionStatusMeta, UiConfirmedBlock};
use spl_token_2022::extension::{
    BaseStateWithExtensions, StateWithExtensions, interest_bearing_mint::InterestBearingConfig,
    scaled_ui_amount::ScaledUiAmountConfig,
};
use surfpool_types::{
    AccountChange, AccountProfileState, DEFAULT_SLOT_TIME_MS, Idl, ProfileResult, RpcProfileDepth,
    RpcProfileResultConfig, SimnetEvent, TransactionConfirmationStatus, TransactionStatusEvent,
    UiAccountChange, UiAccountProfileState, UiProfileResult, VersionedIdl,
    types::{
        ComputeUnitsEstimationResult, KeyedProfileResult, UiKeyedProfileResult, UuidOrSignature,
    },
};
use txtx_addon_kit::{indexmap::IndexMap, types::types::AddonJsonConverter};
use txtx_addon_network_svm_types::subgraph::idl::parse_bytes_to_value_with_expected_idl_type_def_ty;
use uuid::Uuid;

use super::{
    AccountSubscriptionData, BlockHeader, BlockIdentifier, FINALIZATION_SLOT_THRESHOLD,
    GetAccountResult, GeyserEvent, SLOTS_PER_EPOCH, SignatureSubscriptionData,
    SignatureSubscriptionType, remote::SurfnetRemoteClient,
};
use crate::{
    error::{SurfpoolError, SurfpoolResult},
    rpc::utils::convert_transaction_metadata_from_canonical,
    surfnet::{LogsSubscriptionData, locker::is_supported_token_program},
    types::{MintAccount, SurfnetTransactionStatus, TokenAccount, TransactionWithStatusMeta},
};

pub type AccountOwner = Pubkey;

pub fn get_txtx_value_json_converters() -> Vec<AddonJsonConverter<'static>> {
    vec![
        Box::new(move |value: &txtx_addon_kit::types::types::Value| {
            txtx_addon_network_svm_types::SvmValue::to_json(value)
        }) as AddonJsonConverter<'static>,
    ]
}

/// `SurfnetSvm` provides a lightweight Solana Virtual Machine (SVM) for testing and simulation.
///
/// It supports a local in-memory blockchain state,
/// remote RPC connections, transaction processing, and account management.
///
/// It also exposes channels to listen for simulation events (`SimnetEvent`) and Geyser plugin events (`GeyserEvent`).
#[derive(Clone)]
pub struct SurfnetSvm {
    pub inner: LiteSVM,
    pub remote_rpc_url: Option<String>,
    pub chain_tip: BlockIdentifier,
    pub blocks: HashMap<Slot, BlockHeader>,
    pub transactions: HashMap<Signature, SurfnetTransactionStatus>,
    pub transactions_queued_for_confirmation:
        VecDeque<(VersionedTransaction, Sender<TransactionStatusEvent>)>,
    pub transactions_queued_for_finalization:
        VecDeque<(Slot, VersionedTransaction, Sender<TransactionStatusEvent>)>,
    pub perf_samples: VecDeque<RpcPerfSample>,
    pub transactions_processed: u64,
    pub latest_epoch_info: EpochInfo,
    pub simnet_events_tx: Sender<SimnetEvent>,
    pub geyser_events_tx: Sender<GeyserEvent>,
    pub signature_subscriptions: HashMap<Signature, Vec<SignatureSubscriptionData>>,
    pub account_subscriptions: AccountSubscriptionData,
    pub slot_subscriptions: Vec<Sender<SlotInfo>>,
    pub profile_tag_map: HashMap<String, Vec<UuidOrSignature>>,
    pub simulated_transaction_profiles: HashMap<Uuid, KeyedProfileResult>,
    pub executed_transaction_profiles: HashMap<Signature, KeyedProfileResult>,
    pub logs_subscriptions: Vec<LogsSubscriptionData>,
    pub updated_at: u64,
    pub slot_time: u64,
    pub accounts_by_owner: HashMap<Pubkey, Vec<Pubkey>>,
    pub account_associated_data: HashMap<Pubkey, AccountAdditionalDataV3>,
    pub token_accounts: HashMap<Pubkey, TokenAccount>,
    pub token_mints: HashMap<Pubkey, MintAccount>,
    pub token_accounts_by_owner: HashMap<Pubkey, Vec<Pubkey>>,
    pub token_accounts_by_delegate: HashMap<Pubkey, Vec<Pubkey>>,
    pub token_accounts_by_mint: HashMap<Pubkey, Vec<Pubkey>>,
    pub total_supply: u64,
    pub circulating_supply: u64,
    pub non_circulating_supply: u64,
    pub non_circulating_accounts: Vec<String>,
    pub genesis_config: GenesisConfig,
    pub inflation: Inflation,
    /// A global monotonically increasing atomic number, which can be used to tell the order of the account update.
    /// For example, when an account is updated in the same slot multiple times,
    /// the update with higher write_version should supersede the one with lower write_version.
    pub write_version: u64,
    pub registered_idls: HashMap<Pubkey, BinaryHeap<VersionedIdl>>,
    pub feature_set: FeatureSet,
}

pub const FEATURE: Feature = Feature {
    activated_at: Some(0),
};

impl SurfnetSvm {
    /// Creates a new instance of `SurfnetSvm`.
    ///
    /// Returns a tuple containing the SVM instance, a receiver for simulation events, and a receiver for Geyser plugin events.
    pub fn new() -> (Self, Receiver<SimnetEvent>, Receiver<GeyserEvent>) {
        let (simnet_events_tx, simnet_events_rx) = crossbeam_channel::bounded(1024);
        let (geyser_events_tx, geyser_events_rx) = crossbeam_channel::bounded(1024);

<<<<<<< HEAD
        let mut feature_set = FeatureSet::all_enabled();

        // todo: remove once txtx deployments upgrade solana dependencies.
        // todo: consider making this configurable via config
        feature_set.deactivate(&enable_extend_program_checked::id());
=======
        let feature_set = FeatureSet::all_enabled();
>>>>>>> b1d6f6b6

        let inner = LiteSVM::new()
            .with_feature_set(feature_set.clone())
            .with_blockhash_check(false)
            .with_sigverify(false);

        (
            Self {
                inner,
                remote_rpc_url: None,
                chain_tip: BlockIdentifier::zero(),
                blocks: HashMap::new(),
                transactions: HashMap::new(),
                perf_samples: VecDeque::new(),
                transactions_processed: 0,
                simnet_events_tx,
                geyser_events_tx,
                latest_epoch_info: EpochInfo {
                    epoch: 0,
                    slot_index: 0,
                    slots_in_epoch: SLOTS_PER_EPOCH,
                    absolute_slot: 0,
                    block_height: 0,
                    transaction_count: None,
                },
                transactions_queued_for_confirmation: VecDeque::new(),
                transactions_queued_for_finalization: VecDeque::new(),
                signature_subscriptions: HashMap::new(),
                account_subscriptions: HashMap::new(),
                slot_subscriptions: Vec::new(),
                profile_tag_map: HashMap::new(),
                simulated_transaction_profiles: HashMap::new(),
                executed_transaction_profiles: HashMap::new(),
                logs_subscriptions: Vec::new(),
                updated_at: Utc::now().timestamp_millis() as u64,
                slot_time: DEFAULT_SLOT_TIME_MS,
                accounts_by_owner: HashMap::new(),
                account_associated_data: HashMap::new(),
                token_accounts: HashMap::new(),
                token_mints: HashMap::new(),
                token_accounts_by_owner: HashMap::new(),
                token_accounts_by_delegate: HashMap::new(),
                token_accounts_by_mint: HashMap::new(),
                total_supply: 0,
                circulating_supply: 0,
                non_circulating_supply: 0,
                non_circulating_accounts: Vec::new(),
                genesis_config: GenesisConfig::default(),
                inflation: Inflation::default(),
                write_version: 0,
                registered_idls: HashMap::new(),
                feature_set,
            },
            simnet_events_rx,
            geyser_events_rx,
        )
    }

    pub fn increment_write_version(&mut self) -> u64 {
        self.write_version += 1;
        self.write_version
    }

    /// Initializes the SVM with the provided epoch info and optionally notifies about remote connection.
    ///
    /// Updates the internal epoch info, sends connection and epoch update events, and sets the clock sysvar.
    ///
    /// # Arguments
    /// * `epoch_info` - The epoch information to initialize with.
    /// * `remote_ctx` - Optional remote client context for event notification.
    ///
    pub fn initialize(
        &mut self,
        epoch_info: EpochInfo,
        slot_time: u64,
        remote_ctx: &Option<SurfnetRemoteClient>,
    ) {
        self.latest_epoch_info = epoch_info.clone();
        self.updated_at = Utc::now().timestamp_millis() as u64;
        self.slot_time = slot_time;

        if let Some(remote_client) = remote_ctx {
            let _ = self
                .simnet_events_tx
                .send(SimnetEvent::Connected(remote_client.client.url()));
        }
        let _ = self
            .simnet_events_tx
            .send(SimnetEvent::EpochInfoUpdate(epoch_info));

        let clock: Clock = Clock {
            slot: self.latest_epoch_info.absolute_slot,
            epoch: self.latest_epoch_info.epoch,
            unix_timestamp: Utc::now().timestamp(),
            epoch_start_timestamp: 0, // todo
            leader_schedule_epoch: 0, // todo
        };

        self.inner.set_sysvar(&clock);
    }

    /// Airdrops a specified amount of lamports to a single public key.
    ///
    /// # Arguments
    /// * `pubkey` - The recipient public key.
    /// * `lamports` - The amount of lamports to airdrop.
    ///
    /// # Returns
    /// A `TransactionResult` indicating success or failure.
    pub fn airdrop(&mut self, pubkey: &Pubkey, lamports: u64) -> TransactionResult {
        self.updated_at = Utc::now().timestamp_millis() as u64;

        let res = self.inner.airdrop(pubkey, lamports);
        let (status_tx, _rx) = unbounded();
        if let Ok(ref tx_result) = res {
            let airdrop_keypair = Keypair::new();
            let slot = self.latest_epoch_info.absolute_slot;
            let account = self.get_account(pubkey).unwrap();

            let mut tx = VersionedTransaction::try_new(
                VersionedMessage::Legacy(Message::new(
                    &[system_instruction::transfer(
                        &airdrop_keypair.pubkey(),
                        pubkey,
                        lamports,
                    )],
                    Some(&airdrop_keypair.pubkey()),
                )),
                &[airdrop_keypair],
            )
            .unwrap();

            // we need the airdrop tx to store in our transactions list,
            // but for it to be properly processed we need its signature to match
            // the actual underlying transaction
            tx.signatures[0] = tx_result.signature.clone();

            let system_lamports = self
                .get_account(&system_program::id())
                .map(|a| a.lamports())
                .unwrap_or(1);
            self.transactions.insert(
                tx.get_signature().clone(),
                SurfnetTransactionStatus::Processed(Box::new(TransactionWithStatusMeta {
                    slot,
                    transaction: tx.clone(),
                    meta: TransactionStatusMeta {
                        status: Ok(()),
                        fee: 5000,
                        pre_balances: vec![
                            account.lamports,
                            account.lamports.saturating_sub(lamports),
                            system_lamports,
                        ],
                        post_balances: vec![
                            account.lamports.saturating_sub(lamports + 5000),
                            account.lamports,
                            system_lamports,
                        ],
                        inner_instructions: Some(vec![]),
                        log_messages: Some(tx_result.logs.clone()),
                        pre_token_balances: Some(vec![]),
                        post_token_balances: Some(vec![]),
                        rewards: Some(vec![]),
                        loaded_addresses: LoadedAddresses::default(),
                        return_data: Some(tx_result.return_data.clone()),
                        compute_units_consumed: Some(tx_result.compute_units_consumed),
                        cost_units: None,
                    },
                })),
            );
            self.transactions_queued_for_confirmation
                .push_back((tx, status_tx.clone()));
            let account = self.get_account(pubkey).unwrap();
            let _ = self.set_account(pubkey, account);
        }
        res
    }

    /// Airdrops a specified amount of lamports to a list of public keys.
    ///
    /// # Arguments
    /// * `lamports` - The amount of lamports to airdrop.
    /// * `addresses` - Slice of recipient public keys.
    pub fn airdrop_pubkeys(&mut self, lamports: u64, addresses: &[Pubkey]) {
        self.updated_at = Utc::now().timestamp_millis() as u64;
        for recipient in addresses {
            let _ = self.airdrop(recipient, lamports);
            let _ = self.simnet_events_tx.send(SimnetEvent::info(format!(
                "Genesis airdrop successful {}: {}",
                recipient, lamports
            )));
        }
    }

    /// Returns the latest known absolute slot from the local epoch info.
    pub const fn get_latest_absolute_slot(&self) -> Slot {
        self.latest_epoch_info.absolute_slot
    }

    /// Returns the latest blockhash known by the SVM.
    pub fn latest_blockhash(&self) -> solana_hash::Hash {
        self.inner.latest_blockhash()
    }

    /// Returns the latest epoch info known by the `SurfnetSvm`.
    pub fn latest_epoch_info(&self) -> EpochInfo {
        self.latest_epoch_info.clone()
    }

    pub fn get_account_from_feature_set(&self, pubkey: &Pubkey) -> Option<Account> {
        self.feature_set.active().get(pubkey).map(|_| {
            let feature_bytes = bincode::serialize(&FEATURE).unwrap();
            let lamports = self
                .inner
                .minimum_balance_for_rent_exemption(feature_bytes.len());
            Account {
                lamports,
                data: feature_bytes,
                owner: solana_sdk_ids::feature::id(),
                executable: false,
                rent_epoch: 0,
            }
        })
    }

    /// Generates and sets a new blockhash, updating the RecentBlockhashes sysvar.
    ///
    /// # Returns
    /// A new `BlockIdentifier` for the updated blockhash.
    #[allow(deprecated)]
    fn new_blockhash(&mut self) -> BlockIdentifier {
<<<<<<< HEAD
        use solana_sdk::sysvar::recent_blockhashes::{IterItem, MAX_ENTRIES, RecentBlockhashes};
        use solana_sdk::sysvar::slot_hashes::SlotHashes;
=======
        use solana_sdk::sysvar::{
            recent_blockhashes::{IterItem, MAX_ENTRIES, RecentBlockhashes},
            slot_hashes::SlotHashes,
        };
>>>>>>> b1d6f6b6
        self.updated_at = Utc::now().timestamp_millis() as u64;
        // cache the current blockhashes
        let blockhashes = self.inner.get_sysvar::<RecentBlockhashes>();
        let max_entries_len = blockhashes.len().min(MAX_ENTRIES);
        let mut entries = Vec::with_capacity(max_entries_len);
        // note: expire blockhash has a bug with liteSVM.
        // they only keep one blockhash in their RecentBlockhashes sysvar, so this function
        // clears out the other valid hashes.
        // so we manually rehydrate the sysvar with new latest blockhash + cached blockhashes.
        self.inner.expire_blockhash();
        let latest_entries = self.inner.get_sysvar::<RecentBlockhashes>();
        let latest_entry = latest_entries.first().unwrap();
        entries.push(IterItem(
            0,
            &latest_entry.blockhash,
            latest_entry.fee_calculator.lamports_per_signature,
        ));
        for (i, entry) in blockhashes.iter().enumerate() {
            if i == MAX_ENTRIES - 1 {
                break;
            }

            entries.push(IterItem(
                i as u64 + 1,
                &entry.blockhash,
                entry.fee_calculator.lamports_per_signature,
            ));
        }

        self.inner
            .set_sysvar(&RecentBlockhashes::from_iter(entries));
        let mut slot_hashes = self.inner.get_sysvar::<SlotHashes>();
        slot_hashes.add(self.get_latest_absolute_slot() + 1, latest_entry.blockhash);

        self.inner.set_sysvar(&SlotHashes::new(&slot_hashes));

        BlockIdentifier::new(
            self.chain_tip.index + 1,
            latest_entry.blockhash.to_string().as_str(),
        )
    }

    /// Checks if the provided blockhash is recent (present in the RecentBlockhashes sysvar).
    ///
    /// # Arguments
    /// * `recent_blockhash` - The blockhash to check.
    ///
    /// # Returns
    /// `true` if the blockhash is recent, `false` otherwise.
    pub fn check_blockhash_is_recent(&self, recent_blockhash: &Hash) -> bool {
        #[allow(deprecated)]
        self.inner
            .get_sysvar::<solana_sdk::sysvar::recent_blockhashes::RecentBlockhashes>()
            .iter()
            .any(|entry| entry.blockhash == *recent_blockhash)
    }

    /// Sets an account in the local SVM state and notifies listeners.
    ///
    /// # Arguments
    /// * `pubkey` - The public key of the account.
    /// * `account` - The [Account] to insert.
    ///
    /// # Returns
    /// `Ok(())` on success, or an error if the operation fails.
    pub fn set_account(&mut self, pubkey: &Pubkey, account: Account) -> SurfpoolResult<()> {
        self.updated_at = Utc::now().timestamp_millis() as u64;

        self.inner
            .set_account(*pubkey, account.clone())
            .map_err(|e| SurfpoolError::set_account(*pubkey, e))?;

        // Update the account registries and indexes
        self.update_account_registries(pubkey, &account)?;

        // Notify account subscribers
        self.notify_account_subscribers(pubkey, &account);

        let _ = self
            .simnet_events_tx
            .send(SimnetEvent::account_update(*pubkey));
        Ok(())
    }

    pub fn update_account_registries(
        &mut self,
        pubkey: &Pubkey,
        account: &Account,
    ) -> SurfpoolResult<()> {
        // only update our indexes if the account exists in the svm accounts db
        if let Some(old_account) = self.get_account(pubkey) {
            self.remove_from_indexes(pubkey, &old_account);
        }
        // add to owner index (check for duplicates)
        let owner_accounts = self.accounts_by_owner.entry(account.owner).or_default();
        if !owner_accounts.contains(pubkey) {
            owner_accounts.push(*pubkey);
        }

        // if it's a token account, update token-specific indexes
        if is_supported_token_program(&account.owner) {
            if let Ok(token_account) = TokenAccount::unpack(&account.data) {
                // index by owner -> check for duplicates
                let token_owner_accounts = self
                    .token_accounts_by_owner
                    .entry(token_account.owner())
                    .or_default();

                if !token_owner_accounts.contains(pubkey) {
                    token_owner_accounts.push(*pubkey);
                }

                // index by mint -> check for duplicates
                let mint_accounts = self
                    .token_accounts_by_mint
                    .entry(token_account.mint())
                    .or_default();

                if !mint_accounts.contains(pubkey) {
                    mint_accounts.push(*pubkey);
                }

                if let COption::Some(delegate) = token_account.delegate() {
                    let delegate_accounts =
                        self.token_accounts_by_delegate.entry(delegate).or_default();
                    if !delegate_accounts.contains(pubkey) {
                        delegate_accounts.push(*pubkey);
                    }
                }

                self.token_accounts.insert(*pubkey, token_account);
            }

            if let Ok(mint_account) = MintAccount::unpack(&account.data) {
                self.token_mints.insert(*pubkey, mint_account);
            }

            if let Ok(mint) =
                StateWithExtensions::<spl_token_2022::state::Mint>::unpack(&account.data)
            {
                let unix_timestamp = self.inner.get_sysvar::<Clock>().unix_timestamp;
                let interest_bearing_config = mint
                    .get_extension::<InterestBearingConfig>()
                    .map(|x| (*x, unix_timestamp))
                    .ok();
                let scaled_ui_amount_config = mint
                    .get_extension::<ScaledUiAmountConfig>()
                    .map(|x| (*x, unix_timestamp))
                    .ok();
                self.account_associated_data.insert(
                    *pubkey,
                    AccountAdditionalDataV3 {
                        spl_token_additional_data: Some(SplTokenAdditionalDataV2 {
                            decimals: mint.base.decimals,
                            interest_bearing_config,
                            scaled_ui_amount_config,
                        }),
                    },
                );
            };
        }
        Ok(())
    }

    fn remove_from_indexes(&mut self, pubkey: &Pubkey, old_account: &Account) {
        if let Some(accounts) = self.accounts_by_owner.get_mut(&old_account.owner) {
            accounts.retain(|pk| pk != pubkey);
            if accounts.is_empty() {
                self.accounts_by_owner.remove(&old_account.owner);
            }
        }

        // if it was a token account, remove from token indexes
        if is_supported_token_program(&old_account.owner) {
            if let Some(old_token_account) = self.token_accounts.remove(pubkey) {
                if let Some(accounts) = self
                    .token_accounts_by_owner
                    .get_mut(&old_token_account.owner())
                {
                    accounts.retain(|pk| pk != pubkey);
                    if accounts.is_empty() {
                        self.token_accounts_by_owner
                            .remove(&old_token_account.owner());
                    }
                }

                if let Some(accounts) = self
                    .token_accounts_by_mint
                    .get_mut(&old_token_account.mint())
                {
                    accounts.retain(|pk| pk != pubkey);
                    if accounts.is_empty() {
                        self.token_accounts_by_mint
                            .remove(&old_token_account.mint());
                    }
                }

                if let COption::Some(delegate) = old_token_account.delegate() {
                    if let Some(accounts) = self.token_accounts_by_delegate.get_mut(&delegate) {
                        accounts.retain(|pk| pk != pubkey);
                        if accounts.is_empty() {
                            self.token_accounts_by_delegate.remove(&delegate);
                        }
                    }
                }
            }
        }
    }

    /// Sends a transaction to the system for execution.
    ///
    /// This function attempts to send a transaction to the blockchain. It first increments the `transactions_processed` counter.
    /// Then it sends the transaction to the system and updates its status. If the transaction is successfully processed, it is
    /// cached locally, and a "transaction processed" event is sent. If the transaction fails, the error is recorded and an event
    /// is sent indicating the failure.
    ///
    /// # Arguments
    /// * `tx` - The transaction to send.
    /// * `cu_analysis_enabled` - Whether compute unit analysis is enabled.
    ///
    /// # Returns
    /// `Ok(res)` if processed successfully, or `Err(tx_failure)` if failed.
    pub fn send_transaction(
        &mut self,
        tx: VersionedTransaction,
        cu_analysis_enabled: bool,
        sigverify: bool,
    ) -> TransactionResult {
        if sigverify && tx.verify_with_results().iter().any(|valid| !*valid) {
            return Err(FailedTransactionMetadata {
                err: TransactionError::SignatureFailure,
                meta: TransactionMetadata::default(),
            });
        }

        if cu_analysis_enabled {
            let estimation_result = self.estimate_compute_units(&tx);
            let _ = self.simnet_events_tx.try_send(SimnetEvent::info(format!(
                "CU Estimation for tx: {} | Consumed: {} | Success: {} | Logs: {:?} | Error: {:?}",
                tx.signatures
                    .first()
                    .map_or_else(|| "N/A".to_string(), |s| s.to_string()),
                estimation_result.compute_units_consumed,
                estimation_result.success,
                estimation_result.log_messages,
                estimation_result.error_message
            )));
        }
        self.updated_at = Utc::now().timestamp_millis() as u64;
        self.transactions_processed += 1;

        if !self.check_blockhash_is_recent(tx.message.recent_blockhash()) {
            let meta = TransactionMetadata::default();
            let err = solana_transaction_error::TransactionError::BlockhashNotFound;

            let transaction_meta = convert_transaction_metadata_from_canonical(&meta);

            let _ = self
                .simnet_events_tx
                .try_send(SimnetEvent::transaction_processed(
                    transaction_meta,
                    Some(err.clone()),
                ));
            return Err(FailedTransactionMetadata { err, meta });
        }
        self.inner.set_blockhash_check(false);

        match self.inner.send_transaction(tx.clone()) {
            Ok(res) => Ok(res),
            Err(tx_failure) => {
                let transaction_meta =
                    convert_transaction_metadata_from_canonical(&tx_failure.meta);

                let _ = self
                    .simnet_events_tx
                    .try_send(SimnetEvent::transaction_processed(
                        transaction_meta,
                        Some(tx_failure.err.clone()),
                    ));
                Err(tx_failure)
            }
        }
    }

    /// Estimates the compute units that a transaction will consume by simulating it.
    ///
    /// Does not commit any state changes to the SVM.
    ///
    /// # Arguments
    /// * `transaction` - The transaction to simulate.
    ///
    /// # Returns
    /// A `ComputeUnitsEstimationResult` with simulation details.
    pub fn estimate_compute_units(
        &self,
        transaction: &VersionedTransaction,
    ) -> ComputeUnitsEstimationResult {
        if !self.check_blockhash_is_recent(transaction.message.recent_blockhash()) {
            return ComputeUnitsEstimationResult {
                success: false,
                compute_units_consumed: 0,
                log_messages: None,
                error_message: Some(
                    solana_transaction_error::TransactionError::BlockhashNotFound.to_string(),
                ),
            };
        }

        match self.inner.simulate_transaction(transaction.clone()) {
            Ok(sim_info) => ComputeUnitsEstimationResult {
                success: true,
                compute_units_consumed: sim_info.meta.compute_units_consumed,
                log_messages: Some(sim_info.meta.logs),
                error_message: None,
            },
            Err(failed_meta) => ComputeUnitsEstimationResult {
                success: false,
                compute_units_consumed: failed_meta.meta.compute_units_consumed,
                log_messages: Some(failed_meta.meta.logs),
                error_message: Some(failed_meta.err.to_string()),
            },
        }
    }

    /// Simulates a transaction and returns detailed simulation info or failure metadata.
    ///
    /// # Arguments
    /// * `tx` - The transaction to simulate.
    ///
    /// # Returns
    /// `Ok(SimulatedTransactionInfo)` if successful, or `Err(FailedTransactionMetadata)` if failed.
    pub fn simulate_transaction(
        &self,
        tx: VersionedTransaction,
        sigverify: bool,
    ) -> Result<SimulatedTransactionInfo, FailedTransactionMetadata> {
        if sigverify && tx.verify_with_results().iter().any(|valid| !*valid) {
            return Err(FailedTransactionMetadata {
                err: TransactionError::SignatureFailure,
                meta: TransactionMetadata::default(),
            });
        }

        if !self.check_blockhash_is_recent(tx.message.recent_blockhash()) {
            let meta = TransactionMetadata::default();
            let err = TransactionError::BlockhashNotFound;

            return Err(FailedTransactionMetadata { err, meta });
        }
        self.inner.simulate_transaction(tx)
    }

    /// Confirms transactions queued for confirmation, updates epoch/slot, and sends events.
    ///
    /// # Returns
    /// `Ok(Vec<Signature>)` with confirmed signatures, or `Err(SurfpoolError)` on error.
    fn confirm_transactions(&mut self) -> Result<Vec<Signature>, SurfpoolError> {
        self.updated_at = Utc::now().timestamp_millis() as u64;
        let mut confirmed_transactions = vec![];
        let slot = self.latest_epoch_info.slot_index;

        while let Some((tx, status_tx)) = self.transactions_queued_for_confirmation.pop_front() {
            let _ = status_tx.try_send(TransactionStatusEvent::Success(
                TransactionConfirmationStatus::Confirmed,
            ));
            let signature = tx.signatures[0];
            let finalized_at = self.latest_epoch_info.absolute_slot + FINALIZATION_SLOT_THRESHOLD;
            self.transactions_queued_for_finalization
                .push_back((finalized_at, tx, status_tx));

            self.notify_signature_subscribers(
                SignatureSubscriptionType::confirmed(),
                &signature,
                slot,
                None,
            );
            let Some(SurfnetTransactionStatus::Processed(tx_data)) =
                self.transactions.get(&signature)
            else {
                continue;
            };
            self.notify_logs_subscribers(
                &signature,
                None,
                tx_data.meta.log_messages.clone().unwrap_or(vec![]),
                CommitmentLevel::Confirmed,
            );
            confirmed_transactions.push(signature);
        }

        Ok(confirmed_transactions)
    }

    /// Finalizes transactions queued for finalization, sending finalized events as needed.
    ///
    /// # Returns
    /// `Ok(())` on success, or `Err(SurfpoolError)` on error.
    fn finalize_transactions(&mut self) -> Result<(), SurfpoolError> {
        self.updated_at = Utc::now().timestamp_millis() as u64;
        let current_slot = self.latest_epoch_info.absolute_slot;
        let mut requeue = VecDeque::new();
        while let Some((finalized_at, tx, status_tx)) =
            self.transactions_queued_for_finalization.pop_front()
        {
            if current_slot >= finalized_at {
                let _ = status_tx.try_send(TransactionStatusEvent::Success(
                    TransactionConfirmationStatus::Finalized,
                ));
                let signature = &tx.signatures[0];
                self.notify_signature_subscribers(
                    SignatureSubscriptionType::finalized(),
                    &signature,
                    self.latest_epoch_info.absolute_slot,
                    None,
                );
                let Some(tx_data) = self.transactions.get(&signature) else {
                    continue;
                };
                let logs = tx_data
                    .expect_processed()
                    .meta
                    .log_messages
                    .clone()
                    .unwrap_or(vec![]);
                self.notify_logs_subscribers(signature, None, logs, CommitmentLevel::Finalized);
            } else {
                requeue.push_back((finalized_at, tx, status_tx));
            }
        }
        // Requeue any transactions that are not yet finalized
        self.transactions_queued_for_finalization
            .append(&mut requeue);

        Ok(())
    }

    /// Writes account updates to the SVM state based on the provided account update result.
    ///
    /// # Arguments
    /// * `account_update` - The account update result to process.
    pub fn write_account_update(&mut self, account_update: GetAccountResult) {
        self.updated_at = Utc::now().timestamp_millis() as u64;
        match account_update {
            GetAccountResult::FoundAccount(pubkey, account, do_update_account) => {
                if do_update_account {
                    if let Err(e) = self.set_account(&pubkey, account.clone()) {
                        let _ = self
                            .simnet_events_tx
                            .send(SimnetEvent::error(e.to_string()));
                    }
                }
            }
            GetAccountResult::FoundProgramAccount((pubkey, account), (_, None))
            | GetAccountResult::FoundTokenAccount((pubkey, account), (_, None)) => {
                if let Err(e) = self.set_account(&pubkey, account.clone()) {
                    let _ = self
                        .simnet_events_tx
                        .send(SimnetEvent::error(e.to_string()));
                }
            }
            GetAccountResult::FoundProgramAccount(
                (pubkey, account),
                (coupled_pubkey, Some(coupled_account)),
            )
            | GetAccountResult::FoundTokenAccount(
                (pubkey, account),
                (coupled_pubkey, Some(coupled_account)),
            ) => {
                // The data account _must_ be set first, as the program account depends on it.
                if let Err(e) = self.set_account(&coupled_pubkey, coupled_account.clone()) {
                    let _ = self
                        .simnet_events_tx
                        .send(SimnetEvent::error(e.to_string()));
                }
                if let Err(e) = self.set_account(&pubkey, account.clone()) {
                    let _ = self
                        .simnet_events_tx
                        .send(SimnetEvent::error(e.to_string()));
                }
            }
            GetAccountResult::None(_) => {}
        }
    }

    pub fn confirm_current_block(&mut self) -> Result<(), SurfpoolError> {
        self.updated_at = Utc::now().timestamp_millis() as u64;
        // Confirm processed transactions
        let confirmed_signatures = self.confirm_transactions()?;
        let num_transactions = confirmed_signatures.len() as u64;

        let previous_chain_tip = self.chain_tip.clone();
        self.chain_tip = self.new_blockhash();

        self.blocks.insert(
            self.get_latest_absolute_slot(),
            BlockHeader {
                hash: self.chain_tip.hash.clone(),
                previous_blockhash: previous_chain_tip.hash,
                block_time: chrono::Utc::now().timestamp_millis(),
                block_height: self.chain_tip.index,
                parent_slot: self.get_latest_absolute_slot(),
                signatures: confirmed_signatures,
            },
        );
        if self.perf_samples.len() > 30 {
            self.perf_samples.pop_back();
        }
        self.perf_samples.push_front(RpcPerfSample {
            slot: self.get_latest_absolute_slot(),
            num_slots: 1,
            sample_period_secs: 1,
            num_transactions,
            num_non_vote_transactions: None,
        });

        self.updated_at = self.updated_at + self.slot_time;
        self.latest_epoch_info.slot_index += 1;
        self.latest_epoch_info.block_height = self.chain_tip.index;
        self.latest_epoch_info.absolute_slot += 1;
        if self.latest_epoch_info.slot_index > self.latest_epoch_info.slots_in_epoch {
            self.latest_epoch_info.slot_index = 0;
            self.latest_epoch_info.epoch += 1;
        }

        let parent_slot = self.latest_epoch_info.absolute_slot.saturating_sub(1);
        let new_slot = self.latest_epoch_info.absolute_slot;
        let root = new_slot.saturating_sub(FINALIZATION_SLOT_THRESHOLD);
        self.notify_slot_subscribers(new_slot, parent_slot, root);

        let clock: Clock = Clock {
            slot: self.latest_epoch_info.absolute_slot,
            epoch: self.latest_epoch_info.epoch,
            unix_timestamp: Utc::now().timestamp(),
            epoch_start_timestamp: 0, // todo
            leader_schedule_epoch: 0, // todo
        };

        let _ = self
            .simnet_events_tx
            .send(SimnetEvent::SystemClockUpdated(clock.clone()));
        self.inner.set_sysvar(&clock);

        self.finalize_transactions()?;

        Ok(())
    }

    /// Subscribes for updates on a transaction signature for a given subscription type.
    ///
    /// # Arguments
    /// * `signature` - The transaction signature to subscribe to.
    /// * `subscription_type` - The type of subscription (confirmed/finalized).
    ///
    /// # Returns
    /// A receiver for slot and transaction error updates.
    pub fn subscribe_for_signature_updates(
        &mut self,
        signature: &Signature,
        subscription_type: SignatureSubscriptionType,
    ) -> Receiver<(Slot, Option<TransactionError>)> {
        self.updated_at = Utc::now().timestamp_millis() as u64;
        let (tx, rx) = unbounded();
        self.signature_subscriptions
            .entry(*signature)
            .or_default()
            .push((subscription_type, tx));
        rx
    }

    pub fn subscribe_for_account_updates(
        &mut self,
        account_pubkey: &Pubkey,
        encoding: Option<UiAccountEncoding>,
    ) -> Receiver<UiAccount> {
        self.updated_at = Utc::now().timestamp_millis() as u64;
        let (tx, rx) = unbounded();
        self.account_subscriptions
            .entry(*account_pubkey)
            .or_default()
            .push((encoding, tx));
        rx
    }

    /// Notifies signature subscribers of a status update, sending slot and error info.
    ///
    /// # Arguments
    /// * `status` - The subscription type (confirmed/finalized).
    /// * `signature` - The transaction signature.
    /// * `slot` - The slot number.
    /// * `err` - Optional transaction error.
    pub fn notify_signature_subscribers(
        &mut self,
        status: SignatureSubscriptionType,
        signature: &Signature,
        slot: Slot,
        err: Option<TransactionError>,
    ) {
        self.updated_at = Utc::now().timestamp_millis() as u64;
        let mut remaining = vec![];
        if let Some(subscriptions) = self.signature_subscriptions.remove(signature) {
            for (subscription_type, tx) in subscriptions {
                if status.eq(&subscription_type) {
                    if tx.send((slot, err.clone())).is_err() {
                        // The receiver has been dropped, so we can skip notifying
                        continue;
                    }
                } else {
                    remaining.push((subscription_type, tx));
                }
            }
            if !remaining.is_empty() {
                self.signature_subscriptions.insert(*signature, remaining);
            }
        }
    }

    pub fn notify_account_subscribers(
        &mut self,
        account_updated_pubkey: &Pubkey,
        account: &Account,
    ) {
        let mut remaining = vec![];
        if let Some(subscriptions) = self.account_subscriptions.remove(account_updated_pubkey) {
            for (encoding, tx) in subscriptions {
                let config = RpcAccountInfoConfig {
                    encoding,
                    ..Default::default()
                };
                let account = self
                    .account_to_rpc_keyed_account(account_updated_pubkey, account, &config, None)
                    .account;
                if tx.send(account).is_err() {
                    // The receiver has been dropped, so we can skip notifying
                    continue;
                } else {
                    remaining.push((encoding, tx));
                }
            }
            if !remaining.is_empty() {
                self.account_subscriptions
                    .insert(*account_updated_pubkey, remaining);
            }
        }
    }

    /// Retrieves a confirmed block at the given slot, including transactions and metadata.
    ///
    /// # Arguments
    /// * `slot` - The slot number to retrieve the block for.
    /// * `config` - The configuration for the block retrieval.
    ///
    /// # Returns
    /// `Some(UiConfirmedBlock)` if found, or `None` if not present.
    pub fn get_block_at_slot(
        &self,
        slot: Slot,
        config: &RpcBlockConfig,
    ) -> SurfpoolResult<Option<UiConfirmedBlock>> {
        let Some(block) = self.blocks.get(&slot) else {
            return Ok(None);
        };

        let show_rewards = config.rewards.unwrap_or(true);
        let transaction_details = config
            .transaction_details
            .unwrap_or(TransactionDetails::Full);

        let transactions = match transaction_details {
            TransactionDetails::Full => Some(
                block
                    .signatures
                    .iter()
                    .filter_map(|sig| self.transactions.get(sig))
                    .map(|tx_with_meta| {
                        tx_with_meta.expect_processed().encode(
                            config.encoding.unwrap_or(
                                solana_transaction_status::UiTransactionEncoding::JsonParsed,
                            ),
                            config.max_supported_transaction_version,
                            show_rewards,
                        )
                    })
                    .collect::<Result<Vec<_>, _>>()
                    .map_err(SurfpoolError::from)?,
            ),
            TransactionDetails::Signatures => None,
            TransactionDetails::None => None,
            TransactionDetails::Accounts => Some(
                block
                    .signatures
                    .iter()
                    .filter_map(|sig| self.transactions.get(sig))
                    .map(|tx_with_meta| {
                        tx_with_meta.expect_processed().to_json_accounts(
                            config.max_supported_transaction_version,
                            show_rewards,
                        )
                    })
                    .collect::<Result<Vec<_>, _>>()
                    .map_err(SurfpoolError::from)?,
            ),
        };

        let signatures = match transaction_details {
            TransactionDetails::Signatures => {
                Some(block.signatures.iter().map(|t| t.to_string()).collect())
            }
            TransactionDetails::Full | TransactionDetails::Accounts | TransactionDetails::None => {
                None
            }
        };

        let block = UiConfirmedBlock {
            previous_blockhash: block.previous_blockhash.clone(),
            blockhash: block.hash.clone(),
            parent_slot: block.parent_slot,
            transactions,
            signatures,
            rewards: if show_rewards { Some(vec![]) } else { None },
            num_reward_partitions: None,
            block_time: Some(block.block_time / 1000),
            block_height: Some(block.block_height),
        };
        Ok(Some(block))
    }

    /// Returns the blockhash for a given slot, if available.
    pub fn blockhash_for_slot(&self, slot: Slot) -> Option<Hash> {
        self.blocks
            .get(&slot)
            .and_then(|header| header.hash.parse().ok())
    }

    /// Gets all accounts owned by a specific program ID from the account registry.
    ///
    /// # Arguments
    ///
    /// * `program_id` - The program ID to search for owned accounts.
    ///
    /// # Returns
    ///
    /// * A vector of (account_pubkey, account) tuples for all accounts owned by the program.
    pub fn get_account_owned_by(&self, program_id: Pubkey) -> Vec<(Pubkey, Account)> {
        if let Some(account_pubkeys) = self.accounts_by_owner.get(&program_id) {
            account_pubkeys
                .iter()
                .filter_map(|pubkey| {
                    self.get_account(pubkey)
                        .map(|account| (*pubkey, account.clone()))
                })
                .collect()
        } else {
            Vec::new()
        }
    }

    fn get_additional_data(
        &self,
        pubkey: &Pubkey,
        token_mint: Option<Pubkey>,
    ) -> Option<AccountAdditionalDataV3> {
        let token_mint = if let Some(mint) = token_mint {
            Some(mint)
        } else {
            self.token_accounts.get(pubkey).map(|ta| ta.mint())
        };

        token_mint.and_then(|mint| self.account_associated_data.get(&mint).cloned())
    }

    pub fn account_to_rpc_keyed_account<T: ReadableAccount>(
        &self,
        pubkey: &Pubkey,
        account: &T,
        config: &RpcAccountInfoConfig,
        token_mint: Option<Pubkey>,
    ) -> RpcKeyedAccount {
        let additional_data = self.get_additional_data(pubkey, token_mint);

        RpcKeyedAccount {
            pubkey: pubkey.to_string(),
            account: self.encode_ui_account(
                pubkey,
                account,
                config.encoding.unwrap_or(UiAccountEncoding::Base64),
                additional_data,
                config.data_slice,
            ),
        }
    }

    /// Gets all token accounts that have delegated authority to a specific delegate.
    ///
    /// # Arguments
    ///
    /// * `delegate` - The delegate pubkey to search for token accounts that have granted authority.
    ///
    /// # Returns
    ///
    /// * A vector of (account_pubkey, token_account) tuples for all token accounts delegated to the specified delegate.
    pub fn get_token_accounts_by_delegate(&self, delegate: &Pubkey) -> Vec<(Pubkey, TokenAccount)> {
        if let Some(account_pubkeys) = self.token_accounts_by_delegate.get(delegate) {
            account_pubkeys
                .iter()
                .filter_map(|pk| self.token_accounts.get(pk).map(|ta| (*pk, *ta)))
                .collect()
        } else {
            Vec::new()
        }
    }

    /// Gets all token accounts owned by a specific owner.
    ///
    /// # Arguments
    ///
    /// * `owner` - The owner pubkey to search for token accounts.
    ///
    /// # Returns
    ///
    /// * A vector of (account_pubkey, token_account) tuples for all token accounts owned by the specified owner.
    pub fn get_parsed_token_accounts_by_owner(
        &self,
        owner: &Pubkey,
    ) -> Vec<(Pubkey, TokenAccount)> {
        if let Some(account_pubkeys) = self.token_accounts_by_owner.get(owner) {
            account_pubkeys
                .iter()
                .filter_map(|pk| self.token_accounts.get(pk).map(|ta| (*pk, *ta)))
                .collect()
        } else {
            Vec::new()
        }
    }

    pub fn get_token_accounts_by_owner(&self, owner: &Pubkey) -> Vec<(Pubkey, Account)> {
        self.token_accounts_by_owner
            .get(owner)
            .map(|account_pubkeys| {
                account_pubkeys
                    .iter()
                    .filter_map(|pk| self.get_account(pk).map(|account| (*pk, account.clone())))
                    .collect()
            })
            .unwrap_or_default()
    }

    /// Gets all token accounts for a specific mint (token type).
    ///
    /// # Arguments
    ///
    /// * `mint` - The mint pubkey to search for token accounts.
    ///
    /// # Returns
    ///
    /// * A vector of (account_pubkey, token_account) tuples for all token accounts of the specified mint.
    pub fn get_token_accounts_by_mint(&self, mint: &Pubkey) -> Vec<(Pubkey, TokenAccount)> {
        if let Some(account_pubkeys) = self.token_accounts_by_mint.get(mint) {
            account_pubkeys
                .iter()
                .filter_map(|pk| self.token_accounts.get(pk).map(|ta| (*pk, *ta)))
                .collect()
        } else {
            Vec::new()
        }
    }

    pub fn subscribe_for_slot_updates(&mut self) -> Receiver<SlotInfo> {
        self.updated_at = Utc::now().timestamp_millis() as u64;
        let (tx, rx) = unbounded();
        self.slot_subscriptions.push(tx);
        rx
    }

    pub fn notify_slot_subscribers(&mut self, slot: Slot, parent: Slot, root: Slot) {
        self.updated_at = Utc::now().timestamp_millis() as u64;
        self.slot_subscriptions
            .retain(|tx| tx.send(SlotInfo { slot, parent, root }).is_ok());
    }

    pub fn write_simulated_profile_result(
        &mut self,
        uuid: Uuid,
        tag: Option<String>,
        profile_result: KeyedProfileResult,
    ) {
        self.simulated_transaction_profiles
            .insert(uuid, profile_result);

        let tag = tag.unwrap_or_else(|| uuid.to_string());
        self.profile_tag_map
            .entry(tag)
            .or_insert_with(Vec::new)
            .push(UuidOrSignature::Uuid(uuid));
    }

    pub fn write_executed_profile_result(
        &mut self,
        signature: Signature,
        profile_result: KeyedProfileResult,
    ) {
        self.executed_transaction_profiles
            .insert(signature, profile_result);
        self.profile_tag_map
            .entry(signature.to_string())
            .or_insert_with(Vec::new)
            .push(UuidOrSignature::Signature(signature));
    }

    pub fn subscribe_for_logs_updates(
        &mut self,
        commitment_level: &CommitmentLevel,
        filter: &RpcTransactionLogsFilter,
    ) -> Receiver<(Slot, RpcLogsResponse)> {
        self.updated_at = Utc::now().timestamp_millis() as u64;
        let (tx, rx) = unbounded();
        self.logs_subscriptions
            .push((commitment_level.clone(), filter.clone(), tx));
        rx
    }

    pub fn notify_logs_subscribers(
        &mut self,
        signature: &Signature,
        err: Option<TransactionError>,
        logs: Vec<String>,
        commitment_level: CommitmentLevel,
    ) {
        self.updated_at = Utc::now().timestamp_millis() as u64;
        for (expected_level, _filter, tx) in self.logs_subscriptions.iter() {
            if expected_level.eq(&commitment_level) {
                let message = RpcLogsResponse {
                    signature: signature.to_string(),
                    err: err.clone(),
                    logs: logs.clone(),
                };
                let _ = tx.send((self.get_latest_absolute_slot(), message));
            }
        }
    }

    pub fn register_idl(&mut self, idl: Idl, slot: Option<Slot>) {
        let slot = slot.unwrap_or_else(|| self.latest_epoch_info.absolute_slot);
        let program_id = Pubkey::from_str_const(&idl.address);
        self.registered_idls
            .entry(program_id)
            .or_insert_with(BinaryHeap::new)
            .push(VersionedIdl(slot, idl));
    }

    fn encode_ui_account_profile_state(
        &self,
        pubkey: &Pubkey,
        account_profile_state: AccountProfileState,
        encoding: &UiAccountEncoding,
    ) -> UiAccountProfileState {
        let additional_data = self.get_additional_data(pubkey, None);

        match account_profile_state {
            AccountProfileState::Readonly => UiAccountProfileState::Readonly,
            AccountProfileState::Writable(account_change) => {
                let change = match account_change {
                    AccountChange::Create(account) => UiAccountChange::Create(
                        self.encode_ui_account(&pubkey, &account, *encoding, additional_data, None),
                    ),
                    AccountChange::Update(account_before, account_after) => {
                        UiAccountChange::Update(
                            self.encode_ui_account(
                                &pubkey,
                                &account_before,
                                *encoding,
                                additional_data,
                                None,
                            ),
                            self.encode_ui_account(
                                &pubkey,
                                &account_after,
                                *encoding,
                                additional_data,
                                None,
                            ),
                        )
                    }
                    AccountChange::Delete(account) => UiAccountChange::Delete(
                        self.encode_ui_account(&pubkey, &account, *encoding, additional_data, None),
                    ),
                    AccountChange::Unchanged(account) => {
                        UiAccountChange::Unchanged(account.map(|account| {
                            self.encode_ui_account(
                                &pubkey,
                                &account,
                                *encoding,
                                additional_data,
                                None,
                            )
                        }))
                    }
                };
                UiAccountProfileState::Writable(change)
            }
        }
    }

    fn encode_ui_profile_result(
        &self,
        profile_result: ProfileResult,
        readonly_accounts: &[Pubkey],
        encoding: &UiAccountEncoding,
    ) -> UiProfileResult {
        let ProfileResult {
            pre_execution_capture,
            post_execution_capture,
            compute_units_consumed,
            log_messages,
            error_message,
        } = profile_result;

        let account_states = pre_execution_capture
            .into_iter()
            .zip(post_execution_capture.into_iter())
            .map(|((pubkey, pre_account), (_, post_account))| {
                // if pubkey != post {
                //     panic!(
                //         "Pre-execution pubkey {} does not match post-execution pubkey {}",
                //         pubkey, post
                //     );
                // }
                let state =
                    AccountProfileState::new(pubkey, pre_account, post_account, readonly_accounts);
                (
                    pubkey,
                    self.encode_ui_account_profile_state(&pubkey, state, encoding),
                )
            })
            .collect::<IndexMap<Pubkey, UiAccountProfileState>>();

        UiProfileResult {
            account_states,
            compute_units_consumed,
            log_messages,
            error_message,
        }
    }

    pub fn encode_ui_keyed_profile_result(
        &self,
        keyed_profile_result: KeyedProfileResult,
        config: &RpcProfileResultConfig,
    ) -> UiKeyedProfileResult {
        let KeyedProfileResult {
            slot,
            key,
            instruction_profiles,
            transaction_profile,
            readonly_account_states,
        } = keyed_profile_result;

        let encoding = config.encoding.unwrap_or(UiAccountEncoding::JsonParsed);

        let readonly_accounts = readonly_account_states.keys().cloned().collect::<Vec<_>>();

        let default = RpcProfileDepth::default();
        let instruction_profiles = match config.depth.as_ref().unwrap_or(&default) {
            &RpcProfileDepth::Transaction => None,
            &RpcProfileDepth::Instruction => {
                if let Some(instruction_profiles) = instruction_profiles {
                    Some(
                        instruction_profiles
                            .into_iter()
                            .map(|p| {
                                self.encode_ui_profile_result(p, &readonly_accounts, &encoding)
                            })
                            .collect(),
                    )
                } else {
                    None
                }
            }
        };

        let transaction_profile =
            self.encode_ui_profile_result(transaction_profile, &readonly_accounts, &encoding);

        let readonly_account_states = readonly_account_states
            .into_iter()
            .map(|(pubkey, account)| {
                let account = self.encode_ui_account(&pubkey, &account, encoding, None, None);
                (pubkey, account)
            })
            .collect();

        UiKeyedProfileResult {
            slot,
            key,
            instruction_profiles,
            transaction_profile,
            readonly_account_states,
        }
    }

    pub fn encode_ui_account<T: ReadableAccount>(
        &self,
        pubkey: &Pubkey,
        account: &T,
        encoding: UiAccountEncoding,
        additional_data: Option<AccountAdditionalDataV3>,
        data_slice_config: Option<UiDataSliceConfig>,
    ) -> UiAccount {
        let owner_program_id = account.owner();

        let filter_slot = self.latest_epoch_info.absolute_slot; // todo: consider if we should pass in a slot
        match encoding {
            UiAccountEncoding::JsonParsed => {
                if let Some(registered_idls) = self.registered_idls.get(owner_program_id) {
                    let ordered_available_idls = registered_idls
                        .iter()
                        // only get IDLs that are active (their slot is before the latest slot)
                        .filter_map(|VersionedIdl(slot, idl)| {
                            if *slot <= filter_slot {
                                Some(idl)
                            } else {
                                None
                            }
                        })
                        .collect::<Vec<_>>();
                    // if we have none in this loop, it means the only IDLs registered for this pubkey are for a
                    // future slot, for some reason. if we have some, we'll try each one in this loop, starting
                    // with the most recent one, to see if the account data can be parsed to the IDL type
                    for idl in &ordered_available_idls {
                        // If we have a valid IDL, use it to parse the account data
                        let data = account.data();
                        let discriminator = &data[..8];
                        if let Some(matching_account) = idl
                            .accounts
                            .iter()
                            .find(|a| a.discriminator.eq(&discriminator))
                        {
                            // If we found a matching account, we can look up the type to parse the account
                            if let Some(account_type) =
                                idl.types.iter().find(|t| t.name == matching_account.name)
                            {
                                let empty_vec = vec![];
                                let idl_type_def_generics = idl
                                    .types
                                    .iter()
                                    .find(|t| t.name == account_type.name)
                                    .map(|t| &t.generics);

                                // If we found a matching account type, we can use it to parse the account data
                                let rest = data[8..].as_ref();
                                if let Ok(parsed_value) =
                                    parse_bytes_to_value_with_expected_idl_type_def_ty(
                                        &rest,
                                        &account_type.ty,
                                        &idl.types,
                                        &vec![],
                                        idl_type_def_generics.unwrap_or(&empty_vec),
                                    )
                                {
                                    return UiAccount {
                                        lamports: account.lamports(),
                                        data: UiAccountData::Json(ParsedAccount {
                                            program: format!("{}", idl.metadata.name)
                                                .to_case(convert_case::Case::Kebab),
                                            parsed: parsed_value
                                                .to_json(Some(&get_txtx_value_json_converters())),
                                            space: data.len() as u64,
                                        }),
                                        owner: account.owner().to_string(),
                                        executable: account.executable(),
                                        rent_epoch: account.rent_epoch(),
                                        space: Some(account.data().len() as u64),
                                    };
                                }
                            }
                        }
                    }
                }
            }
            _ => {}
        }

        // Fall back to the default encoding
        encode_ui_account(
            pubkey,
            account,
            encoding,
            additional_data,
            data_slice_config,
        )
    }

    pub fn get_account(&self, pubkey: &Pubkey) -> Option<Account> {
        self.inner.get_account(pubkey)
    }

    pub fn iter_accounts(&self) -> std::collections::hash_map::Iter<'_, Pubkey, AccountSharedData> {
        self.inner.accounts_db().inner.iter()
    }
}

#[cfg(test)]
mod tests {
    use base64::{Engine, engine::general_purpose};
    use borsh::BorshSerialize;
    // use test_log::test; // uncomment to get logs from litesvm
    use solana_account::Account;
    #[allow(deprecated)]
    use solana_sdk::{
        bpf_loader_upgradeable::{self, get_program_data_address},
        program_pack::Pack,
    };
    use spl_token::state::{Account as TokenAccount, AccountState};

    use super::*;

    #[test]
    fn test_token_account_indexing() {
        let (mut svm, _events_rx, _geyser_rx) = SurfnetSvm::new();

        let owner = Pubkey::new_unique();
        let delegate = Pubkey::new_unique();
        let mint = Pubkey::new_unique();
        let token_account_pubkey = Pubkey::new_unique();

        // create a token account with delegate
        let mut token_account_data = [0u8; TokenAccount::LEN];
        let token_account = TokenAccount {
            mint,
            owner,
            amount: 1000,
            delegate: COption::Some(delegate),
            state: AccountState::Initialized,
            is_native: COption::None,
            delegated_amount: 500,
            close_authority: COption::None,
        };
        token_account.pack_into_slice(&mut token_account_data);

        let account = Account {
            lamports: 1000000,
            data: token_account_data.to_vec(),
            owner: spl_token::id(),
            executable: false,
            rent_epoch: 0,
        };

        svm.set_account(&token_account_pubkey, account).unwrap();

        // test all indexes were created correctly
        assert_eq!(svm.token_accounts.len(), 1);

        // test owner index
        let owner_accounts = svm.get_parsed_token_accounts_by_owner(&owner);
        assert_eq!(owner_accounts.len(), 1);
        assert_eq!(owner_accounts[0].0, token_account_pubkey);

        // test delegate index
        let delegate_accounts = svm.get_token_accounts_by_delegate(&delegate);
        assert_eq!(delegate_accounts.len(), 1);
        assert_eq!(delegate_accounts[0].0, token_account_pubkey);

        // test mint index
        let mint_accounts = svm.get_token_accounts_by_mint(&mint);
        assert_eq!(mint_accounts.len(), 1);
        assert_eq!(mint_accounts[0].0, token_account_pubkey);
    }

    #[test]
    fn test_account_update_removes_old_indexes() {
        let (mut svm, _events_rx, _geyser_rx) = SurfnetSvm::new();

        let owner = Pubkey::new_unique();
        let old_delegate = Pubkey::new_unique();
        let new_delegate = Pubkey::new_unique();
        let mint = Pubkey::new_unique();
        let token_account_pubkey = Pubkey::new_unique();

        //  reate initial token account with old delegate
        let mut token_account_data = [0u8; TokenAccount::LEN];
        let token_account = TokenAccount {
            mint,
            owner,
            amount: 1000,
            delegate: COption::Some(old_delegate),
            state: AccountState::Initialized,
            is_native: COption::None,
            delegated_amount: 500,
            close_authority: COption::None,
        };
        token_account.pack_into_slice(&mut token_account_data);

        let account = Account {
            lamports: 1000000,
            data: token_account_data.to_vec(),
            owner: spl_token::id(),
            executable: false,
            rent_epoch: 0,
        };

        // insert initial account
        svm.set_account(&token_account_pubkey, account).unwrap();

        // verify old delegate has the account
        assert_eq!(svm.get_token_accounts_by_delegate(&old_delegate).len(), 1);
        assert_eq!(svm.get_token_accounts_by_delegate(&new_delegate).len(), 0);

        // update with new delegate
        let updated_token_account = TokenAccount {
            mint,
            owner,
            amount: 1000,
            delegate: COption::Some(new_delegate),
            state: AccountState::Initialized,
            is_native: COption::None,
            delegated_amount: 500,
            close_authority: COption::None,
        };
        updated_token_account.pack_into_slice(&mut token_account_data);

        let updated_account = Account {
            lamports: 1000000,
            data: token_account_data.to_vec(),
            owner: spl_token::id(),
            executable: false,
            rent_epoch: 0,
        };

        // update the account
        svm.set_account(&token_account_pubkey, updated_account)
            .unwrap();

        // verify indexes were updated correctly
        assert_eq!(svm.get_token_accounts_by_delegate(&old_delegate).len(), 0);
        assert_eq!(svm.get_token_accounts_by_delegate(&new_delegate).len(), 1);
        assert_eq!(svm.get_parsed_token_accounts_by_owner(&owner).len(), 1);
    }

    #[test]
    fn test_non_token_accounts_not_indexed() {
        let (mut svm, _events_rx, _geyser_rx) = SurfnetSvm::new();

        let system_account_pubkey = Pubkey::new_unique();
        let account = Account {
            lamports: 1000000,
            data: vec![],
            owner: solana_system_interface::program::id(), // system program, not token program
            executable: false,
            rent_epoch: 0,
        };

        svm.set_account(&system_account_pubkey, account).unwrap();

        // should be in general registry but not token indexes
        assert_eq!(svm.token_accounts.len(), 0);
        assert_eq!(svm.token_accounts_by_owner.len(), 0);
        assert_eq!(svm.token_accounts_by_delegate.len(), 0);
        assert_eq!(svm.token_accounts_by_mint.len(), 0);
    }

    fn expect_account_update_event(
        events_rx: &Receiver<SimnetEvent>,
        svm: &SurfnetSvm,
        pubkey: &Pubkey,
        expected_account: &Account,
    ) -> bool {
        match events_rx.recv() {
            Ok(event) => match event {
                SimnetEvent::AccountUpdate(_, account_pubkey) => {
                    assert_eq!(pubkey, &account_pubkey);
                    assert_eq!(svm.get_account(&pubkey).as_ref(), Some(expected_account));
                    true
                }
                event => {
                    println!("unexpected simnet event: {:?}", event);
                    false
                }
            },
            Err(_) => false,
        }
    }

    fn expect_error_event(events_rx: &Receiver<SimnetEvent>, expected_error: &str) -> bool {
        match events_rx.recv() {
            Ok(event) => match event {
                SimnetEvent::ErrorLog(_, err) => {
                    assert_eq!(err, expected_error);

                    true
                }
                event => {
                    println!("unexpected simnet event: {:?}", event);
                    false
                }
            },
            Err(_) => false,
        }
    }

    fn create_program_accounts() -> (Pubkey, Account, Pubkey, Account) {
        let program_pubkey = Pubkey::new_unique();
        let program_data_address = get_program_data_address(&program_pubkey);
        let program_account = Account {
            lamports: 1000000000000,
            data: bincode::serialize(&bpf_loader_upgradeable::UpgradeableLoaderState::Program {
                programdata_address: program_data_address,
            })
            .unwrap(),
            owner: bpf_loader_upgradeable::ID,
            executable: true,
            rent_epoch: 10000000000000,
        };

        let mut bin = include_bytes!("../tests/assets/metaplex_program.bin").to_vec();
        let mut data = bincode::serialize(
            &bpf_loader_upgradeable::UpgradeableLoaderState::ProgramData {
                slot: 0,
                upgrade_authority_address: Some(Pubkey::new_unique()),
            },
        )
        .unwrap();
        data.append(&mut bin); // push our binary after the state data
        let program_data_account = Account {
            lamports: 10000000000000,
            data,
            owner: bpf_loader_upgradeable::ID,
            executable: false,
            rent_epoch: 10000000000000,
        };
        (
            program_pubkey,
            program_account,
            program_data_address,
            program_data_account,
        )
    }

    #[test]
    fn test_inserting_account_updates() {
        let (mut svm, events_rx, _geyser_rx) = SurfnetSvm::new();

        let pubkey = Pubkey::new_unique();
        let account = Account {
            lamports: 1000,
            data: vec![1, 2, 3],
            owner: Pubkey::new_unique(),
            executable: false,
            rent_epoch: 0,
        };

        // GetAccountResult::None should be a noop when writing account updates
        {
            let index_before = svm.inner.accounts_db().clone().inner;
            let empty_update = GetAccountResult::None(pubkey);
            svm.write_account_update(empty_update);
            assert_eq!(svm.inner.accounts_db().clone().inner, index_before);
        }

        // GetAccountResult::FoundAccount with `DoUpdateSvm` flag to false should be a noop
        {
            let index_before = svm.inner.accounts_db().clone().inner;
            let found_update = GetAccountResult::FoundAccount(pubkey, account.clone(), false);
            svm.write_account_update(found_update);
            assert_eq!(svm.inner.accounts_db().clone().inner, index_before);
        }

        // GetAccountResult::FoundAccount with `DoUpdateSvm` flag to true should update the account
        {
            let index_before = svm.inner.accounts_db().clone().inner;
            let found_update = GetAccountResult::FoundAccount(pubkey, account.clone(), true);
            svm.write_account_update(found_update);
            assert_eq!(
                svm.inner.accounts_db().clone().inner.len(),
                index_before.len() + 1
            );
            if !expect_account_update_event(&events_rx, &svm, &pubkey, &account) {
                panic!(
                    "Expected account update event not received after GetAccountResult::FoundAccount update"
                );
            }
        }

        // GetAccountResult::FoundProgramAccount with no program account fails
        {
            let (program_address, program_account, program_data_address, _) =
                create_program_accounts();

            let index_before = svm.inner.accounts_db().clone().inner;
            let found_program_account_update = GetAccountResult::FoundProgramAccount(
                (program_address, program_account.clone()),
                (program_data_address, None),
            );
            svm.write_account_update(found_program_account_update);

            if !expect_error_event(
                &events_rx,
                &format!(
                    "Internal error: \"Failed to set account {}: An account required by the instruction is missing\"",
                    program_address
                ),
            ) {
                panic!(
                    "Expected error event not received after inserting program account with no program data account"
                );
            }
            assert_eq!(svm.inner.accounts_db().clone().inner, index_before);
        }

        // GetAccountResult::FoundProgramAccount with program account + program data account inserts two accounts
        {
            let (program_address, program_account, program_data_address, program_data_account) =
                create_program_accounts();

            let index_before = svm.inner.accounts_db().clone().inner;
            let found_program_account_update = GetAccountResult::FoundProgramAccount(
                (program_address, program_account.clone()),
                (program_data_address, Some(program_data_account.clone())),
            );
            svm.write_account_update(found_program_account_update);
            assert_eq!(
                svm.inner.accounts_db().clone().inner.len(),
                index_before.len() + 2
            );
            if !expect_account_update_event(
                &events_rx,
                &svm,
                &program_data_address,
                &program_data_account,
            ) {
                panic!(
                    "Expected account update event not received after GetAccountResult::FoundProgramAccount update for program data pubkey"
                );
            }

            if !expect_account_update_event(&events_rx, &svm, &program_address, &program_account) {
                panic!(
                    "Expected account update event not received after GetAccountResult::FoundProgramAccount update for program pubkey"
                );
            }
        }

        // If we insert the program data account ahead of time, then have a GetAccountResult::FoundProgramAccount with just the program data account,
        // we should get one insert
        {
            let (program_address, program_account, program_data_address, program_data_account) =
                create_program_accounts();

            let index_before = svm.inner.accounts_db().clone().inner;
            let found_update = GetAccountResult::FoundAccount(
                program_data_address,
                program_data_account.clone(),
                true,
            );
            svm.write_account_update(found_update);
            assert_eq!(
                svm.inner.accounts_db().clone().inner.len(),
                index_before.len() + 1
            );
            if !expect_account_update_event(
                &events_rx,
                &svm,
                &program_data_address,
                &program_data_account,
            ) {
                panic!(
                    "Expected account update event not received after GetAccountResult::FoundAccount update"
                );
            }

            let index_before = svm.inner.accounts_db().clone().inner;
            let program_account_found_update = GetAccountResult::FoundProgramAccount(
                (program_address, program_account.clone()),
                (program_data_address, None),
            );
            svm.write_account_update(program_account_found_update);
            assert_eq!(
                svm.inner.accounts_db().clone().inner.len(),
                index_before.len() + 1
            );
            if !expect_account_update_event(&events_rx, &svm, &program_address, &program_account) {
                panic!(
                    "Expected account update event not received after GetAccountResult::FoundAccount update"
                );
            }
        }
    }

    #[test]
    fn test_encode_ui_account() {
        let (mut svm, _events_rx, _geyser_rx) = SurfnetSvm::new();

        let idl_v1: Idl =
            serde_json::from_slice(&include_bytes!("../tests/assets/idl_v1.json").to_vec())
                .unwrap();

        svm.register_idl(idl_v1.clone(), Some(0));

        let account_pubkey = Pubkey::new_unique();

        #[derive(borsh::BorshSerialize)]
        pub struct CustomAccount {
            pub my_custom_data: u64,
            pub another_field: String,
            pub bool: bool,
            pub pubkey: Pubkey,
        }

        // Account data not matching IDL schema should use default encoding
        {
            let account_data = vec![0; 100];
            let base64_data = general_purpose::STANDARD.encode(&account_data);
            let expected_data = UiAccountData::Binary(base64_data, UiAccountEncoding::Base64);
            let account = Account {
                lamports: 1000,
                data: account_data,
                owner: idl_v1.address.parse().unwrap(),
                executable: false,
                rent_epoch: 0,
            };

            let ui_account = svm.encode_ui_account(
                &account_pubkey,
                &account,
                UiAccountEncoding::JsonParsed,
                None,
                None,
            );
            let expected_account = UiAccount {
                lamports: 1000,
                data: expected_data,
                owner: idl_v1.address.clone(),
                executable: false,
                rent_epoch: 0,
                space: Some(account.data.len() as u64),
            };
            assert_eq!(ui_account, expected_account);
        }

        // valid account data matching IDL schema should be parsed
        {
            let mut account_data = idl_v1.accounts[0].discriminator.clone();
            let pubkey = Pubkey::new_unique();
            CustomAccount {
                my_custom_data: 42,
                another_field: "test".to_string(),
                bool: true,
                pubkey,
            }
            .serialize(&mut account_data)
            .unwrap();

            let account = Account {
                lamports: 1000,
                data: account_data,
                owner: idl_v1.address.parse().unwrap(),
                executable: false,
                rent_epoch: 0,
            };

            let ui_account = svm.encode_ui_account(
                &account_pubkey,
                &account,
                UiAccountEncoding::JsonParsed,
                None,
                None,
            );
            let expected_account = UiAccount {
                lamports: 1000,
                data: UiAccountData::Json(ParsedAccount {
                    program: format!("{}", idl_v1.metadata.name).to_case(convert_case::Case::Kebab),
                    parsed: serde_json::json!({
                        "my_custom_data": 42,
                        "another_field": "test",
                        "bool": true,
                        "pubkey": pubkey.to_string(),
                    }),
                    space: account.data.len() as u64,
                }),
                owner: idl_v1.address.clone(),
                executable: false,
                rent_epoch: 0,
                space: Some(account.data.len() as u64),
            };
            assert_eq!(ui_account, expected_account);
        }

        let idl_v2: Idl =
            serde_json::from_slice(&include_bytes!("../tests/assets/idl_v2.json").to_vec())
                .unwrap();

        svm.register_idl(idl_v2.clone(), Some(100));

        // even though we have a new IDL that is more recent, we should be able to match with the old IDL
        {
            let mut account_data = idl_v1.accounts[0].discriminator.clone();
            let pubkey = Pubkey::new_unique();
            CustomAccount {
                my_custom_data: 42,
                another_field: "test".to_string(),
                bool: true,
                pubkey,
            }
            .serialize(&mut account_data)
            .unwrap();

            let account = Account {
                lamports: 1000,
                data: account_data,
                owner: idl_v1.address.parse().unwrap(),
                executable: false,
                rent_epoch: 0,
            };

            let ui_account = svm.encode_ui_account(
                &account_pubkey,
                &account,
                UiAccountEncoding::JsonParsed,
                None,
                None,
            );
            let expected_account = UiAccount {
                lamports: 1000,
                data: UiAccountData::Json(ParsedAccount {
                    program: format!("{}", idl_v1.metadata.name).to_case(convert_case::Case::Kebab),
                    parsed: serde_json::json!({
                        "my_custom_data": 42,
                        "another_field": "test",
                        "bool": true,
                        "pubkey": pubkey.to_string(),
                    }),
                    space: account.data.len() as u64,
                }),
                owner: idl_v1.address.clone(),
                executable: false,
                rent_epoch: 0,
                space: Some(account.data.len() as u64),
            };
            assert_eq!(ui_account, expected_account);
        }

        // valid account data matching IDL v2 schema should be parsed, if svm slot reaches IDL registration slot
        {
            // use the v2 shape of the custom account
            #[derive(borsh::BorshSerialize)]
            pub struct CustomAccount {
                pub my_custom_data: u64,
                pub another_field: String,
                pub pubkey: Pubkey,
            }
            let mut account_data = idl_v1.accounts[0].discriminator.clone();
            let pubkey = Pubkey::new_unique();
            CustomAccount {
                my_custom_data: 42,
                another_field: "test".to_string(),
                pubkey,
            }
            .serialize(&mut account_data)
            .unwrap();

            let account = Account {
                lamports: 1000,
                data: account_data.clone(),
                owner: idl_v1.address.parse().unwrap(),
                executable: false,
                rent_epoch: 0,
            };

            let ui_account = svm.encode_ui_account(
                &account_pubkey,
                &account,
                UiAccountEncoding::JsonParsed,
                None,
                None,
            );
            let base64_data = general_purpose::STANDARD.encode(&account_data);
            let expected_data = UiAccountData::Binary(base64_data, UiAccountEncoding::Base64);
            let expected_account = UiAccount {
                lamports: 1000,
                data: expected_data,
                owner: idl_v1.address.clone(),
                executable: false,
                rent_epoch: 0,
                space: Some(account.data.len() as u64),
            };
            assert_eq!(ui_account, expected_account);

            svm.latest_epoch_info.absolute_slot = 100; // simulate reaching the slot where IDL v2 was registered

            let ui_account = svm.encode_ui_account(
                &account_pubkey,
                &account,
                UiAccountEncoding::JsonParsed,
                None,
                None,
            );
            let expected_account = UiAccount {
                lamports: 1000,
                data: UiAccountData::Json(ParsedAccount {
                    program: format!("{}", idl_v1.metadata.name).to_case(convert_case::Case::Kebab),
                    parsed: serde_json::json!({
                        "my_custom_data": 42,
                        "another_field": "test",
                        "pubkey": pubkey.to_string(),
                    }),
                    space: account.data.len() as u64,
                }),
                owner: idl_v1.address.clone(),
                executable: false,
                rent_epoch: 0,
                space: Some(account.data.len() as u64),
            };
            assert_eq!(ui_account, expected_account);
        }
    }
}<|MERGE_RESOLUTION|>--- conflicted
+++ resolved
@@ -1,10 +1,6 @@
 use std::collections::{BinaryHeap, HashMap, VecDeque};
 
-<<<<<<< HEAD
 use agave_feature_set::{FeatureSet, enable_extend_program_checked};
-=======
-use agave_feature_set::FeatureSet;
->>>>>>> b1d6f6b6
 use chrono::Utc;
 use convert_case::Casing;
 use crossbeam_channel::{Receiver, Sender, unbounded};
@@ -144,15 +140,11 @@
         let (simnet_events_tx, simnet_events_rx) = crossbeam_channel::bounded(1024);
         let (geyser_events_tx, geyser_events_rx) = crossbeam_channel::bounded(1024);
 
-<<<<<<< HEAD
         let mut feature_set = FeatureSet::all_enabled();
 
         // todo: remove once txtx deployments upgrade solana dependencies.
         // todo: consider making this configurable via config
         feature_set.deactivate(&enable_extend_program_checked::id());
-=======
-        let feature_set = FeatureSet::all_enabled();
->>>>>>> b1d6f6b6
 
         let inner = LiteSVM::new()
             .with_feature_set(feature_set.clone())
@@ -385,15 +377,10 @@
     /// A new `BlockIdentifier` for the updated blockhash.
     #[allow(deprecated)]
     fn new_blockhash(&mut self) -> BlockIdentifier {
-<<<<<<< HEAD
-        use solana_sdk::sysvar::recent_blockhashes::{IterItem, MAX_ENTRIES, RecentBlockhashes};
-        use solana_sdk::sysvar::slot_hashes::SlotHashes;
-=======
         use solana_sdk::sysvar::{
             recent_blockhashes::{IterItem, MAX_ENTRIES, RecentBlockhashes},
             slot_hashes::SlotHashes,
         };
->>>>>>> b1d6f6b6
         self.updated_at = Utc::now().timestamp_millis() as u64;
         // cache the current blockhashes
         let blockhashes = self.inner.get_sysvar::<RecentBlockhashes>();
