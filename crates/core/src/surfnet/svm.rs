--- conflicted
+++ resolved
@@ -26,12 +26,8 @@
 use solana_pubkey::Pubkey;
 use solana_rpc_client_api::response::SlotInfo;
 use solana_sdk::{
-<<<<<<< HEAD
-    genesis_config::GenesisConfig, program_option::COption, program_pack::Pack, system_instruction,
-=======
-    inflation::Inflation, program_option::COption, program_pack::Pack, system_instruction,
->>>>>>> d0c4079c
-    transaction::VersionedTransaction,
+    genesis_config::GenesisConfig, inflation::Inflation, program_option::COption,
+    program_pack::Pack, system_instruction, transaction::VersionedTransaction,
 };
 use solana_signature::Signature;
 use solana_signer::Signer;
@@ -99,11 +95,8 @@
     pub circulating_supply: u64,
     pub non_circulating_supply: u64,
     pub non_circulating_accounts: Vec<String>,
-<<<<<<< HEAD
     pub genesis_config: GenesisConfig,
-=======
     pub inflation: Inflation,
->>>>>>> d0c4079c
 }
 
 impl SurfnetSvm {
@@ -167,11 +160,8 @@
                 circulating_supply: 0,
                 non_circulating_supply: 0,
                 non_circulating_accounts: Vec::new(),
-<<<<<<< HEAD
                 genesis_config: GenesisConfig::default(),
-=======
                 inflation: Inflation::default(),
->>>>>>> d0c4079c
             },
             simnet_events_rx,
             geyser_events_rx,
