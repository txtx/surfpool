use std::collections::{BinaryHeap, HashMap, VecDeque};

use chrono::Utc;
use convert_case::Casing;
use crossbeam_channel::{Receiver, Sender, unbounded};
use litesvm::{
    LiteSVM,
    types::{
        FailedTransactionMetadata, SimulatedTransactionInfo, TransactionMetadata, TransactionResult,
    },
};
use solana_account::{Account, ReadableAccount};
use solana_account_decoder::{
    UiAccount, UiAccountData, UiAccountEncoding, UiDataSliceConfig, encode_ui_account,
    parse_account_data::{AccountAdditionalDataV3, ParsedAccount, SplTokenAdditionalDataV2},
};
use solana_client::{
    rpc_client::SerializableTransaction,
    rpc_config::{RpcAccountInfoConfig, RpcBlockConfig, RpcTransactionLogsFilter},
    rpc_response::{RpcKeyedAccount, RpcLogsResponse, RpcPerfSample},
};
use solana_clock::{Clock, MAX_RECENT_BLOCKHASHES, Slot};
use solana_commitment_config::CommitmentLevel;
use solana_epoch_info::EpochInfo;
use solana_feature_set::{FeatureSet, disable_new_loader_v3_deployments};
use solana_hash::Hash;
use solana_keypair::Keypair;
use solana_message::{Message, VersionedMessage, v0::LoadedAddresses};
use solana_pubkey::Pubkey;
use solana_rpc_client_api::response::SlotInfo;
use solana_sdk::{
    genesis_config::GenesisConfig, inflation::Inflation, program_option::COption,
    system_instruction, transaction::VersionedTransaction,
};
use solana_sdk_ids::system_program;
use solana_signature::Signature;
use solana_signer::Signer;
use solana_transaction_error::TransactionError;
use solana_transaction_status::{TransactionDetails, TransactionStatusMeta, UiConfirmedBlock};
use spl_token_2022::extension::{
    BaseStateWithExtensions, StateWithExtensions, interest_bearing_mint::InterestBearingConfig,
    scaled_ui_amount::ScaledUiAmountConfig,
};
use surfpool_types::{
<<<<<<< HEAD
    AccountChange, AccountProfileState, Idl, ProfileResult, RpcProfileDepth,
    RpcProfileResultConfig, SimnetEvent, TransactionConfirmationStatus, TransactionStatusEvent,
    UiAccountChange, UiAccountProfileState, UiProfileResult, VersionedIdl,
    types::{
        ComputeUnitsEstimationResult, KeyedProfileResult, UiKeyedProfileResult, UuidOrSignature,
    },
=======
    DEFAULT_SLOT_TIME_MS, Idl, SimnetEvent, TransactionConfirmationStatus, TransactionStatusEvent,
    VersionedIdl,
    types::{ComputeUnitsEstimationResult, ProfileResult, UuidOrSignature},
>>>>>>> 262f08f6
};
use txtx_addon_kit::{indexmap::IndexMap, types::types::AddonJsonConverter};
use txtx_addon_network_svm::codec::idl::parse_bytes_to_value_with_expected_idl_type_def_ty;
use uuid::Uuid;

use super::{
    AccountSubscriptionData, BlockHeader, BlockIdentifier, FINALIZATION_SLOT_THRESHOLD,
    GetAccountResult, GeyserEvent, SLOTS_PER_EPOCH, SignatureSubscriptionData,
    SignatureSubscriptionType, remote::SurfnetRemoteClient,
};
use crate::{
    error::{SurfpoolError, SurfpoolResult},
    rpc::utils::convert_transaction_metadata_from_canonical,
    surfnet::{LogsSubscriptionData, locker::is_supported_token_program},
    types::{MintAccount, SurfnetTransactionStatus, TokenAccount, TransactionWithStatusMeta},
};

pub type AccountOwner = Pubkey;

pub fn get_txtx_value_json_converters() -> Vec<AddonJsonConverter<'static>> {
    vec![
        Box::new(move |value: &txtx_addon_kit::types::types::Value| {
            txtx_addon_network_svm_types::SvmValue::to_json(value)
        }) as AddonJsonConverter<'static>,
    ]
}

/// `SurfnetSvm` provides a lightweight Solana Virtual Machine (SVM) for testing and simulation.
///
/// It supports a local in-memory blockchain state,
/// remote RPC connections, transaction processing, and account management.
///
/// It also exposes channels to listen for simulation events (`SimnetEvent`) and Geyser plugin events (`GeyserEvent`).
#[derive(Clone)]
pub struct SurfnetSvm {
    pub inner: LiteSVM,
    pub remote_rpc_url: Option<String>,
    pub chain_tip: BlockIdentifier,
    pub blocks: HashMap<Slot, BlockHeader>,
    pub transactions: HashMap<Signature, SurfnetTransactionStatus>,
    pub transactions_queued_for_confirmation:
        VecDeque<(VersionedTransaction, Sender<TransactionStatusEvent>)>,
    pub transactions_queued_for_finalization:
        VecDeque<(Slot, VersionedTransaction, Sender<TransactionStatusEvent>)>,
    pub perf_samples: VecDeque<RpcPerfSample>,
    pub transactions_processed: u64,
    pub latest_epoch_info: EpochInfo,
    pub simnet_events_tx: Sender<SimnetEvent>,
    pub geyser_events_tx: Sender<GeyserEvent>,
    pub signature_subscriptions: HashMap<Signature, Vec<SignatureSubscriptionData>>,
    pub account_subscriptions: AccountSubscriptionData,
    pub slot_subscriptions: Vec<Sender<SlotInfo>>,
    pub profile_tag_map: HashMap<String, Vec<UuidOrSignature>>,
    pub simulated_transaction_profiles: HashMap<Uuid, KeyedProfileResult>,
    pub executed_transaction_profiles: HashMap<Signature, KeyedProfileResult>,
    pub logs_subscriptions: Vec<LogsSubscriptionData>,
    pub updated_at: u64,
    pub slot_time: u64,
    pub accounts_registry: HashMap<Pubkey, Account>,
    pub accounts_by_owner: HashMap<Pubkey, Vec<Pubkey>>,
    pub account_associated_data: HashMap<Pubkey, AccountAdditionalDataV3>,
    pub token_accounts: HashMap<Pubkey, TokenAccount>,
    pub token_mints: HashMap<Pubkey, MintAccount>,
    pub token_accounts_by_owner: HashMap<Pubkey, Vec<Pubkey>>,
    pub token_accounts_by_delegate: HashMap<Pubkey, Vec<Pubkey>>,
    pub token_accounts_by_mint: HashMap<Pubkey, Vec<Pubkey>>,
    pub total_supply: u64,
    pub circulating_supply: u64,
    pub non_circulating_supply: u64,
    pub non_circulating_accounts: Vec<String>,
    pub genesis_config: GenesisConfig,
    pub inflation: Inflation,
    /// A global monotonically increasing atomic number, which can be used to tell the order of the account update.
    /// For example, when an account is updated in the same slot multiple times,
    /// the update with higher write_version should supersede the one with lower write_version.
    pub write_version: u64,
    pub registered_idls: HashMap<Pubkey, BinaryHeap<VersionedIdl>>,
}

impl SurfnetSvm {
    /// Creates a new instance of `SurfnetSvm`.
    ///
    /// Returns a tuple containing the SVM instance, a receiver for simulation events, and a receiver for Geyser plugin events.
    pub fn new() -> (Self, Receiver<SimnetEvent>, Receiver<GeyserEvent>) {
        let (simnet_events_tx, simnet_events_rx) = crossbeam_channel::bounded(1024);
        let (geyser_events_tx, geyser_events_rx) = crossbeam_channel::bounded(1024);

        let mut feature_set = FeatureSet::all_enabled();
        // v2.2 of the solana_sdk deprecates the v3 loader, and enables the v4 loader by default.
        // In order to keep the v3 deployments enabled, we need to remove the
        // `disable_new_loader_v3_deployments` feature from the active set, and add it to the inactive set.
        let _ = feature_set
            .active
            .remove(&disable_new_loader_v3_deployments::id());
        feature_set
            .inactive
            .insert(disable_new_loader_v3_deployments::id());

        let inner = LiteSVM::new()
            .with_feature_set(feature_set)
            .with_blockhash_check(false)
            .with_sigverify(false);

        (
            Self {
                inner,
                remote_rpc_url: None,
                chain_tip: BlockIdentifier::zero(),
                blocks: HashMap::new(),
                transactions: HashMap::new(),
                perf_samples: VecDeque::new(),
                transactions_processed: 0,
                simnet_events_tx,
                geyser_events_tx,
                latest_epoch_info: EpochInfo {
                    epoch: 0,
                    slot_index: 0,
                    slots_in_epoch: SLOTS_PER_EPOCH,
                    absolute_slot: 0,
                    block_height: 0,
                    transaction_count: None,
                },
                transactions_queued_for_confirmation: VecDeque::new(),
                transactions_queued_for_finalization: VecDeque::new(),
                signature_subscriptions: HashMap::new(),
                account_subscriptions: HashMap::new(),
                slot_subscriptions: Vec::new(),
                profile_tag_map: HashMap::new(),
                simulated_transaction_profiles: HashMap::new(),
                executed_transaction_profiles: HashMap::new(),
                logs_subscriptions: Vec::new(),
                updated_at: Utc::now().timestamp_millis() as u64,
                slot_time: DEFAULT_SLOT_TIME_MS,
                accounts_registry: HashMap::new(),
                accounts_by_owner: HashMap::new(),
                account_associated_data: HashMap::new(),
                token_accounts: HashMap::new(),
                token_mints: HashMap::new(),
                token_accounts_by_owner: HashMap::new(),
                token_accounts_by_delegate: HashMap::new(),
                token_accounts_by_mint: HashMap::new(),
                total_supply: 0,
                circulating_supply: 0,
                non_circulating_supply: 0,
                non_circulating_accounts: Vec::new(),
                genesis_config: GenesisConfig::default(),
                inflation: Inflation::default(),
                write_version: 0,
                registered_idls: HashMap::new(),
            },
            simnet_events_rx,
            geyser_events_rx,
        )
    }

    pub fn increment_write_version(&mut self) -> u64 {
        self.write_version += 1;
        self.write_version
    }

    /// Initializes the SVM with the provided epoch info and optionally notifies about remote connection.
    ///
    /// Updates the internal epoch info, sends connection and epoch update events, and sets the clock sysvar.
    ///
    /// # Arguments
    /// * `epoch_info` - The epoch information to initialize with.
    /// * `remote_ctx` - Optional remote client context for event notification.
    ///
    pub fn initialize(
        &mut self,
        epoch_info: EpochInfo,
        slot_time: u64,
        remote_ctx: &Option<SurfnetRemoteClient>,
    ) {
        self.latest_epoch_info = epoch_info.clone();
        self.updated_at = Utc::now().timestamp_millis() as u64;
        self.slot_time = slot_time;

        if let Some(remote_client) = remote_ctx {
            let _ = self
                .simnet_events_tx
                .send(SimnetEvent::Connected(remote_client.client.url()));
        }
        let _ = self
            .simnet_events_tx
            .send(SimnetEvent::EpochInfoUpdate(epoch_info));

        let clock: Clock = Clock {
            slot: self.latest_epoch_info.absolute_slot,
            epoch: self.latest_epoch_info.epoch,
            unix_timestamp: Utc::now().timestamp(),
            epoch_start_timestamp: 0, // todo
            leader_schedule_epoch: 0, // todo
        };

        self.inner.set_sysvar(&clock);
    }

    /// Airdrops a specified amount of lamports to a single public key.
    ///
    /// # Arguments
    /// * `pubkey` - The recipient public key.
    /// * `lamports` - The amount of lamports to airdrop.
    ///
    /// # Returns
    /// A `TransactionResult` indicating success or failure.
    pub fn airdrop(&mut self, pubkey: &Pubkey, lamports: u64) -> TransactionResult {
        self.updated_at = Utc::now().timestamp_millis() as u64;

        let res = self.inner.airdrop(pubkey, lamports);
        let (status_tx, _rx) = unbounded();
        if let Ok(ref tx_result) = res {
            let airdrop_keypair = Keypair::new();
            let slot = self.latest_epoch_info.absolute_slot;
            let account = self.inner.get_account(pubkey).unwrap();

            let mut tx = VersionedTransaction::try_new(
                VersionedMessage::Legacy(Message::new(
                    &[system_instruction::transfer(
                        &airdrop_keypair.pubkey(),
                        pubkey,
                        lamports,
                    )],
                    Some(&airdrop_keypair.pubkey()),
                )),
                &[airdrop_keypair],
            )
            .unwrap();

            // we need the airdrop tx to store in our transactions list,
            // but for it to be properly processed we need its signature to match
            // the actual underlying transaction
            tx.signatures[0] = tx_result.signature.clone();

            let system_lamports = self
                .inner
                .get_account(&system_program::id())
                .map(|a| a.lamports())
                .unwrap_or(1);
            self.transactions.insert(
                tx.get_signature().clone(),
                SurfnetTransactionStatus::Processed(Box::new(TransactionWithStatusMeta {
                    slot,
                    transaction: tx.clone(),
                    meta: TransactionStatusMeta {
                        status: Ok(()),
                        fee: 5000,
                        pre_balances: vec![
                            account.lamports,
                            account.lamports.saturating_sub(lamports),
                            system_lamports,
                        ],
                        post_balances: vec![
                            account.lamports.saturating_sub(lamports + 5000),
                            account.lamports,
                            system_lamports,
                        ],
                        inner_instructions: Some(vec![]),
                        log_messages: Some(tx_result.logs.clone()),
                        pre_token_balances: Some(vec![]),
                        post_token_balances: Some(vec![]),
                        rewards: Some(vec![]),
                        loaded_addresses: LoadedAddresses::default(),
                        return_data: Some(tx_result.return_data.clone()),
                        compute_units_consumed: Some(tx_result.compute_units_consumed),
                    },
                })),
            );
            self.transactions_queued_for_confirmation
                .push_back((tx, status_tx.clone()));
            let account = self.inner.get_account(pubkey).unwrap();
            let _ = self.set_account(pubkey, account);
        }
        res
    }

    /// Airdrops a specified amount of lamports to a list of public keys.
    ///
    /// # Arguments
    /// * `lamports` - The amount of lamports to airdrop.
    /// * `addresses` - Slice of recipient public keys.
    pub fn airdrop_pubkeys(&mut self, lamports: u64, addresses: &[Pubkey]) {
        self.updated_at = Utc::now().timestamp_millis() as u64;
        for recipient in addresses {
            let _ = self.airdrop(recipient, lamports);
            let _ = self.simnet_events_tx.send(SimnetEvent::info(format!(
                "Genesis airdrop successful {}: {}",
                recipient, lamports
            )));
        }
    }

    /// Returns the latest known absolute slot from the local epoch info.
    pub const fn get_latest_absolute_slot(&self) -> Slot {
        self.latest_epoch_info.absolute_slot
    }

    /// Returns the latest blockhash known by the SVM.
    pub fn latest_blockhash(&self) -> solana_hash::Hash {
        self.inner.latest_blockhash()
    }

    /// Returns the latest epoch info known by the `SurfnetSvm`.
    pub fn latest_epoch_info(&self) -> EpochInfo {
        self.latest_epoch_info.clone()
    }

    /// Generates and sets a new blockhash, updating the RecentBlockhashes sysvar.
    ///
    /// # Returns
    /// A new `BlockIdentifier` for the updated blockhash.
    #[allow(deprecated)]
    fn new_blockhash(&mut self) -> BlockIdentifier {
        self.updated_at = Utc::now().timestamp_millis() as u64;
        // cache the current blockhashes
        let blockhashes = self
            .inner
            .get_sysvar::<solana_sdk::sysvar::recent_blockhashes::RecentBlockhashes>();
        let max_entries_len = blockhashes.len().min(MAX_RECENT_BLOCKHASHES);
        let mut entries = Vec::with_capacity(max_entries_len);
        // note: expire blockhash has a bug with liteSVM.
        // they only keep one blockhash in their RecentBlockhashes sysvar, so this function
        // clears out the other valid hashes.
        // so we manually rehydrate the sysvar with new latest blockhash + cached blockhashes.
        self.inner.expire_blockhash();
        let latest_entries = self
            .inner
            .get_sysvar::<solana_sdk::sysvar::recent_blockhashes::RecentBlockhashes>();
        let latest_entry = latest_entries.first().unwrap();
        entries.push(solana_sdk::sysvar::recent_blockhashes::IterItem(
            0,
            &latest_entry.blockhash,
            latest_entry.fee_calculator.lamports_per_signature,
        ));
        for (i, entry) in blockhashes.iter().enumerate() {
            if i == MAX_RECENT_BLOCKHASHES - 1 {
                break;
            }

            entries.push(solana_sdk::sysvar::recent_blockhashes::IterItem(
                i as u64 + 1,
                &entry.blockhash,
                entry.fee_calculator.lamports_per_signature,
            ));
        }

        self.inner.set_sysvar(
            &solana_sdk::sysvar::recent_blockhashes::RecentBlockhashes::from_iter(entries),
        );

        let mut slot_hashes = self
            .inner
            .get_sysvar::<solana_sdk::sysvar::slot_hashes::SlotHashes>();
        slot_hashes.add(self.get_latest_absolute_slot() + 1, latest_entry.blockhash);

        self.inner
            .set_sysvar(&solana_sdk::sysvar::slot_hashes::SlotHashes::new(
                &slot_hashes,
            ));

        BlockIdentifier::new(
            self.chain_tip.index + 1,
            latest_entry.blockhash.to_string().as_str(),
        )
    }

    /// Checks if the provided blockhash is recent (present in the RecentBlockhashes sysvar).
    ///
    /// # Arguments
    /// * `recent_blockhash` - The blockhash to check.
    ///
    /// # Returns
    /// `true` if the blockhash is recent, `false` otherwise.
    pub fn check_blockhash_is_recent(&self, recent_blockhash: &Hash) -> bool {
        #[allow(deprecated)]
        self.inner
            .get_sysvar::<solana_sdk::sysvar::recent_blockhashes::RecentBlockhashes>()
            .iter()
            .any(|entry| entry.blockhash == *recent_blockhash)
    }

    /// Sets an account in the local SVM state and notifies listeners.
    ///
    /// # Arguments
    /// * `pubkey` - The public key of the account.
    /// * `account` - The [Account] to insert.
    ///
    /// # Returns
    /// `Ok(())` on success, or an error if the operation fails.
    pub fn set_account(&mut self, pubkey: &Pubkey, account: Account) -> SurfpoolResult<()> {
        self.updated_at = Utc::now().timestamp_millis() as u64;

        self.inner
            .set_account(*pubkey, account.clone())
            .map_err(|e| SurfpoolError::set_account(*pubkey, e))?;

        // Update the account registries and indexes
        self.update_account_registries(pubkey, &account);

        // Notify account subscribers
        self.notify_account_subscribers(pubkey, &account);

        let _ = self
            .simnet_events_tx
            .send(SimnetEvent::account_update(*pubkey));
        Ok(())
    }

    pub fn update_account_registries(&mut self, pubkey: &Pubkey, account: &Account) {
        // only if successful, update our indexes
        if let Some(old_account) = self.accounts_registry.get(pubkey).cloned() {
            self.remove_from_indexes(pubkey, &old_account);
        }

        // update the main registry
        self.accounts_registry.insert(*pubkey, account.clone());

        // add to owner index (check for duplicates)
        let owner_accounts = self.accounts_by_owner.entry(account.owner).or_default();
        if !owner_accounts.contains(pubkey) {
            owner_accounts.push(*pubkey);
        }

        // if it's a token account, update token-specific indexes
        if is_supported_token_program(&account.owner) {
            println!("Found account owned by token program! Pubkey: {}", pubkey);
            if let Ok(token_account) = TokenAccount::unpack(&account.data) {
                println!("Found token account! Pubkey: {}", pubkey);

                // index by owner -> check for duplicates
                let token_owner_accounts = self
                    .token_accounts_by_owner
                    .entry(token_account.owner())
                    .or_default();

                if !token_owner_accounts.contains(pubkey) {
                    token_owner_accounts.push(*pubkey);
                }

                // index by mint -> check for duplicates
                let mint_accounts = self
                    .token_accounts_by_mint
                    .entry(token_account.mint())
                    .or_default();

                if !mint_accounts.contains(pubkey) {
                    mint_accounts.push(*pubkey);
                }

                if let COption::Some(delegate) = token_account.delegate() {
                    let delegate_accounts =
                        self.token_accounts_by_delegate.entry(delegate).or_default();
                    if !delegate_accounts.contains(pubkey) {
                        delegate_accounts.push(*pubkey);
                    }
                }

                self.token_accounts.insert(*pubkey, token_account);
            }

            if let Ok(mint_account) = MintAccount::unpack(&account.data) {
                println!("Found token mint account! Pubkey: {}", pubkey);
                self.token_mints.insert(*pubkey, mint_account);
            }

            if let Ok(mint) =
                StateWithExtensions::<spl_token_2022::state::Mint>::unpack(&account.data)
            {
                println!("Found token mint with extensions! Pubkey: {}", pubkey);
                let unix_timestamp = self.inner.get_sysvar::<Clock>().unix_timestamp;
                let interest_bearing_config = mint
                    .get_extension::<InterestBearingConfig>()
                    .map(|x| (*x, unix_timestamp))
                    .ok();
                let scaled_ui_amount_config = mint
                    .get_extension::<ScaledUiAmountConfig>()
                    .map(|x| (*x, unix_timestamp))
                    .ok();
                self.account_associated_data.insert(
                    *pubkey,
                    AccountAdditionalDataV3 {
                        spl_token_additional_data: Some(SplTokenAdditionalDataV2 {
                            decimals: mint.base.decimals,
                            interest_bearing_config,
                            scaled_ui_amount_config,
                        }),
                    },
                );
            };
        }
    }

    fn remove_from_indexes(&mut self, pubkey: &Pubkey, old_account: &Account) {
        if let Some(accounts) = self.accounts_by_owner.get_mut(&old_account.owner) {
            accounts.retain(|pk| pk != pubkey);
            if accounts.is_empty() {
                self.accounts_by_owner.remove(&old_account.owner);
            }
        }

        // if it was a token account, remove from token indexes
        if is_supported_token_program(&old_account.owner) {
            if let Some(old_token_account) = self.token_accounts.remove(pubkey) {
                if let Some(accounts) = self
                    .token_accounts_by_owner
                    .get_mut(&old_token_account.owner())
                {
                    accounts.retain(|pk| pk != pubkey);
                    if accounts.is_empty() {
                        self.token_accounts_by_owner
                            .remove(&old_token_account.owner());
                    }
                }

                if let Some(accounts) = self
                    .token_accounts_by_mint
                    .get_mut(&old_token_account.mint())
                {
                    accounts.retain(|pk| pk != pubkey);
                    if accounts.is_empty() {
                        self.token_accounts_by_mint
                            .remove(&old_token_account.mint());
                    }
                }

                if let COption::Some(delegate) = old_token_account.delegate() {
                    if let Some(accounts) = self.token_accounts_by_delegate.get_mut(&delegate) {
                        accounts.retain(|pk| pk != pubkey);
                        if accounts.is_empty() {
                            self.token_accounts_by_delegate.remove(&delegate);
                        }
                    }
                }
            }
        }
    }

    /// Sends a transaction to the system for execution.
    ///
    /// This function attempts to send a transaction to the blockchain. It first increments the `transactions_processed` counter.
    /// Then it sends the transaction to the system and updates its status. If the transaction is successfully processed, it is
    /// cached locally, and a "transaction processed" event is sent. If the transaction fails, the error is recorded and an event
    /// is sent indicating the failure.
    ///
    /// # Arguments
    /// * `tx` - The transaction to send.
    /// * `cu_analysis_enabled` - Whether compute unit analysis is enabled.
    ///
    /// # Returns
    /// `Ok(res)` if processed successfully, or `Err(tx_failure)` if failed.
    pub fn send_transaction(
        &mut self,
        tx: VersionedTransaction,
        cu_analysis_enabled: bool,
        sigverify: bool,
    ) -> TransactionResult {
        if sigverify && tx.verify_with_results().iter().any(|valid| !*valid) {
            return Err(FailedTransactionMetadata {
                err: TransactionError::SignatureFailure,
                meta: TransactionMetadata::default(),
            });
        }

        if cu_analysis_enabled {
            let estimation_result = self.estimate_compute_units(&tx);
            let _ = self.simnet_events_tx.try_send(SimnetEvent::info(format!(
                "CU Estimation for tx: {} | Consumed: {} | Success: {} | Logs: {:?} | Error: {:?}",
                tx.signatures
                    .first()
                    .map_or_else(|| "N/A".to_string(), |s| s.to_string()),
                estimation_result.compute_units_consumed,
                estimation_result.success,
                estimation_result.log_messages,
                estimation_result.error_message
            )));
        }
        self.updated_at = Utc::now().timestamp_millis() as u64;
        self.transactions_processed += 1;

        if !self.check_blockhash_is_recent(tx.message.recent_blockhash()) {
            let meta = TransactionMetadata::default();
            let err = solana_transaction_error::TransactionError::BlockhashNotFound;

            let transaction_meta = convert_transaction_metadata_from_canonical(&meta);

            let _ = self
                .simnet_events_tx
                .try_send(SimnetEvent::transaction_processed(
                    transaction_meta,
                    Some(err.clone()),
                ));
            return Err(FailedTransactionMetadata { err, meta });
        }
        self.inner.set_blockhash_check(false);

        match self.inner.send_transaction(tx.clone()) {
            Ok(res) => Ok(res),
            Err(tx_failure) => {
                let transaction_meta =
                    convert_transaction_metadata_from_canonical(&tx_failure.meta);

                let _ = self
                    .simnet_events_tx
                    .try_send(SimnetEvent::transaction_processed(
                        transaction_meta,
                        Some(tx_failure.err.clone()),
                    ));
                Err(tx_failure)
            }
        }
    }

    /// Estimates the compute units that a transaction will consume by simulating it.
    ///
    /// Does not commit any state changes to the SVM.
    ///
    /// # Arguments
    /// * `transaction` - The transaction to simulate.
    ///
    /// # Returns
    /// A `ComputeUnitsEstimationResult` with simulation details.
    pub fn estimate_compute_units(
        &self,
        transaction: &VersionedTransaction,
    ) -> ComputeUnitsEstimationResult {
        if !self.check_blockhash_is_recent(transaction.message.recent_blockhash()) {
            return ComputeUnitsEstimationResult {
                success: false,
                compute_units_consumed: 0,
                log_messages: None,
                error_message: Some(
                    solana_transaction_error::TransactionError::BlockhashNotFound.to_string(),
                ),
            };
        }

        match self.inner.simulate_transaction(transaction.clone()) {
            Ok(sim_info) => ComputeUnitsEstimationResult {
                success: true,
                compute_units_consumed: sim_info.meta.compute_units_consumed,
                log_messages: Some(sim_info.meta.logs),
                error_message: None,
            },
            Err(failed_meta) => ComputeUnitsEstimationResult {
                success: false,
                compute_units_consumed: failed_meta.meta.compute_units_consumed,
                log_messages: Some(failed_meta.meta.logs),
                error_message: Some(failed_meta.err.to_string()),
            },
        }
    }

    /// Simulates a transaction and returns detailed simulation info or failure metadata.
    ///
    /// # Arguments
    /// * `tx` - The transaction to simulate.
    ///
    /// # Returns
    /// `Ok(SimulatedTransactionInfo)` if successful, or `Err(FailedTransactionMetadata)` if failed.
    pub fn simulate_transaction(
        &self,
        tx: VersionedTransaction,
        sigverify: bool,
    ) -> Result<SimulatedTransactionInfo, FailedTransactionMetadata> {
        if sigverify && tx.verify_with_results().iter().any(|valid| !*valid) {
            return Err(FailedTransactionMetadata {
                err: TransactionError::SignatureFailure,
                meta: TransactionMetadata::default(),
            });
        }

        if !self.check_blockhash_is_recent(tx.message.recent_blockhash()) {
            let meta = TransactionMetadata::default();
            let err = TransactionError::BlockhashNotFound;

            return Err(FailedTransactionMetadata { err, meta });
        }
        self.inner.simulate_transaction(tx)
    }

    /// Confirms transactions queued for confirmation, updates epoch/slot, and sends events.
    ///
    /// # Returns
    /// `Ok(Vec<Signature>)` with confirmed signatures, or `Err(SurfpoolError)` on error.
    fn confirm_transactions(&mut self) -> Result<Vec<Signature>, SurfpoolError> {
        self.updated_at = Utc::now().timestamp_millis() as u64;
        let mut confirmed_transactions = vec![];
        let slot = self.latest_epoch_info.slot_index;

        while let Some((tx, status_tx)) = self.transactions_queued_for_confirmation.pop_front() {
            let _ = status_tx.try_send(TransactionStatusEvent::Success(
                TransactionConfirmationStatus::Confirmed,
            ));
            let signature = tx.signatures[0];
            let finalized_at = self.latest_epoch_info.absolute_slot + FINALIZATION_SLOT_THRESHOLD;
            self.transactions_queued_for_finalization
                .push_back((finalized_at, tx, status_tx));

            self.notify_signature_subscribers(
                SignatureSubscriptionType::confirmed(),
                &signature,
                slot,
                None,
            );
            let Some(SurfnetTransactionStatus::Processed(tx_data)) =
                self.transactions.get(&signature)
            else {
                continue;
            };
            self.notify_logs_subscribers(
                &signature,
                None,
                tx_data.meta.log_messages.clone().unwrap_or(vec![]),
                CommitmentLevel::Confirmed,
            );
            confirmed_transactions.push(signature);
        }

        Ok(confirmed_transactions)
    }

    /// Finalizes transactions queued for finalization, sending finalized events as needed.
    ///
    /// # Returns
    /// `Ok(())` on success, or `Err(SurfpoolError)` on error.
    fn finalize_transactions(&mut self) -> Result<(), SurfpoolError> {
        self.updated_at = Utc::now().timestamp_millis() as u64;
        let current_slot = self.latest_epoch_info.absolute_slot;
        let mut requeue = VecDeque::new();
        while let Some((finalized_at, tx, status_tx)) =
            self.transactions_queued_for_finalization.pop_front()
        {
            if current_slot >= finalized_at {
                let _ = status_tx.try_send(TransactionStatusEvent::Success(
                    TransactionConfirmationStatus::Finalized,
                ));
                let signature = &tx.signatures[0];
                println!("[SurfnetSvm] Finalizing transaction: {}", signature);
                self.notify_signature_subscribers(
                    SignatureSubscriptionType::finalized(),
                    &signature,
                    self.latest_epoch_info.absolute_slot,
                    None,
                );
                let Some(tx_data) = self.transactions.get(&signature) else {
                    continue;
                };
                let logs = tx_data
                    .expect_processed()
                    .meta
                    .log_messages
                    .clone()
                    .unwrap_or(vec![]);
                self.notify_logs_subscribers(signature, None, logs, CommitmentLevel::Finalized);
            } else {
                requeue.push_back((finalized_at, tx, status_tx));
            }
        }
        // Requeue any transactions that are not yet finalized
        self.transactions_queued_for_finalization
            .append(&mut requeue);

        Ok(())
    }

    /// Writes account updates to the SVM state based on the provided account update result.
    ///
    /// # Arguments
    /// * `account_update` - The account update result to process.
    pub fn write_account_update(&mut self, account_update: GetAccountResult) {
        self.updated_at = Utc::now().timestamp_millis() as u64;
        match account_update {
            GetAccountResult::FoundAccount(pubkey, account, do_update_account) => {
                if do_update_account {
                    if let Err(e) = self.set_account(&pubkey, account.clone()) {
                        let _ = self
                            .simnet_events_tx
                            .send(SimnetEvent::error(e.to_string()));
                    }
                }
            }
            GetAccountResult::FoundProgramAccount((pubkey, account), (_, None))
            | GetAccountResult::FoundTokenAccount((pubkey, account), (_, None)) => {
                if let Err(e) = self.set_account(&pubkey, account.clone()) {
                    let _ = self
                        .simnet_events_tx
                        .send(SimnetEvent::error(e.to_string()));
                }
            }
            GetAccountResult::FoundProgramAccount(
                (pubkey, account),
                (coupled_pubkey, Some(coupled_account)),
            )
            | GetAccountResult::FoundTokenAccount(
                (pubkey, account),
                (coupled_pubkey, Some(coupled_account)),
            ) => {
                // The data account _must_ be set first, as the program account depends on it.
                if let Err(e) = self.set_account(&coupled_pubkey, coupled_account.clone()) {
                    let _ = self
                        .simnet_events_tx
                        .send(SimnetEvent::error(e.to_string()));
                }
                if let Err(e) = self.set_account(&pubkey, account.clone()) {
                    let _ = self
                        .simnet_events_tx
                        .send(SimnetEvent::error(e.to_string()));
                }
            }
            GetAccountResult::None(_) => {}
        }
    }

    pub fn confirm_current_block(&mut self) -> Result<(), SurfpoolError> {
        self.updated_at = Utc::now().timestamp_millis() as u64;
        // Confirm processed transactions
        let confirmed_signatures = self.confirm_transactions()?;
        let num_transactions = confirmed_signatures.len() as u64;
        println!("Confirmed {} transactions", num_transactions);

        let previous_chain_tip = self.chain_tip.clone();
        self.chain_tip = self.new_blockhash();

        self.blocks.insert(
            self.get_latest_absolute_slot(),
            BlockHeader {
                hash: self.chain_tip.hash.clone(),
                previous_blockhash: previous_chain_tip.hash,
                block_time: chrono::Utc::now().timestamp_millis(),
                block_height: self.chain_tip.index,
                parent_slot: self.get_latest_absolute_slot(),
                signatures: confirmed_signatures,
            },
        );
        if self.perf_samples.len() > 30 {
            self.perf_samples.pop_back();
        }
        self.perf_samples.push_front(RpcPerfSample {
            slot: self.get_latest_absolute_slot(),
            num_slots: 1,
            sample_period_secs: 1,
            num_transactions,
            num_non_vote_transactions: None,
        });

        self.updated_at = self.updated_at + self.slot_time;
        self.latest_epoch_info.slot_index += 1;
        self.latest_epoch_info.block_height = self.chain_tip.index;
        self.latest_epoch_info.absolute_slot += 1;
        if self.latest_epoch_info.slot_index > self.latest_epoch_info.slots_in_epoch {
            self.latest_epoch_info.slot_index = 0;
            self.latest_epoch_info.epoch += 1;
        }

        let parent_slot = self.latest_epoch_info.absolute_slot.saturating_sub(1);
        let new_slot = self.latest_epoch_info.absolute_slot;
        let root = new_slot.saturating_sub(FINALIZATION_SLOT_THRESHOLD);
        self.notify_slot_subscribers(new_slot, parent_slot, root);

        let clock: Clock = Clock {
            slot: self.latest_epoch_info.absolute_slot,
            epoch: self.latest_epoch_info.epoch,
            unix_timestamp: Utc::now().timestamp(),
            epoch_start_timestamp: 0, // todo
            leader_schedule_epoch: 0, // todo
        };

        let _ = self
            .simnet_events_tx
            .send(SimnetEvent::SystemClockUpdated(clock.clone()));
        self.inner.set_sysvar(&clock);

        self.finalize_transactions()?;

        Ok(())
    }

    /// Subscribes for updates on a transaction signature for a given subscription type.
    ///
    /// # Arguments
    /// * `signature` - The transaction signature to subscribe to.
    /// * `subscription_type` - The type of subscription (confirmed/finalized).
    ///
    /// # Returns
    /// A receiver for slot and transaction error updates.
    pub fn subscribe_for_signature_updates(
        &mut self,
        signature: &Signature,
        subscription_type: SignatureSubscriptionType,
    ) -> Receiver<(Slot, Option<TransactionError>)> {
        self.updated_at = Utc::now().timestamp_millis() as u64;
        let (tx, rx) = unbounded();
        self.signature_subscriptions
            .entry(*signature)
            .or_default()
            .push((subscription_type, tx));
        rx
    }

    pub fn subscribe_for_account_updates(
        &mut self,
        account_pubkey: &Pubkey,
        encoding: Option<UiAccountEncoding>,
    ) -> Receiver<UiAccount> {
        self.updated_at = Utc::now().timestamp_millis() as u64;
        let (tx, rx) = unbounded();
        self.account_subscriptions
            .entry(*account_pubkey)
            .or_default()
            .push((encoding, tx));
        rx
    }

    /// Notifies signature subscribers of a status update, sending slot and error info.
    ///
    /// # Arguments
    /// * `status` - The subscription type (confirmed/finalized).
    /// * `signature` - The transaction signature.
    /// * `slot` - The slot number.
    /// * `err` - Optional transaction error.
    pub fn notify_signature_subscribers(
        &mut self,
        status: SignatureSubscriptionType,
        signature: &Signature,
        slot: Slot,
        err: Option<TransactionError>,
    ) {
        self.updated_at = Utc::now().timestamp_millis() as u64;
        let mut remaining = vec![];
        if let Some(subscriptions) = self.signature_subscriptions.remove(signature) {
            for (subscription_type, tx) in subscriptions {
                if status.eq(&subscription_type) {
                    if tx.send((slot, err.clone())).is_err() {
                        // The receiver has been dropped, so we can skip notifying
                        continue;
                    }
                } else {
                    remaining.push((subscription_type, tx));
                }
            }
            if !remaining.is_empty() {
                self.signature_subscriptions.insert(*signature, remaining);
            }
        }
    }

    pub fn notify_account_subscribers(
        &mut self,
        account_updated_pubkey: &Pubkey,
        account: &Account,
    ) {
        let mut remaining = vec![];
        if let Some(subscriptions) = self.account_subscriptions.remove(account_updated_pubkey) {
            for (encoding, tx) in subscriptions {
                let config = RpcAccountInfoConfig {
                    encoding,
                    ..Default::default()
                };
                let account = self
                    .account_to_rpc_keyed_account(account_updated_pubkey, account, &config, None)
                    .account;
                if tx.send(account).is_err() {
                    // The receiver has been dropped, so we can skip notifying
                    continue;
                } else {
                    remaining.push((encoding, tx));
                }
            }
            if !remaining.is_empty() {
                self.account_subscriptions
                    .insert(*account_updated_pubkey, remaining);
            }
        }
    }

    /// Retrieves a confirmed block at the given slot, including transactions and metadata.
    ///
    /// # Arguments
    /// * `slot` - The slot number to retrieve the block for.
    /// * `config` - The configuration for the block retrieval.
    ///
    /// # Returns
    /// `Some(UiConfirmedBlock)` if found, or `None` if not present.
    pub fn get_block_at_slot(
        &self,
        slot: Slot,
        config: &RpcBlockConfig,
    ) -> SurfpoolResult<Option<UiConfirmedBlock>> {
        let Some(block) = self.blocks.get(&slot) else {
            return Ok(None);
        };

        let show_rewards = config.rewards.unwrap_or(true);
        let transaction_details = config
            .transaction_details
            .unwrap_or(TransactionDetails::Full);

        let transactions = match transaction_details {
            TransactionDetails::Full => Some(
                block
                    .signatures
                    .iter()
                    .filter_map(|sig| self.transactions.get(sig))
                    .map(|tx_with_meta| {
                        tx_with_meta.expect_processed().encode(
                            config.encoding.unwrap_or(
                                solana_transaction_status::UiTransactionEncoding::JsonParsed,
                            ),
                            config.max_supported_transaction_version,
                            show_rewards,
                        )
                    })
                    .collect::<Result<Vec<_>, _>>()
                    .map_err(SurfpoolError::from)?,
            ),
            TransactionDetails::Signatures => None,
            TransactionDetails::None => None,
            TransactionDetails::Accounts => Some(
                block
                    .signatures
                    .iter()
                    .filter_map(|sig| self.transactions.get(sig))
                    .map(|tx_with_meta| {
                        tx_with_meta.expect_processed().to_json_accounts(
                            config.max_supported_transaction_version,
                            show_rewards,
                        )
                    })
                    .collect::<Result<Vec<_>, _>>()
                    .map_err(SurfpoolError::from)?,
            ),
        };

        let signatures = match transaction_details {
            TransactionDetails::Signatures => {
                Some(block.signatures.iter().map(|t| t.to_string()).collect())
            }
            TransactionDetails::Full | TransactionDetails::Accounts | TransactionDetails::None => {
                None
            }
        };

        let block = UiConfirmedBlock {
            previous_blockhash: block.previous_blockhash.clone(),
            blockhash: block.hash.clone(),
            parent_slot: block.parent_slot,
            transactions,
            signatures,
            rewards: if show_rewards { Some(vec![]) } else { None },
            num_reward_partitions: None,
            block_time: Some(block.block_time / 1000),
            block_height: Some(block.block_height),
        };
        Ok(Some(block))
    }

    /// Returns the blockhash for a given slot, if available.
    pub fn blockhash_for_slot(&self, slot: Slot) -> Option<Hash> {
        self.blocks
            .get(&slot)
            .and_then(|header| header.hash.parse().ok())
    }

    /// Gets all accounts owned by a specific program ID from the account registry.
    ///
    /// # Arguments
    ///
    /// * `program_id` - The program ID to search for owned accounts.
    ///
    /// # Returns
    ///
    /// * A vector of (account_pubkey, account) tuples for all accounts owned by the program.
    pub fn get_account_owned_by(&self, program_id: Pubkey) -> Vec<(Pubkey, Account)> {
        if let Some(account_pubkeys) = self.accounts_by_owner.get(&program_id) {
            account_pubkeys
                .iter()
                .filter_map(|pubkey| {
                    self.accounts_registry
                        .get(pubkey)
                        .map(|account| (*pubkey, account.clone()))
                })
                .collect()
        } else {
            Vec::new()
        }
    }

    fn get_additional_data(
        &self,
        pubkey: &Pubkey,
        token_mint: Option<Pubkey>,
    ) -> Option<AccountAdditionalDataV3> {
        let token_mint = if let Some(mint) = token_mint {
            Some(mint)
        } else {
            self.token_accounts.get(pubkey).map(|ta| ta.mint())
        };

        token_mint.and_then(|mint| self.account_associated_data.get(&mint).cloned())
    }

    pub fn account_to_rpc_keyed_account<T: ReadableAccount>(
        &self,
        pubkey: &Pubkey,
        account: &T,
        config: &RpcAccountInfoConfig,
        token_mint: Option<Pubkey>,
    ) -> RpcKeyedAccount {
        let additional_data = self.get_additional_data(pubkey, token_mint);

        RpcKeyedAccount {
            pubkey: pubkey.to_string(),
            account: self.encode_ui_account(
                pubkey,
                account,
                config.encoding.unwrap_or(UiAccountEncoding::Base64),
                additional_data,
                config.data_slice,
            ),
        }
    }

    /// Gets all token accounts that have delegated authority to a specific delegate.
    ///
    /// # Arguments
    ///
    /// * `delegate` - The delegate pubkey to search for token accounts that have granted authority.
    ///
    /// # Returns
    ///
    /// * A vector of (account_pubkey, token_account) tuples for all token accounts delegated to the specified delegate.
    pub fn get_token_accounts_by_delegate(&self, delegate: &Pubkey) -> Vec<(Pubkey, TokenAccount)> {
        if let Some(account_pubkeys) = self.token_accounts_by_delegate.get(delegate) {
            account_pubkeys
                .iter()
                .filter_map(|pk| self.token_accounts.get(pk).map(|ta| (*pk, *ta)))
                .collect()
        } else {
            Vec::new()
        }
    }

    /// Gets all token accounts owned by a specific owner.
    ///
    /// # Arguments
    ///
    /// * `owner` - The owner pubkey to search for token accounts.
    ///
    /// # Returns
    ///
    /// * A vector of (account_pubkey, token_account) tuples for all token accounts owned by the specified owner.
    pub fn get_parsed_token_accounts_by_owner(
        &self,
        owner: &Pubkey,
    ) -> Vec<(Pubkey, TokenAccount)> {
        if let Some(account_pubkeys) = self.token_accounts_by_owner.get(owner) {
            account_pubkeys
                .iter()
                .filter_map(|pk| self.token_accounts.get(pk).map(|ta| (*pk, *ta)))
                .collect()
        } else {
            Vec::new()
        }
    }

    pub fn get_token_accounts_by_owner(&self, owner: &Pubkey) -> Vec<(Pubkey, Account)> {
        self.token_accounts_by_owner
            .get(owner)
            .map(|account_pubkeys| {
                account_pubkeys
                    .iter()
                    .filter_map(|pk| {
                        self.accounts_registry
                            .get(pk)
                            .map(|account| (*pk, account.clone()))
                    })
                    .collect()
            })
            .unwrap_or_default()
    }

    /// Gets all token accounts for a specific mint (token type).
    ///
    /// # Arguments
    ///
    /// * `mint` - The mint pubkey to search for token accounts.
    ///
    /// # Returns
    ///
    /// * A vector of (account_pubkey, token_account) tuples for all token accounts of the specified mint.
    pub fn get_token_accounts_by_mint(&self, mint: &Pubkey) -> Vec<(Pubkey, TokenAccount)> {
        if let Some(account_pubkeys) = self.token_accounts_by_mint.get(mint) {
            account_pubkeys
                .iter()
                .filter_map(|pk| self.token_accounts.get(pk).map(|ta| (*pk, *ta)))
                .collect()
        } else {
            Vec::new()
        }
    }

    pub fn subscribe_for_slot_updates(&mut self) -> Receiver<SlotInfo> {
        self.updated_at = Utc::now().timestamp_millis() as u64;
        let (tx, rx) = unbounded();
        self.slot_subscriptions.push(tx);
        rx
    }

    pub fn notify_slot_subscribers(&mut self, slot: Slot, parent: Slot, root: Slot) {
        self.updated_at = Utc::now().timestamp_millis() as u64;
        self.slot_subscriptions
            .retain(|tx| tx.send(SlotInfo { slot, parent, root }).is_ok());
    }

    pub fn write_simulated_profile_result(
        &mut self,
        uuid: Uuid,
        tag: Option<String>,
        profile_result: KeyedProfileResult,
    ) {
        self.simulated_transaction_profiles
            .insert(uuid, profile_result);

        let tag = tag.unwrap_or_else(|| uuid.to_string());
        self.profile_tag_map
            .entry(tag)
            .or_insert_with(Vec::new)
            .push(UuidOrSignature::Uuid(uuid));
    }

    pub fn write_executed_profile_result(
        &mut self,
        signature: Signature,
        profile_result: KeyedProfileResult,
    ) {
        self.executed_transaction_profiles
            .insert(signature, profile_result);
        self.profile_tag_map
            .entry(signature.to_string())
            .or_insert_with(Vec::new)
            .push(UuidOrSignature::Signature(signature));
    }

    pub fn subscribe_for_logs_updates(
        &mut self,
        commitment_level: &CommitmentLevel,
        filter: &RpcTransactionLogsFilter,
    ) -> Receiver<(Slot, RpcLogsResponse)> {
        self.updated_at = Utc::now().timestamp_millis() as u64;
        let (tx, rx) = unbounded();
        self.logs_subscriptions
            .push((commitment_level.clone(), filter.clone(), tx));
        rx
    }

    pub fn notify_logs_subscribers(
        &mut self,
        signature: &Signature,
        err: Option<TransactionError>,
        logs: Vec<String>,
        commitment_level: CommitmentLevel,
    ) {
        self.updated_at = Utc::now().timestamp_millis() as u64;
        for (expected_level, _filter, tx) in self.logs_subscriptions.iter() {
            if expected_level.eq(&commitment_level) {
                let message = RpcLogsResponse {
                    signature: signature.to_string(),
                    err: err.clone(),
                    logs: logs.clone(),
                };
                let _ = tx.send((self.get_latest_absolute_slot(), message));
            }
        }
    }

    pub fn register_idl(&mut self, idl: Idl, slot: Option<Slot>) {
        let slot = slot.unwrap_or_else(|| self.latest_epoch_info.absolute_slot);
        let program_id = Pubkey::from_str_const(&idl.address);
        self.registered_idls
            .entry(program_id)
            .or_insert_with(BinaryHeap::new)
            .push(VersionedIdl(slot, idl));
    }

    fn encode_ui_account_profile_state(
        &self,
        pubkey: &Pubkey,
        account_profile_state: AccountProfileState,
        encoding: &UiAccountEncoding,
    ) -> UiAccountProfileState {
        let additional_data = self.get_additional_data(pubkey, None);

        match account_profile_state {
            AccountProfileState::Readonly => UiAccountProfileState::Readonly,
            AccountProfileState::Writable(account_change) => {
                let change = match account_change {
                    AccountChange::Create(account) => UiAccountChange::Create(
                        self.encode_ui_account(&pubkey, &account, *encoding, additional_data, None),
                    ),
                    AccountChange::Update(account_before, account_after) => {
                        UiAccountChange::Update(
                            self.encode_ui_account(
                                &pubkey,
                                &account_before,
                                *encoding,
                                additional_data,
                                None,
                            ),
                            self.encode_ui_account(
                                &pubkey,
                                &account_after,
                                *encoding,
                                additional_data,
                                None,
                            ),
                        )
                    }
                    AccountChange::Delete(account) => UiAccountChange::Delete(
                        self.encode_ui_account(&pubkey, &account, *encoding, additional_data, None),
                    ),
                    AccountChange::Unchanged(account) => {
                        UiAccountChange::Unchanged(account.map(|account| {
                            self.encode_ui_account(
                                &pubkey,
                                &account,
                                *encoding,
                                additional_data,
                                None,
                            )
                        }))
                    }
                };
                UiAccountProfileState::Writable(change)
            }
        }
    }

    fn encode_ui_profile_result(
        &self,
        profile_result: ProfileResult,
        readonly_accounts: &[Pubkey],
        encoding: &UiAccountEncoding,
    ) -> UiProfileResult {
        let ProfileResult {
            pre_execution_capture,
            mut post_execution_capture,
            compute_units_consumed,
            log_messages,
            error_message,
        } = profile_result;

        println!("Pre execution capture len: {}", pre_execution_capture.len());
        println!(
            "Post execution capture len: {}",
            post_execution_capture.len()
        );
        println!("Pre execution capture: {:?}", pre_execution_capture);
        println!("Post execution capture: {:?}", post_execution_capture);

        let account_states = pre_execution_capture
            .into_iter()
            .zip(post_execution_capture.into_iter())
            .map(|((pubkey, pre_account), (post, post_account))| {
                if pubkey != post {
                    panic!(
                        "Pre-execution pubkey {} does not match post-execution pubkey {}",
                        pubkey, post
                    );
                }
                let state =
                    AccountProfileState::new(pubkey, pre_account, post_account, readonly_accounts);
                (
                    pubkey,
                    self.encode_ui_account_profile_state(&pubkey, state, encoding),
                )
            })
            .collect::<IndexMap<Pubkey, UiAccountProfileState>>();

        UiProfileResult {
            account_states,
            compute_units_consumed,
            log_messages,
            error_message,
        }
    }

    pub fn encode_ui_keyed_profile_result(
        &self,
        keyed_profile_result: KeyedProfileResult,
        config: &RpcProfileResultConfig,
    ) -> UiKeyedProfileResult {
        let KeyedProfileResult {
            slot,
            key,
            instruction_profiles,
            transaction_profile,
            readonly_account_states,
        } = keyed_profile_result;

        let encoding = config.encoding.unwrap_or(UiAccountEncoding::JsonParsed);

        let readonly_accounts = readonly_account_states.keys().cloned().collect::<Vec<_>>();

        let default = RpcProfileDepth::default();
        let instruction_profiles = match config.depth.as_ref().unwrap_or(&default) {
            &RpcProfileDepth::Transaction => None,
            &RpcProfileDepth::Instruction => {
                if let Some(instruction_profiles) = instruction_profiles {
                    Some(
                        instruction_profiles
                            .into_iter()
                            .enumerate()
                            .map(|(i, p)| {
                                println!("\nEncoding profile result for instruction {}", i);
                                self.encode_ui_profile_result(p, &readonly_accounts, &encoding)
                            })
                            .collect(),
                    )
                } else {
                    None
                }
            }
        };

        let transaction_profile =
            self.encode_ui_profile_result(transaction_profile, &readonly_accounts, &encoding);

        let readonly_account_states = readonly_account_states
            .into_iter()
            .map(|(pubkey, account)| {
                let account = self.encode_ui_account(&pubkey, &account, encoding, None, None);
                (pubkey, account)
            })
            .collect();

        UiKeyedProfileResult {
            slot,
            key,
            instruction_profiles,
            transaction_profile,
            readonly_account_states,
        }
    }

    pub fn encode_ui_account<T: ReadableAccount>(
        &self,
        pubkey: &Pubkey,
        account: &T,
        encoding: UiAccountEncoding,
        additional_data: Option<AccountAdditionalDataV3>,
        data_slice_config: Option<UiDataSliceConfig>,
    ) -> UiAccount {
        let owner_program_id = account.owner();

        if owner_program_id.eq(&spl_token_2022::id()) {
            if additional_data.is_none() {
                println!("No additional data for token account {}", pubkey);
                println!("Token accounts: {:?}", self.token_accounts);
            }
        }

        let filter_slot = self.latest_epoch_info.absolute_slot; // todo: consider if we should pass in a slot
        match encoding {
            UiAccountEncoding::JsonParsed => {
                if let Some(registered_idls) = self.registered_idls.get(owner_program_id) {
                    let ordered_available_idls = registered_idls
                        .iter()
                        // only get IDLs that are active (their slot is before the latest slot)
                        .filter_map(|VersionedIdl(slot, idl)| {
                            if *slot <= filter_slot {
                                Some(idl)
                            } else {
                                None
                            }
                        })
                        .collect::<Vec<_>>();
                    // if we have none in this loop, it means the only IDLs registered for this pubkey are for a
                    // future slot, for some reason. if we have some, we'll try each one in this loop, starting
                    // with the most recent one, to see if the account data can be parsed to the IDL type
                    for idl in &ordered_available_idls {
                        // If we have a valid IDL, use it to parse the account data
                        let data = account.data();
                        let discriminator = &data[..8];
                        if let Some(matching_account) = idl
                            .accounts
                            .iter()
                            .find(|a| a.discriminator.eq(&discriminator))
                        {
                            // If we found a matching account, we can look up the type to parse the account
                            if let Some(account_type) =
                                idl.types.iter().find(|t| t.name == matching_account.name)
                            {
                                // If we found a matching account type, we can use it to parse the account data
                                let rest = data[8..].as_ref();
                                if let Ok(parsed_value) =
                                    parse_bytes_to_value_with_expected_idl_type_def_ty(
                                        &rest,
                                        &account_type.ty,
                                    )
                                {
                                    return UiAccount {
                                        lamports: account.lamports(),
                                        data: UiAccountData::Json(ParsedAccount {
                                            program: format!("{}", idl.metadata.name)
                                                .to_case(convert_case::Case::Kebab),
                                            parsed: parsed_value
                                                .to_json(Some(&get_txtx_value_json_converters())),
                                            space: data.len() as u64,
                                        }),
                                        owner: account.owner().to_string(),
                                        executable: account.executable(),
                                        rent_epoch: account.rent_epoch(),
                                        space: Some(account.data().len() as u64),
                                    };
                                }
                            }
                        }
                    }
                }
            }
            _ => {}
        }

        // Fall back to the default encoding
        encode_ui_account(
            pubkey,
            account,
            encoding,
            additional_data,
            data_slice_config,
        )
    }
}

#[cfg(test)]
mod tests {
    use base64::{Engine, engine::general_purpose};
    use borsh::BorshSerialize;
    // use test_log::test; // uncomment to get logs from litesvm
    use solana_account::Account;
    use solana_sdk::{
        bpf_loader_upgradeable::{self, get_program_data_address},
        program_pack::Pack,
    };
    use spl_token::state::{Account as TokenAccount, AccountState};

    use super::*;

    #[test]
    fn test_token_account_indexing() {
        let (mut svm, _events_rx, _geyser_rx) = SurfnetSvm::new();

        let owner = Pubkey::new_unique();
        let delegate = Pubkey::new_unique();
        let mint = Pubkey::new_unique();
        let token_account_pubkey = Pubkey::new_unique();

        // create a token account with delegate
        let mut token_account_data = [0u8; TokenAccount::LEN];
        let token_account = TokenAccount {
            mint,
            owner,
            amount: 1000,
            delegate: COption::Some(delegate),
            state: AccountState::Initialized,
            is_native: COption::None,
            delegated_amount: 500,
            close_authority: COption::None,
        };
        token_account.pack_into_slice(&mut token_account_data);

        let account = Account {
            lamports: 1000000,
            data: token_account_data.to_vec(),
            owner: spl_token::id(),
            executable: false,
            rent_epoch: 0,
        };

        svm.set_account(&token_account_pubkey, account).unwrap();

        // test all indexes were created correctly
        assert_eq!(svm.accounts_registry.len(), 1);
        assert_eq!(svm.token_accounts.len(), 1);

        // test owner index
        let owner_accounts = svm.get_parsed_token_accounts_by_owner(&owner);
        assert_eq!(owner_accounts.len(), 1);
        assert_eq!(owner_accounts[0].0, token_account_pubkey);

        // test delegate index
        let delegate_accounts = svm.get_token_accounts_by_delegate(&delegate);
        assert_eq!(delegate_accounts.len(), 1);
        assert_eq!(delegate_accounts[0].0, token_account_pubkey);

        // test mint index
        let mint_accounts = svm.get_token_accounts_by_mint(&mint);
        assert_eq!(mint_accounts.len(), 1);
        assert_eq!(mint_accounts[0].0, token_account_pubkey);
    }

    #[test]
    fn test_account_update_removes_old_indexes() {
        let (mut svm, _events_rx, _geyser_rx) = SurfnetSvm::new();

        let owner = Pubkey::new_unique();
        let old_delegate = Pubkey::new_unique();
        let new_delegate = Pubkey::new_unique();
        let mint = Pubkey::new_unique();
        let token_account_pubkey = Pubkey::new_unique();

        //  reate initial token account with old delegate
        let mut token_account_data = [0u8; TokenAccount::LEN];
        let token_account = TokenAccount {
            mint,
            owner,
            amount: 1000,
            delegate: COption::Some(old_delegate),
            state: AccountState::Initialized,
            is_native: COption::None,
            delegated_amount: 500,
            close_authority: COption::None,
        };
        token_account.pack_into_slice(&mut token_account_data);

        let account = Account {
            lamports: 1000000,
            data: token_account_data.to_vec(),
            owner: spl_token::id(),
            executable: false,
            rent_epoch: 0,
        };

        // insert initial account
        svm.set_account(&token_account_pubkey, account).unwrap();

        // verify old delegate has the account
        assert_eq!(svm.get_token_accounts_by_delegate(&old_delegate).len(), 1);
        assert_eq!(svm.get_token_accounts_by_delegate(&new_delegate).len(), 0);

        // update with new delegate
        let updated_token_account = TokenAccount {
            mint,
            owner,
            amount: 1000,
            delegate: COption::Some(new_delegate),
            state: AccountState::Initialized,
            is_native: COption::None,
            delegated_amount: 500,
            close_authority: COption::None,
        };
        updated_token_account.pack_into_slice(&mut token_account_data);

        let updated_account = Account {
            lamports: 1000000,
            data: token_account_data.to_vec(),
            owner: spl_token::id(),
            executable: false,
            rent_epoch: 0,
        };

        // update the account
        svm.set_account(&token_account_pubkey, updated_account)
            .unwrap();

        // verify indexes were updated correctly
        assert_eq!(svm.get_token_accounts_by_delegate(&old_delegate).len(), 0);
        assert_eq!(svm.get_token_accounts_by_delegate(&new_delegate).len(), 1);
        assert_eq!(svm.get_parsed_token_accounts_by_owner(&owner).len(), 1);
    }

    #[test]
    fn test_non_token_accounts_not_indexed() {
        let (mut svm, _events_rx, _geyser_rx) = SurfnetSvm::new();

        let system_account_pubkey = Pubkey::new_unique();
        let account = Account {
            lamports: 1000000,
            data: vec![],
            owner: solana_system_interface::program::id(), // system program, not token program
            executable: false,
            rent_epoch: 0,
        };

        svm.set_account(&system_account_pubkey, account).unwrap();

        // should be in general registry but not token indexes
        assert_eq!(svm.accounts_registry.len(), 1);
        assert_eq!(svm.token_accounts.len(), 0);
        assert_eq!(svm.token_accounts_by_owner.len(), 0);
        assert_eq!(svm.token_accounts_by_delegate.len(), 0);
        assert_eq!(svm.token_accounts_by_mint.len(), 0);
    }

    fn expect_account_update_event(
        events_rx: &Receiver<SimnetEvent>,
        svm: &SurfnetSvm,
        pubkey: &Pubkey,
        expected_account: &Account,
    ) -> bool {
        match events_rx.recv() {
            Ok(event) => match event {
                SimnetEvent::AccountUpdate(_, account_pubkey) => {
                    assert_eq!(pubkey, &account_pubkey);
                    assert_eq!(svm.accounts_registry.get(&pubkey), Some(expected_account));
                    true
                }
                event => {
                    println!("unexpected simnet event: {:?}", event);
                    false
                }
            },
            Err(_) => false,
        }
    }

    fn expect_error_event(events_rx: &Receiver<SimnetEvent>, expected_error: &str) -> bool {
        match events_rx.recv() {
            Ok(event) => match event {
                SimnetEvent::ErrorLog(_, err) => {
                    assert_eq!(err, expected_error);

                    true
                }
                event => {
                    println!("unexpected simnet event: {:?}", event);
                    false
                }
            },
            Err(_) => false,
        }
    }

    fn create_program_accounts() -> (Pubkey, Account, Pubkey, Account) {
        let program_pubkey = Pubkey::new_unique();
        let program_data_address = get_program_data_address(&program_pubkey);
        let program_account = Account {
            lamports: 1000000000000,
            data: bincode::serialize(&bpf_loader_upgradeable::UpgradeableLoaderState::Program {
                programdata_address: program_data_address,
            })
            .unwrap(),
            owner: bpf_loader_upgradeable::ID,
            executable: true,
            rent_epoch: 10000000000000,
        };

        let mut bin = include_bytes!("../tests/assets/metaplex_program.bin").to_vec();
        let mut data = bincode::serialize(
            &bpf_loader_upgradeable::UpgradeableLoaderState::ProgramData {
                slot: 0,
                upgrade_authority_address: Some(Pubkey::new_unique()),
            },
        )
        .unwrap();
        data.append(&mut bin); // push our binary after the state data
        let program_data_account = Account {
            lamports: 10000000000000,
            data,
            owner: bpf_loader_upgradeable::ID,
            executable: false,
            rent_epoch: 10000000000000,
        };
        (
            program_pubkey,
            program_account,
            program_data_address,
            program_data_account,
        )
    }

    #[test]
    fn test_inserting_account_updates() {
        let (mut svm, events_rx, _geyser_rx) = SurfnetSvm::new();

        let pubkey = Pubkey::new_unique();
        let account = Account {
            lamports: 1000,
            data: vec![1, 2, 3],
            owner: Pubkey::new_unique(),
            executable: false,
            rent_epoch: 0,
        };

        // GetAccountResult::None should be a noop when writing account updates
        {
            let index_before = svm.accounts_registry.clone();
            let empty_update = GetAccountResult::None(pubkey);
            svm.write_account_update(empty_update);
            assert_eq!(svm.accounts_registry, index_before);
        }

        // GetAccountResult::FoundAccount with `DoUpdateSvm` flag to false should be a noop
        {
            let index_before = svm.accounts_registry.clone();
            let found_update = GetAccountResult::FoundAccount(pubkey, account.clone(), false);
            svm.write_account_update(found_update);
            assert_eq!(svm.accounts_registry, index_before);
        }

        // GetAccountResult::FoundAccount with `DoUpdateSvm` flag to true should update the account
        {
            let index_before = svm.accounts_registry.clone();
            let found_update = GetAccountResult::FoundAccount(pubkey, account.clone(), true);
            svm.write_account_update(found_update);
            assert_eq!(svm.accounts_registry.len(), index_before.len() + 1);
            if !expect_account_update_event(&events_rx, &svm, &pubkey, &account) {
                panic!(
                    "Expected account update event not received after GetAccountResult::FoundAccount update"
                );
            }
        }

        // GetAccountResult::FoundProgramAccount with no program account fails
        {
            let (program_address, program_account, program_data_address, _) =
                create_program_accounts();

            let index_before = svm.accounts_registry.clone();
            let found_program_account_update = GetAccountResult::FoundProgramAccount(
                (program_address, program_account.clone()),
                (program_data_address, None),
            );
            svm.write_account_update(found_program_account_update);

            if !expect_error_event(
                &events_rx,
                &format!(
                    "Internal error: \"Failed to set account {}: An account required by the instruction is missing\"",
                    program_address
                ),
            ) {
                panic!(
                    "Expected error event not received after inserting program account with no program data account"
                );
            }
            assert_eq!(svm.accounts_registry, index_before);
        }

        // GetAccountResult::FoundProgramAccount with program account + program data account inserts two accounts
        {
            let (program_address, program_account, program_data_address, program_data_account) =
                create_program_accounts();

            let index_before = svm.accounts_registry.clone();
            let found_program_account_update = GetAccountResult::FoundProgramAccount(
                (program_address, program_account.clone()),
                (program_data_address, Some(program_data_account.clone())),
            );
            svm.write_account_update(found_program_account_update);
            assert_eq!(svm.accounts_registry.len(), index_before.len() + 2);
            if !expect_account_update_event(
                &events_rx,
                &svm,
                &program_data_address,
                &program_data_account,
            ) {
                panic!(
                    "Expected account update event not received after GetAccountResult::FoundProgramAccount update for program data pubkey"
                );
            }

            if !expect_account_update_event(&events_rx, &svm, &program_address, &program_account) {
                panic!(
                    "Expected account update event not received after GetAccountResult::FoundProgramAccount update for program pubkey"
                );
            }
        }

        // If we insert the program data account ahead of time, then have a GetAccountResult::FoundProgramAccount with just the program data account,
        // we should get one insert
        {
            let (program_address, program_account, program_data_address, program_data_account) =
                create_program_accounts();

            let index_before = svm.accounts_registry.clone();
            let found_update = GetAccountResult::FoundAccount(
                program_data_address,
                program_data_account.clone(),
                true,
            );
            svm.write_account_update(found_update);
            assert_eq!(svm.accounts_registry.len(), index_before.len() + 1);
            if !expect_account_update_event(
                &events_rx,
                &svm,
                &program_data_address,
                &program_data_account,
            ) {
                panic!(
                    "Expected account update event not received after GetAccountResult::FoundAccount update"
                );
            }

            let index_before = svm.accounts_registry.clone();
            let program_account_found_update = GetAccountResult::FoundProgramAccount(
                (program_address, program_account.clone()),
                (program_data_address, None),
            );
            svm.write_account_update(program_account_found_update);
            assert_eq!(svm.accounts_registry.len(), index_before.len() + 1);
            if !expect_account_update_event(&events_rx, &svm, &program_address, &program_account) {
                panic!(
                    "Expected account update event not received after GetAccountResult::FoundAccount update"
                );
            }
        }
    }

    #[test]
    fn test_encode_ui_account() {
        let (mut svm, _events_rx, _geyser_rx) = SurfnetSvm::new();

        let idl_v1: Idl =
            serde_json::from_slice(&include_bytes!("../tests/assets/idl_v1.json").to_vec())
                .unwrap();

        svm.register_idl(idl_v1.clone(), Some(0));

        let account_pubkey = Pubkey::new_unique();

        #[derive(borsh::BorshSerialize)]
        pub struct CustomAccount {
            pub my_custom_data: u64,
            pub another_field: String,
            pub bool: bool,
            pub pubkey: Pubkey,
        }

        // Account data not matching IDL schema should use default encoding
        {
            let account_data = vec![0; 100];
            let base64_data = general_purpose::STANDARD.encode(&account_data);
            let expected_data = UiAccountData::Binary(base64_data, UiAccountEncoding::Base64);
            let account = Account {
                lamports: 1000,
                data: account_data,
                owner: idl_v1.address.parse().unwrap(),
                executable: false,
                rent_epoch: 0,
            };

            let ui_account = svm.encode_ui_account(
                &account_pubkey,
                &account,
                UiAccountEncoding::JsonParsed,
                None,
                None,
            );
            let expected_account = UiAccount {
                lamports: 1000,
                data: expected_data,
                owner: idl_v1.address.clone(),
                executable: false,
                rent_epoch: 0,
                space: Some(account.data.len() as u64),
            };
            assert_eq!(ui_account, expected_account);
        }

        // valid account data matching IDL schema should be parsed
        {
            let mut account_data = idl_v1.accounts[0].discriminator.clone();
            let pubkey = Pubkey::new_unique();
            CustomAccount {
                my_custom_data: 42,
                another_field: "test".to_string(),
                bool: true,
                pubkey,
            }
            .serialize(&mut account_data)
            .unwrap();

            let account = Account {
                lamports: 1000,
                data: account_data,
                owner: idl_v1.address.parse().unwrap(),
                executable: false,
                rent_epoch: 0,
            };

            let ui_account = svm.encode_ui_account(
                &account_pubkey,
                &account,
                UiAccountEncoding::JsonParsed,
                None,
                None,
            );
            let expected_account = UiAccount {
                lamports: 1000,
                data: UiAccountData::Json(ParsedAccount {
                    program: format!("{}", idl_v1.metadata.name).to_case(convert_case::Case::Kebab),
                    parsed: serde_json::json!({
                        "my_custom_data": 42,
                        "another_field": "test",
                        "bool": true,
                        "pubkey": pubkey.to_string(),
                    }),
                    space: account.data.len() as u64,
                }),
                owner: idl_v1.address.clone(),
                executable: false,
                rent_epoch: 0,
                space: Some(account.data.len() as u64),
            };
            assert_eq!(ui_account, expected_account);
        }

        let idl_v2: Idl =
            serde_json::from_slice(&include_bytes!("../tests/assets/idl_v2.json").to_vec())
                .unwrap();

        svm.register_idl(idl_v2.clone(), Some(100));

        // even though we have a new IDL that is more recent, we should be able to match with the old IDL
        {
            let mut account_data = idl_v1.accounts[0].discriminator.clone();
            let pubkey = Pubkey::new_unique();
            CustomAccount {
                my_custom_data: 42,
                another_field: "test".to_string(),
                bool: true,
                pubkey,
            }
            .serialize(&mut account_data)
            .unwrap();

            let account = Account {
                lamports: 1000,
                data: account_data,
                owner: idl_v1.address.parse().unwrap(),
                executable: false,
                rent_epoch: 0,
            };

            let ui_account = svm.encode_ui_account(
                &account_pubkey,
                &account,
                UiAccountEncoding::JsonParsed,
                None,
                None,
            );
            let expected_account = UiAccount {
                lamports: 1000,
                data: UiAccountData::Json(ParsedAccount {
                    program: format!("{}", idl_v1.metadata.name).to_case(convert_case::Case::Kebab),
                    parsed: serde_json::json!({
                        "my_custom_data": 42,
                        "another_field": "test",
                        "bool": true,
                        "pubkey": pubkey.to_string(),
                    }),
                    space: account.data.len() as u64,
                }),
                owner: idl_v1.address.clone(),
                executable: false,
                rent_epoch: 0,
                space: Some(account.data.len() as u64),
            };
            assert_eq!(ui_account, expected_account);
        }

        // valid account data matching IDL v2 schema should be parsed, if svm slot reaches IDL registration slot
        {
            // use the v2 shape of the custom account
            #[derive(borsh::BorshSerialize)]
            pub struct CustomAccount {
                pub my_custom_data: u64,
                pub another_field: String,
                pub pubkey: Pubkey,
            }
            let mut account_data = idl_v1.accounts[0].discriminator.clone();
            let pubkey = Pubkey::new_unique();
            CustomAccount {
                my_custom_data: 42,
                another_field: "test".to_string(),
                pubkey,
            }
            .serialize(&mut account_data)
            .unwrap();

            let account = Account {
                lamports: 1000,
                data: account_data.clone(),
                owner: idl_v1.address.parse().unwrap(),
                executable: false,
                rent_epoch: 0,
            };

            let ui_account = svm.encode_ui_account(
                &account_pubkey,
                &account,
                UiAccountEncoding::JsonParsed,
                None,
                None,
            );
            let base64_data = general_purpose::STANDARD.encode(&account_data);
            let expected_data = UiAccountData::Binary(base64_data, UiAccountEncoding::Base64);
            let expected_account = UiAccount {
                lamports: 1000,
                data: expected_data,
                owner: idl_v1.address.clone(),
                executable: false,
                rent_epoch: 0,
                space: Some(account.data.len() as u64),
            };
            assert_eq!(ui_account, expected_account);

            svm.latest_epoch_info.absolute_slot = 100; // simulate reaching the slot where IDL v2 was registered

            let ui_account = svm.encode_ui_account(
                &account_pubkey,
                &account,
                UiAccountEncoding::JsonParsed,
                None,
                None,
            );
            let expected_account = UiAccount {
                lamports: 1000,
                data: UiAccountData::Json(ParsedAccount {
                    program: format!("{}", idl_v1.metadata.name).to_case(convert_case::Case::Kebab),
                    parsed: serde_json::json!({
                        "my_custom_data": 42,
                        "another_field": "test",
                        "pubkey": pubkey.to_string(),
                    }),
                    space: account.data.len() as u64,
                }),
                owner: idl_v1.address.clone(),
                executable: false,
                rent_epoch: 0,
                space: Some(account.data.len() as u64),
            };
            assert_eq!(ui_account, expected_account);
        }
    }
}<|MERGE_RESOLUTION|>--- conflicted
+++ resolved
@@ -42,18 +42,12 @@
     scaled_ui_amount::ScaledUiAmountConfig,
 };
 use surfpool_types::{
-<<<<<<< HEAD
-    AccountChange, AccountProfileState, Idl, ProfileResult, RpcProfileDepth,
+    AccountChange, AccountProfileState, DEFAULT_SLOT_TIME_MS, Idl, ProfileResult, RpcProfileDepth,
     RpcProfileResultConfig, SimnetEvent, TransactionConfirmationStatus, TransactionStatusEvent,
     UiAccountChange, UiAccountProfileState, UiProfileResult, VersionedIdl,
     types::{
         ComputeUnitsEstimationResult, KeyedProfileResult, UiKeyedProfileResult, UuidOrSignature,
     },
-=======
-    DEFAULT_SLOT_TIME_MS, Idl, SimnetEvent, TransactionConfirmationStatus, TransactionStatusEvent,
-    VersionedIdl,
-    types::{ComputeUnitsEstimationResult, ProfileResult, UuidOrSignature},
->>>>>>> 262f08f6
 };
 use txtx_addon_kit::{indexmap::IndexMap, types::types::AddonJsonConverter};
 use txtx_addon_network_svm::codec::idl::parse_bytes_to_value_with_expected_idl_type_def_ty;
