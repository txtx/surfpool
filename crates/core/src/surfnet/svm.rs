--- conflicted
+++ resolved
@@ -1,11 +1,9 @@
 use std::{
-<<<<<<< HEAD
     cmp::max,
+    {
     collections::{BinaryHeap, HashMap, HashSet, VecDeque},
-=======
-    collections::{BinaryHeap, HashMap, HashSet, VecDeque},
+},
     str::FromStr,
->>>>>>> 6211c36f
 };
 
 use agave_feature_set::{FeatureSet, enable_extend_program_checked};
@@ -168,56 +166,6 @@
             .with_blockhash_check(false)
             .with_sigverify(false);
 
-<<<<<<< HEAD
-        (
-            Self {
-                inner,
-                remote_rpc_url: None,
-                chain_tip: BlockIdentifier::zero(),
-                blocks: HashMap::new(),
-                transactions: HashMap::new(),
-                perf_samples: VecDeque::new(),
-                transactions_processed: 0,
-                simnet_events_tx,
-                geyser_events_tx,
-                latest_epoch_info: EpochInfo {
-                    epoch: 0,
-                    slot_index: 0,
-                    slots_in_epoch: SLOTS_PER_EPOCH,
-                    absolute_slot: 0,
-                    block_height: 0,
-                    transaction_count: None,
-                },
-                transactions_queued_for_confirmation: VecDeque::new(),
-                transactions_queued_for_finalization: VecDeque::new(),
-                signature_subscriptions: HashMap::new(),
-                account_subscriptions: HashMap::new(),
-                slot_subscriptions: Vec::new(),
-                profile_tag_map: HashMap::new(),
-                simulated_transaction_profiles: HashMap::new(),
-                executed_transaction_profiles: FifoMap::default(),
-                logs_subscriptions: Vec::new(),
-                updated_at: Utc::now().timestamp_millis() as u64,
-                slot_time: DEFAULT_SLOT_TIME_MS,
-                accounts_by_owner: HashMap::new(),
-                account_associated_data: HashMap::new(),
-                token_accounts: HashMap::new(),
-                token_mints: HashMap::new(),
-                token_accounts_by_owner: HashMap::new(),
-                token_accounts_by_delegate: HashMap::new(),
-                token_accounts_by_mint: HashMap::new(),
-                total_supply: 0,
-                circulating_supply: 0,
-                non_circulating_supply: 0,
-                non_circulating_accounts: Vec::new(),
-                genesis_config: GenesisConfig::default(),
-                inflation: Inflation::default(),
-                write_version: 0,
-                registered_idls: HashMap::new(),
-                feature_set,
-                instruction_profiling_enabled: true,
-                max_profiles: DEFAULT_PROFILING_MAP_CAPACITY,
-=======
         let mut svm = Self {
             inner,
             remote_rpc_url: None,
@@ -235,7 +183,6 @@
                 absolute_slot: 0,
                 block_height: 0,
                 transaction_count: None,
->>>>>>> 6211c36f
             },
             transactions_queued_for_confirmation: VecDeque::new(),
             transactions_queued_for_finalization: VecDeque::new(),
@@ -244,7 +191,7 @@
             slot_subscriptions: Vec::new(),
             profile_tag_map: HashMap::new(),
             simulated_transaction_profiles: HashMap::new(),
-            executed_transaction_profiles: HashMap::new(),
+            executed_transaction_profiles: FifoMap::default(),
             logs_subscriptions: Vec::new(),
             updated_at: Utc::now().timestamp_millis() as u64,
             slot_time: DEFAULT_SLOT_TIME_MS,
@@ -265,6 +212,7 @@
             registered_idls: HashMap::new(),
             feature_set,
             instruction_profiling_enabled: true,
+            max_profiles: DEFAULT_PROFILING_MAP_CAPACITY,
         };
 
         // Generate the initial synthetic blockhash
