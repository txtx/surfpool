# Surfpool Scenarios
This module contains pre-defined scenarios that can be executed within the Surfpool environment. 
These scenarios allow you to create a time-sequence of account states.
As the scenario is executed, each step, which is associated with a subsequent slot in the surfnet, will override the surfnet accounts db with the account states defined in that step.
This powerful tool allows for testing and simulation of various account states over time, enabling developers to observe how different scenarios will impact their protocol.


## Scenario Components
There are a few components that allow a scenario to function.

### Program IDL
For Surfpool to understand how to serialize and deserialize account data, it needs to have access to the program's IDL. 
Protocols that are natively supported by Surfpool will have their IDLs included by default.

**Currently supported protocols:**
- **Pyth v2** - Price oracle with 4 price feed templates (SOL/USD, BTC/USD, ETH/BTC, ETH/USD)
- **Jupiter v6** - DEX aggregator with TokenLedger manipulation template
<<<<<<< HEAD
- **Kamino v1.x** – Lending protocol with Reserve liquidity, risk config, and Obligation health override templates
=======
- **Drift v2** - Perp and spot markets, user state, and global state
>>>>>>> d932f1c0

For custom protocols, an IDL can be registered at runtime using the [`surfnet_registerIdl`](https://docs.surfpool.run/rpc/cheatcodes#surfnet-registeridl) RPC cheatcode.

### Scenario Registration
Scenarios can be registered at runtime using the [`surfnet_registerScenario`](https://docs.surfpool.run/rpc/cheatcodes#surfnet-registerscenario) RPC cheatcode. 
This cheatcode takes in a scenario definition in JSON format, which includes the scenario name, description, and a list of overrides to apply to accounts.
Each override contains a map of the field in the account to override (as indexed in the IDL), and the value to apply for that key.

### Override Templates
Directly using the `surfnet_registerScenario` endpoint requires building out a map of account keys that are specific to the schema of the account that is being written to.
This is a cumbersome process in most cases.
Override templates that are registered in the Surfpool repo will automatically be available in Surfpool Studio's drag-and-drop UI for creating scenarios.
This UI will automatically create the `surfnet_registerScenario` payload for you, eliminating the complexity from the process.

## Creating Native Scenario Support for a Protocol
Having a protocol being natively supported by Surfpool Scenarios will allow users to easily create scenarios to override account states for that protocol.
All accounts in a surfnet's account db that are owned by the protocol will include automatic IDL-parsing, and the protocol's account overrides will be available in Surfpool Studio's drag-and-drop UI.

The following steps can be followed to natively support a protocol:
 1. Create a folder for the protocol in the `crates/core/src/scenarios/protocols` folder. For example, `crates/core/src/scenarios/protocols/pyth/v2`.
 2. Add a file called `idl.json` containing the protocol's anchor IDL to the folder. For example, see [Pyth's IDL](./protocols/pyth/v2/idl.json) or [Jupiter's IDL](./protocols/jupiter/v6/idl.json)
 3. Add a file called `overrides.yaml` to the folder. For example, see [Pyth's Override File](./protocols/pyth/v2/overrides.yaml) or [Jupiter's Override File](./protocols/jupiter/v6/overrides.yaml).
    1. This file is what will populate Surfpool Studio's UI with the protocol details. The Pyth override file linked above produces the following in the UI:
   ![Pyth Overrides](../../../..//doc/assets/pyth-overrides.png)
 4. Update the [registry.rs](./registry.rs) file. A small amount of code has to be written to wire together the template registry, the `overrides.yaml`, and the `idl.json`. See the `load_pyth_overrides` and `load_jupiter_overrides` functions for examples.

If any part of these instructions are beyond your skill level or availability, but you'd like to see a specific protocol supported, feel free to [Open an Issue to Support a new Protocol](https://github.com/txtx/surfpool/issues/new?template=native-scenario-support-for-protocol.md)!
Opening an issue to signal interest is a big help.
If you're able to find an IDL for the protocol, even better!<|MERGE_RESOLUTION|>--- conflicted
+++ resolved
@@ -15,11 +15,8 @@
 **Currently supported protocols:**
 - **Pyth v2** - Price oracle with 4 price feed templates (SOL/USD, BTC/USD, ETH/BTC, ETH/USD)
 - **Jupiter v6** - DEX aggregator with TokenLedger manipulation template
-<<<<<<< HEAD
 - **Kamino v1.x** – Lending protocol with Reserve liquidity, risk config, and Obligation health override templates
-=======
 - **Drift v2** - Perp and spot markets, user state, and global state
->>>>>>> d932f1c0
 
 For custom protocols, an IDL can be registered at runtime using the [`surfnet_registerIdl`](https://docs.surfpool.run/rpc/cheatcodes#surfnet-registeridl) RPC cheatcode.
 
