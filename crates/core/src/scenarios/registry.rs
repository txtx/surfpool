--- conflicted
+++ resolved
@@ -13,17 +13,14 @@
 pub const RAYDIUM_CLMM_OVERRIDES_CONTENT: &str =
     include_str!("./protocols/raydium/v3/overrides.yaml");
 
-<<<<<<< HEAD
 pub const METEORA_DLMM_IDL_CONTENT: &str = include_str!("./protocols/meteora/dlmm/v1/idl.json");
 pub const METEORA_DLMM_OVERRIDES_CONTENT: &str =
     include_str!("./protocols/meteora/dlmm/v1/overrides.yaml");
-=======
 pub const KAMINO_V1_IDL_CONTENT: &str = include_str!("./protocols/kamino/v1/idl.json");
 pub const KAMINO_V1_OVERRIDES_CONTENT: &str = include_str!("./protocols/kamino/v1/overrides.yaml");
 
 pub const DRIFT_V2_IDL_CONTENT: &str = include_str!("./protocols/drift/v2/idl.json");
 pub const DRIFT_V2_OVERRIDES_CONTENT: &str = include_str!("./protocols/drift/v2/overrides.yaml");
->>>>>>> eb6f3129
 
 /// Registry for managing override templates loaded from YAML files
 #[derive(Clone, Debug, Default)]
@@ -39,12 +36,9 @@
         default.load_pyth_overrides();
         default.load_jupiter_overrides();
         default.load_raydium_overrides();
-<<<<<<< HEAD
         default.load_meteora_overrides();
-=======
         default.load_kamino_overrides();
         default.load_drift_overrides();
->>>>>>> eb6f3129
         default
     }
 
@@ -60,7 +54,6 @@
         );
     }
 
-<<<<<<< HEAD
     pub fn load_meteora_overrides(&mut self) {
         self.load_protocol_overrides(
             METEORA_DLMM_IDL_CONTENT,
@@ -69,7 +62,6 @@
         );
     }
 
-=======
     pub fn load_raydium_overrides(&mut self) {
         self.load_protocol_overrides(
             RAYDIUM_CLMM_IDL_CONTENT,
@@ -86,7 +78,6 @@
         self.load_protocol_overrides(DRIFT_V2_IDL_CONTENT, DRIFT_V2_OVERRIDES_CONTENT, "drift");
     }
 
->>>>>>> eb6f3129
     fn load_protocol_overrides(
         &mut self,
         idl_content: &str,
@@ -164,19 +155,11 @@
     fn test_registry_loads_all_protocols() {
         let registry = TemplateRegistry::new();
 
-<<<<<<< HEAD
-        // Pyth (4) + Jupiter (1) + Raydium (3) + Meteora (2) = 10 total
+        // Should have Pyth (4 templates) + Jupiter (1 template) + Raydium(3 templates) + Drift(4 templates) + Meteora (2) + Kamino(3 templates)= 17 total
         assert_eq!(
             registry.count(),
-            10,
-            "Registry should load 10 templates total"
-=======
-        // Should have Pyth (4 templates) + Jupiter (1 template) + Raydium(3 templates) + Drift(4 templates) + Kamino(3 templates)= 15 total
-        assert_eq!(
-            registry.count(),
-            15,
+            17,
             "Registry should load 15 templates total"
->>>>>>> eb6f3129
         );
 
         assert!(registry.contains("pyth-sol-usd-v2"));
@@ -190,10 +173,9 @@
         assert!(registry.contains("raydium-clmm-btc-usdc"));
         assert!(registry.contains("raydium-clmm-eth-usdc"));
 
-<<<<<<< HEAD
         assert!(registry.contains("meteora-dlmm-sol-usdc"));
         assert!(registry.contains("meteora-dlmm-usdt-sol"));
-=======
+
         assert!(registry.contains("kamino-reserve-state"));
         assert!(registry.contains("kamino-reserve-config"));
         assert!(registry.contains("kamino-obligation-health"));
@@ -202,7 +184,6 @@
         assert!(registry.contains("drift-spot-market"));
         assert!(registry.contains("drift-user-state"));
         assert!(registry.contains("drift-global-state"))
->>>>>>> eb6f3129
     }
 
     #[test]
@@ -295,14 +276,10 @@
         let registry = TemplateRegistry::new();
         let ids = registry.list_ids();
 
-<<<<<<< HEAD
-        assert_eq!(ids.len(), 10);
         assert!(ids.contains(&"raydium-clmm-sol-usdc".to_string()));
         assert!(ids.contains(&"jupiter-token-ledger-override".to_string()));
         assert!(ids.contains(&"pyth-sol-usd-v2".to_string()));
         assert!(ids.contains(&"meteora-dlmm-sol-usdc".to_string()));
-=======
-        assert_eq!(ids.len(), 15);
         assert!(ids.contains(&"raydium-clmm-sol-usdc".to_string()));
         assert!(ids.contains(&"jupiter-token-ledger-override".to_string()));
         assert!(ids.contains(&"pyth-sol-usd-v2".to_string()));
@@ -310,6 +287,5 @@
         assert!(ids.contains(&"kamino-reserve-config".to_string()));
         assert!(ids.contains(&"kamino-obligation-health".to_string()));
         assert!(ids.contains(&"drift-perp-market".to_string()))
->>>>>>> eb6f3129
     }
 }