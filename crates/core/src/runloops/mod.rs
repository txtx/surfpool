use std::{
    collections::{HashMap, HashSet},
    net::SocketAddr,
    path::PathBuf,
    sync::{Arc, RwLock},
    thread::{JoinHandle, sleep},
    time::{Duration, Instant},
};

use agave_geyser_plugin_interface::geyser_plugin_interface::{
    GeyserPlugin, ReplicaTransactionInfoV2, ReplicaTransactionInfoVersions,
};
use chrono::{Local, Utc};
use crossbeam::select;
use crossbeam_channel::{Receiver, Sender, unbounded};
use ipc_channel::{
    ipc::{IpcOneShotServer, IpcReceiver},
    router::RouterProxy,
};
use jsonrpc_core::MetaIoHandler;
use jsonrpc_http_server::{DomainsValidation, ServerBuilder};
use jsonrpc_pubsub::{PubSubHandler, Session};
use jsonrpc_ws_server::{RequestContext, ServerBuilder as WsServerBuilder};
use libloading::{Library, Symbol};
#[cfg(not(windows))]
use solana_geyser_plugin_manager::geyser_plugin_manager::{
    GeyserPluginManager, LoadedGeyserPlugin,
};
use solana_message::SimpleAddressLoader;
use solana_sdk::transaction::MessageHash;
use solana_transaction::sanitized::SanitizedTransaction;
use surfpool_subgraph::SurfpoolSubgraphPlugin;
use surfpool_types::{
    BlockProductionMode, ClockCommand, ClockEvent, SchemaDataSourcingEvent, SimnetCommand,
    SimnetEvent, SubgraphCommand, SubgraphPluginConfig, SurfpoolConfig,
};
type PluginConstructor = unsafe fn() -> *mut dyn GeyserPlugin;

use txtx_addon_kit::helpers::fs::FileLocation;

use crate::{
    PluginManagerCommand,
    rpc::{
        self, RunloopContext, SurfpoolMiddleware, SurfpoolWebsocketMeta,
        SurfpoolWebsocketMiddleware, accounts_data::AccountsData, accounts_scan::AccountsScan,
        admin::AdminRpc, bank_data::BankData, full::Full, minimal::Minimal,
        surfnet_cheatcodes::SvmTricksRpc, ws::Rpc,
    },
    surfnet::{GeyserEvent, locker::SurfnetSvmLocker, remote::SurfnetRemoteClient},
};

const BLOCKHASH_SLOT_TTL: u64 = 75;

pub async fn start_local_surfnet_runloop(
    svm_locker: SurfnetSvmLocker,
    config: SurfpoolConfig,
    subgraph_commands_tx: Sender<SubgraphCommand>,
    simnet_commands_tx: Sender<SimnetCommand>,
    simnet_commands_rx: Receiver<SimnetCommand>,
    geyser_events_rx: Receiver<GeyserEvent>,
) -> Result<(), Box<dyn std::error::Error>> {
    let Some(simnet) = config.simnets.first() else {
        return Ok(());
    };
    let block_production_mode = simnet.block_production_mode.clone();

    let remote_rpc_client = Some(SurfnetRemoteClient::new(&simnet.remote_rpc_url));

    let _ = svm_locker.initialize(&remote_rpc_client).await?;

    svm_locker.airdrop_pubkeys(simnet.airdrop_token_amount, &simnet.airdrop_addresses);
    let simnet_events_tx_cc = svm_locker.simnet_events_tx();

    let (plugin_manager_commands_rx, _rpc_handle, _ws_handle) = start_rpc_servers_runloop(
        &config,
        &simnet_commands_tx,
        svm_locker.clone(),
        &remote_rpc_client,
    )
    .await?;

    let simnet_config = simnet.clone();

    match start_geyser_runloop(
        config.plugin_config_path.clone(),
        plugin_manager_commands_rx,
        subgraph_commands_tx.clone(),
        simnet_events_tx_cc.clone(),
        geyser_events_rx,
    ) {
        Ok(_) => {}
        Err(e) => {
            let _ =
                simnet_events_tx_cc.send(SimnetEvent::error(format!("Geyser plugin failed: {e}")));
        }
    };

    let (clock_event_rx, clock_command_tx) = start_clock_runloop(simnet_config.slot_time);

    let _ = simnet_events_tx_cc.send(SimnetEvent::Ready);

    start_block_production_runloop(
        clock_event_rx,
        clock_command_tx,
        simnet_commands_rx,
        simnet_commands_tx.clone(),
        svm_locker,
        block_production_mode,
        &remote_rpc_client,
        simnet_config.expiry.map(|e| e * 1000),
    )
    .await
}

pub async fn start_block_production_runloop(
    clock_event_rx: Receiver<ClockEvent>,
    clock_command_tx: Sender<ClockCommand>,
    simnet_commands_rx: Receiver<SimnetCommand>,
    simnet_commands_tx: Sender<SimnetCommand>,
    svm_locker: SurfnetSvmLocker,
    mut block_production_mode: BlockProductionMode,
    remote_rpc_client: &Option<SurfnetRemoteClient>,
    expiry_duration_ms: Option<u64>,
) -> Result<(), Box<dyn std::error::Error>> {
    let mut next_scheduled_expiry_check: Option<u64> =
        expiry_duration_ms.map(|expiry_val| Utc::now().timestamp_millis() as u64 + expiry_val);
    loop {
        let mut do_produce_block = false;

        select! {
            recv(clock_event_rx) -> msg => if let Ok(event) = msg {
                match event {
                    ClockEvent::Tick => {
                        if block_production_mode.eq(&BlockProductionMode::Clock) {
                            do_produce_block = true;
                        }

                        if let Some(expiry_ms) = expiry_duration_ms {
                            if let Some(scheduled_time_ref) = &mut next_scheduled_expiry_check {
                                let now_ms = Utc::now().timestamp_millis() as u64;
                                if now_ms >= *scheduled_time_ref {
                                    let svm = svm_locker.0.read().await;
                                    if svm.updated_at + expiry_ms < now_ms {
                                        let _ = simnet_commands_tx.send(SimnetCommand::Terminate(None));
                                    } else {
                                        *scheduled_time_ref = svm.updated_at + expiry_ms;
                                    }
                                }
                            }
                        }
                    }
                    ClockEvent::ExpireBlockHash => {
                        do_produce_block = true;
                    }
                }
            },
            recv(simnet_commands_rx) -> msg => if let Ok(event) = msg {
                match event {
                    SimnetCommand::SlotForward(_key) => {
                        block_production_mode = BlockProductionMode::Manual;
                        do_produce_block = true;
                    }
                    SimnetCommand::SlotBackward(_key) => {

                    }
                    SimnetCommand::UpdateClock(update) => {
                        let _ = clock_command_tx.send(update);
                        continue
                    }
                    SimnetCommand::UpdateBlockProductionMode(update) => {
                        block_production_mode = update;
                        continue
                    }
                    SimnetCommand::TransactionReceived(_key, transaction, status_tx, skip_preflight) => {
                        svm_locker.process_transaction(remote_rpc_client, transaction, status_tx, skip_preflight).await?;
                    }
                    SimnetCommand::Terminate(_) => {
                        let _ = svm_locker.simnet_events_tx().send(SimnetEvent::Aborted("Terminated due to inactivity.".to_string()));
                        break;
                    }
                }
            },
        }

        {
            if do_produce_block {
                svm_locker.confirm_current_block()?;
            }
        }
    }
    Ok(())
}

pub fn start_clock_runloop(mut slot_time: u64) -> (Receiver<ClockEvent>, Sender<ClockCommand>) {
    let (clock_event_tx, clock_event_rx) = unbounded::<ClockEvent>();
    let (clock_command_tx, clock_command_rx) = unbounded::<ClockCommand>();

    let _handle = hiro_system_kit::thread_named("clock").spawn(move || {
        let mut enabled = true;
        let mut block_hash_timeout = Instant::now();

        loop {
            match clock_command_rx.try_recv() {
                Ok(ClockCommand::Pause) => {
                    enabled = false;
                }
                Ok(ClockCommand::Resume) => {
                    enabled = true;
                }
                Ok(ClockCommand::Toggle) => {
                    enabled = !enabled;
                }
                Ok(ClockCommand::UpdateSlotInterval(updated_slot_time)) => {
                    slot_time = updated_slot_time;
                }
                Err(_e) => {}
            }
            sleep(Duration::from_millis(slot_time));
            if enabled {
                let _ = clock_event_tx.send(ClockEvent::Tick);
                // Todo: the block expiration is not completely accurate.
                if block_hash_timeout.elapsed()
                    > Duration::from_millis(BLOCKHASH_SLOT_TTL * slot_time)
                {
                    let _ = clock_event_tx.send(ClockEvent::ExpireBlockHash);
                    block_hash_timeout = Instant::now();
                }
            }
        }
    });

    (clock_event_rx, clock_command_tx)
}

#[cfg(windows)]
fn start_geyser_runloop(
    _plugin_config_paths: Vec<PathBuf>,
    _plugin_manager_commands_rx: Receiver<PluginManagerCommand>,
    _subgraph_commands_tx: Sender<SubgraphCommand>,
    _simnet_events_tx: Sender<SimnetEvent>,
    _geyser_events_rx: Receiver<GeyserEvent>,
) -> Result<JoinHandle<Result<(), String>>, String> {
    let handle = hiro_system_kit::thread_named("Geyser Plugins Handler")
        .spawn(move || Ok(()))
        .map_err(|e| format!("Failed to spawn Geyser Plugins Handler thread: {:?}", e))?;
    Ok(handle)
}

#[cfg(not(windows))]
fn start_geyser_runloop(
    plugin_config_paths: Vec<PathBuf>,
    plugin_manager_commands_rx: Receiver<PluginManagerCommand>,
    subgraph_commands_tx: Sender<SubgraphCommand>,
    simnet_events_tx: Sender<SimnetEvent>,
    geyser_events_rx: Receiver<GeyserEvent>,
) -> Result<JoinHandle<Result<(), String>>, String> {
    let handle = hiro_system_kit::thread_named("Geyser Plugins Handler").spawn(move || {
        let mut plugin_manager = GeyserPluginManager::new();
        let mut surfpool_plugin_manager = vec![];

        for plugin_config_path in plugin_config_paths.into_iter() {
            let plugin_manifest_location = FileLocation::from_path(plugin_config_path);
            let contents = plugin_manifest_location.read_content_as_utf8()?;
            let result: serde_json::Value = match json5::from_str(&contents) {
                Ok(res) => res,
                Err(e) => {
                    let error = format!("Unable to read manifest: {}", e);
                    let _ = simnet_events_tx.send(SimnetEvent::error(error.clone()));
                    return Err(error)
                }
            };
            let (plugin_name, plugin_dylib_path) = match (result.get("name").map(|p| p.as_str()), result.get("libpath").map(|p| p.as_str())) {
                (Some(Some(name)), Some(Some(libpath))) => (name, libpath),
                _ => {
                    let error = format!("Unable to retrieve dylib: {}", plugin_manifest_location);
                    let _ = simnet_events_tx.send(SimnetEvent::error(error.clone()));
                    return Err(error)
                }
            };

            let mut plugin_dylib_location = plugin_manifest_location.get_parent_location().expect("path invalid");
            plugin_dylib_location.append_path(&plugin_dylib_path).expect("path invalid");

            let (plugin, lib) = unsafe {
                let lib = match Library::new(&plugin_dylib_location.to_string()) {
                    Ok(lib) => lib,
                    Err(e) => {
                        let _ = simnet_events_tx.send(SimnetEvent::ErrorLog(Local::now(), format!("Unable to load plugin {}: {}", plugin_name, e.to_string())));
                        continue;
                    }
                };
                let constructor: Symbol<PluginConstructor> = lib
                    .get(b"_create_plugin")
                    .map_err(|e| format!("{}", e.to_string()))?;
                let plugin_raw = constructor();
                (Box::from_raw(plugin_raw), lib)
            };
            plugin_manager.plugins.push(LoadedGeyserPlugin::new(lib, plugin, Some(plugin_name.to_string())));
        }

        let ipc_router = RouterProxy::new();
        //

        let err = loop {
            select! {
                recv(plugin_manager_commands_rx) -> msg => {
                    match msg {
                        Ok(event) => {
                            match event {
                                PluginManagerCommand::LoadConfig(uuid, config, notifier) => {
                                    let _ = subgraph_commands_tx.send(SubgraphCommand::CreateSubgraph(uuid, config.data.clone(), notifier));
                                    let mut plugin = SurfpoolSubgraphPlugin::default();

                                    let (server, ipc_token) = IpcOneShotServer::<IpcReceiver<SchemaDataSourcingEvent>>::new().expect("Failed to create IPC one-shot server.");
                                    let subgraph_plugin_config = SubgraphPluginConfig {
                                        uuid,
                                        ipc_token,
                                        subgraph_request: config.data.clone()
                                    };

                                    let config_file = match serde_json::to_string(&subgraph_plugin_config) {
                                        Ok(c) => c,
                                        Err(e) => {
                                            let _ = simnet_events_tx.send(SimnetEvent::error(format!("Failed to serialize subgraph plugin config: {:?}", e)));
                                            continue;
                                        }
                                    };

                                    if let Err(e) = plugin.on_load(&config_file, false) {
                                        let _ = simnet_events_tx.send(SimnetEvent::error(format!("Failed to load Geyser plugin: {:?}", e)));
                                    };
                                    if let Ok((_, rx)) = server.accept() {
                                        let subgraph_rx = ipc_router.route_ipc_receiver_to_new_crossbeam_receiver::<SchemaDataSourcingEvent>(rx);
                                        let _ = subgraph_commands_tx.send(SubgraphCommand::ObserveSubgraph(subgraph_rx));
                                    };
                                    let plugin: Box<dyn GeyserPlugin> = Box::new(plugin);
                                    surfpool_plugin_manager.push(plugin);
                                    let _ = simnet_events_tx.send(SimnetEvent::PluginLoaded("surfpool-subgraph".into()));
                                }
                            }
                        },
                        Err(e) => {
                            break format!("Failed to read plugin manager command: {:?}", e);
                        },
                    }
                },
                recv(geyser_events_rx) -> msg => match msg {
                    Err(e) => {
                        break format!("Failed to read new transaction to send to Geyser plugin: {e}");
                    },
                    Ok(GeyserEvent::NotifyTransaction(transaction_with_status_meta)) => {

                        let transaction = match SanitizedTransaction::try_create(
                            transaction_with_status_meta.transaction,
                            MessageHash::Compute,
                            None,
                            SimpleAddressLoader::Disabled,
                            &HashSet::new()
                        ) {
                            Ok(tx) => tx,
                            Err(e) => {
                                let _ = simnet_events_tx.send(SimnetEvent::error(format!("Failed to notify Geyser plugin of new transaction: failed to serialize transaction: {:?}", e)));
                                continue;
                            }
                        };

                        let transaction_replica = ReplicaTransactionInfoV2 {
                            signature: transaction.signature(),
                            is_vote: false,
                            transaction: &transaction,
                            transaction_status_meta: &transaction_with_status_meta.meta,
                            index: 0
                        };

<<<<<<< HEAD
                        for plugin in surfpool_plugin_manager.iter() {
                            if let Err(e) = plugin.notify_transaction(ReplicaTransactionInfoVersions::V0_0_2(&transaction_replica), slot) {
=======
                        if let Some(ref plugin) = surfpool_plugin {
                            if let Err(e) = plugin.notify_transaction(ReplicaTransactionInfoVersions::V0_0_2(&transaction_replica), transaction_with_status_meta.slot) {
>>>>>>> 9becb703
                                let _ = simnet_events_tx.send(SimnetEvent::error(format!("Failed to notify Geyser plugin of new transaction: {:?}", e)));
                            };
                        }

                        for plugin in plugin_manager.plugins.iter() {
                            if let Err(e) = plugin.notify_transaction(ReplicaTransactionInfoVersions::V0_0_2(&transaction_replica), transaction_with_status_meta.slot) {
                                let _ = simnet_events_tx.send(SimnetEvent::error(format!("Failed to notify Geyser plugin of new transaction: {:?}", e)));
                            };
                        }
                    }
                }
            }
        };
        Err(err)
    }).map_err(|e| format!("Failed to spawn Geyser Plugins Handler thread: {:?}", e))?;
    Ok(handle)
}

async fn start_rpc_servers_runloop(
    config: &SurfpoolConfig,
    simnet_commands_tx: &Sender<SimnetCommand>,
    svm_locker: SurfnetSvmLocker,
    remote_rpc_client: &Option<SurfnetRemoteClient>,
) -> Result<
    (
        Receiver<PluginManagerCommand>,
        JoinHandle<()>,
        JoinHandle<()>,
    ),
    String,
> {
    let (plugin_manager_commands_tx, plugin_manager_commands_rx) = unbounded();
    let simnet_events_tx = svm_locker.simnet_events_tx();

    let middleware = SurfpoolMiddleware::new(
        svm_locker,
        simnet_commands_tx,
        &plugin_manager_commands_tx,
        &config.rpc,
        remote_rpc_client,
    );

    let rpc_handle =
        start_http_rpc_server_runloop(config, middleware.clone(), simnet_events_tx.clone()).await?;
    let ws_handle = start_ws_rpc_server_runloop(config, middleware, simnet_events_tx).await?;
    Ok((plugin_manager_commands_rx, rpc_handle, ws_handle))
}

async fn start_http_rpc_server_runloop(
    config: &SurfpoolConfig,
    middleware: SurfpoolMiddleware,
    simnet_events_tx: Sender<SimnetEvent>,
) -> Result<JoinHandle<()>, String> {
    let server_bind: SocketAddr = config
        .rpc
        .get_socket_address()
        .parse::<SocketAddr>()
        .map_err(|e| e.to_string())?;

    let mut io = MetaIoHandler::with_middleware(middleware);
    io.extend_with(rpc::minimal::SurfpoolMinimalRpc.to_delegate());
    io.extend_with(rpc::full::SurfpoolFullRpc.to_delegate());
    io.extend_with(rpc::accounts_data::SurfpoolAccountsDataRpc.to_delegate());
    io.extend_with(rpc::accounts_scan::SurfpoolAccountsScanRpc.to_delegate());
    io.extend_with(rpc::bank_data::SurfpoolBankDataRpc.to_delegate());
    io.extend_with(rpc::surfnet_cheatcodes::SurfnetCheatcodesRpc.to_delegate());
    io.extend_with(rpc::admin::SurfpoolAdminRpc.to_delegate());

    if !config.plugin_config_path.is_empty() {
        io.extend_with(rpc::admin::SurfpoolAdminRpc.to_delegate());
    }

    let _ = std::net::TcpListener::bind(server_bind)
        .map_err(|e| format!("Failed to start RPC server: {}", e))?;

    let _handle = hiro_system_kit::thread_named("RPC Handler")
        .spawn(move || {
            let server = match ServerBuilder::new(io)
                .cors(DomainsValidation::Disabled)
                .start_http(&server_bind)
            {
                Ok(server) => server,
                Err(e) => {
                    let _ = simnet_events_tx.send(SimnetEvent::Aborted(format!(
                        "Failed to start RPC server: {:?}",
                        e
                    )));
                    return;
                }
            };

            server.wait();
            let _ = simnet_events_tx.send(SimnetEvent::Shutdown);
        })
        .map_err(|e| format!("Failed to spawn RPC Handler thread: {:?}", e))?;

    Ok(_handle)
}
async fn start_ws_rpc_server_runloop(
    config: &SurfpoolConfig,
    middleware: SurfpoolMiddleware,
    simnet_events_tx: Sender<SimnetEvent>,
) -> Result<JoinHandle<()>, String> {
    let ws_server_bind: SocketAddr = config
        .rpc
        .get_ws_address()
        .parse::<SocketAddr>()
        .map_err(|e| e.to_string())?;

    let uid = std::sync::atomic::AtomicUsize::new(0);
    let ws_middleware = SurfpoolWebsocketMiddleware::new(middleware.clone(), None);

    let mut rpc_io = PubSubHandler::new(MetaIoHandler::with_middleware(ws_middleware));

    let _ws_handle = hiro_system_kit::thread_named("WebSocket RPC Handler")
        .spawn(move || {
            // The pubsub handler needs to be able to run async tasks, so we create a Tokio runtime here
            let runtime = tokio::runtime::Builder::new_multi_thread()
                .enable_all()
                .build()
                .expect("Failed to build Tokio runtime");

            let tokio_handle = runtime.handle();
            rpc_io.extend_with(
                rpc::ws::SurfpoolWsRpc {
                    uid,
                    signature_subscription_map: Arc::new(RwLock::new(HashMap::new())),
                    account_subscription_map: Arc::new(RwLock::new(HashMap::new())),
                    slot_subscription_map: Arc::new(RwLock::new(HashMap::new())),
                    tokio_handle: tokio_handle.clone(),
                }
                .to_delegate(),
            );
            runtime.block_on(async move {
                let server = match WsServerBuilder::new(rpc_io)
                    .session_meta_extractor(move |ctx: &RequestContext| {
                        // Create meta from context + session
                        let runloop_context = RunloopContext {
                            id: None,
                            svm_locker: middleware.surfnet_svm.clone(),
                            simnet_commands_tx: middleware.simnet_commands_tx.clone(),
                            plugin_manager_commands_tx: middleware
                                .plugin_manager_commands_tx
                                .clone(),
                            remote_rpc_client: middleware.remote_rpc_client.clone(),
                        };
                        Some(SurfpoolWebsocketMeta::new(
                            runloop_context,
                            Some(Arc::new(Session::new(ctx.sender()))),
                        ))
                    })
                    .start(&ws_server_bind)
                {
                    Ok(server) => server,
                    Err(e) => {
                        let _ = simnet_events_tx.send(SimnetEvent::Aborted(format!(
                            "Failed to start WebSocket RPC server: {:?}",
                            e
                        )));
                        return;
                    }
                };
                // The server itself is blocking, so spawn it in a separate thread if needed
                tokio::task::spawn_blocking(move || {
                    server.wait().unwrap();
                })
                .await
                .ok();

                let _ = simnet_events_tx.send(SimnetEvent::Shutdown);
            });
        })
        .map_err(|e| format!("Failed to spawn WebSocket RPC Handler thread: {:?}", e))?;
    Ok(_ws_handle)
}<|MERGE_RESOLUTION|>--- conflicted
+++ resolved
@@ -372,13 +372,8 @@
                             index: 0
                         };
 
-<<<<<<< HEAD
                         for plugin in surfpool_plugin_manager.iter() {
-                            if let Err(e) = plugin.notify_transaction(ReplicaTransactionInfoVersions::V0_0_2(&transaction_replica), slot) {
-=======
-                        if let Some(ref plugin) = surfpool_plugin {
                             if let Err(e) = plugin.notify_transaction(ReplicaTransactionInfoVersions::V0_0_2(&transaction_replica), transaction_with_status_meta.slot) {
->>>>>>> 9becb703
                                 let _ = simnet_events_tx.send(SimnetEvent::error(format!("Failed to notify Geyser plugin of new transaction: {:?}", e)));
                             };
                         }
