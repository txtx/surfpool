<<<<<<< HEAD
use jsonrpc_pubsub::{PubSubHandler, Session};
use solana_commitment_config::CommitmentConfig;
use solana_message::{v0::LoadedAddresses, SimpleAddressLoader};
use solana_sdk::transaction::MessageHash;
use solana_transaction::sanitized::SanitizedTransaction;
use solana_transaction_status::{InnerInstruction, InnerInstructions, TransactionStatusMeta};
=======
>>>>>>> bed1dc9e
use std::{
    collections::{HashMap, HashSet},
    net::SocketAddr,
    sync::Arc,
    thread::{sleep, JoinHandle},
    time::{Duration, Instant},
};
<<<<<<< HEAD
use surfpool_subgraph::SurfpoolSubgraphPlugin;

use crate::{
    rpc::{
        self, accounts_data::AccountsData, accounts_scan::AccountsScan, admin::AdminRpc,
        bank_data::BankData, full::Full, minimal::Minimal, surfnet_cheatcodes::SvmTricksRpc,
        ws::Rpc, RunloopContext, SurfpoolMiddleware, SurfpoolWebsocketMeta,
        SurfpoolWebsocketMiddleware,
    },
    surfnet::{
        locker::SurfnetSvmLocker,
        remote::{SomeRemoteCtx, SurfnetRemoteClient},
        GeyserEvent,
    },
    PluginManagerCommand,
};
=======

>>>>>>> bed1dc9e
use agave_geyser_plugin_interface::geyser_plugin_interface::{
    GeyserPlugin, ReplicaTransactionInfoV2, ReplicaTransactionInfoVersions,
};
use crossbeam::select;
use crossbeam_channel::{unbounded, Receiver, Sender};
use ipc_channel::{
    ipc::{IpcOneShotServer, IpcReceiver},
    router::RouterProxy,
};
use jsonrpc_core::MetaIoHandler;
use jsonrpc_http_server::{DomainsValidation, ServerBuilder};
use jsonrpc_pubsub::{PubSubHandler, Session};
use jsonrpc_ws_server::{RequestContext, ServerBuilder as WsServerBuilder};
use solana_message::{v0::LoadedAddresses, SimpleAddressLoader};
use solana_sdk::transaction::MessageHash;
use solana_transaction::sanitized::SanitizedTransaction;
use solana_transaction_status::{InnerInstruction, InnerInstructions, TransactionStatusMeta};
use surfpool_subgraph::SurfpoolSubgraphPlugin;
use surfpool_types::{
    BlockProductionMode, ClockCommand, ClockEvent, SchemaDataSourcingEvent, SimnetCommand,
    SimnetEvent, SubgraphCommand, SubgraphPluginConfig, SurfpoolConfig,
};
use tokio::sync::RwLock;

use crate::{
    rpc::{
        self, accounts_data::AccountsData, accounts_scan::AccountsScan, admin::AdminRpc,
        bank_data::BankData, full::Full, minimal::Minimal, surfnet_cheatcodes::SvmTricksRpc,
        ws::Rpc, RunloopContext, SurfpoolMiddleware, SurfpoolWebsocketMeta,
        SurfpoolWebsocketMiddleware,
    },
    surfnet::{GeyserEvent, SignatureSubscriptionType, SurfnetSvm},
    PluginManagerCommand,
};

const BLOCKHASH_SLOT_TTL: u64 = 75;

pub async fn start_local_surfnet_runloop(
    svm_locker: SurfnetSvmLocker,
    config: SurfpoolConfig,
    subgraph_commands_tx: Sender<SubgraphCommand>,
    simnet_commands_tx: Sender<SimnetCommand>,
    simnet_commands_rx: Receiver<SimnetCommand>,
    geyser_events_rx: Receiver<GeyserEvent>,
) -> Result<(), Box<dyn std::error::Error>> {
    let Some(simnet) = config.simnets.first() else {
        return Ok(());
    };
    let block_production_mode = simnet.block_production_mode.clone();

    let remote_rpc_client = Some(SurfnetRemoteClient::new(&simnet.remote_rpc_url));

    let _ = svm_locker.initialize(&remote_rpc_client).await?;

    svm_locker.airdrop_pubkeys(simnet.airdrop_token_amount, &simnet.airdrop_addresses);
    let simnet_events_tx_cc = svm_locker.simnet_events_tx();

    let (plugin_manager_commands_rx, _rpc_handle, _ws_handle) = start_rpc_servers_runloop(
        &config,
        &simnet_commands_tx,
        svm_locker.clone(),
        &remote_rpc_client,
    )
    .await?;

    let simnet_config = simnet.clone();

    if !config.plugin_config_path.is_empty() {
        match start_geyser_runloop(
            plugin_manager_commands_rx,
            subgraph_commands_tx.clone(),
            simnet_events_tx_cc.clone(),
            geyser_events_rx,
        ) {
            Ok(_) => {}
            Err(e) => {
                let _ = simnet_events_tx_cc
                    .send(SimnetEvent::error(format!("Geyser plugin failed: {e}")));
            }
        };
    }

    let (clock_event_rx, clock_command_tx) = start_clock_runloop(simnet_config.slot_time);

    let _ = simnet_events_tx_cc.send(SimnetEvent::Ready);

    start_block_production_runloop(
        clock_event_rx,
        clock_command_tx,
        simnet_commands_rx,
        svm_locker,
        block_production_mode,
        &remote_rpc_client,
    )
    .await
}

pub async fn start_block_production_runloop(
    clock_event_rx: Receiver<ClockEvent>,
    clock_command_tx: Sender<ClockCommand>,
    simnet_commands_rx: Receiver<SimnetCommand>,
    svm_locker: SurfnetSvmLocker,
    mut block_production_mode: BlockProductionMode,
    remote_rpc_client: &Option<SurfnetRemoteClient>,
) -> Result<(), Box<dyn std::error::Error>> {
    loop {
        let mut do_produce_block = false;

        select! {
            recv(clock_event_rx) -> msg => if let Ok(event) = msg {
                match event {
                    ClockEvent::Tick => {
                        if block_production_mode.eq(&BlockProductionMode::Clock) {
                            do_produce_block = true;
                        }
                    }
                    ClockEvent::ExpireBlockHash => {
                        do_produce_block = true;
                    }
                }
            },
            recv(simnet_commands_rx) -> msg => if let Ok(event) = msg {
                match event {
                    SimnetCommand::SlotForward(_key) => {
                        block_production_mode = BlockProductionMode::Manual;
                        do_produce_block = true;
                    }
                    SimnetCommand::SlotBackward(_key) => {

                    }
                    SimnetCommand::UpdateClock(update) => {
                        let _ = clock_command_tx.send(update);
                        continue
                    }
                    SimnetCommand::UpdateBlockProductionMode(update) => {
                        block_production_mode = update;
                        continue
                    }
                    SimnetCommand::TransactionReceived(_key, transaction, status_tx, skip_preflight) => {
                        svm_locker.process_transaction(&remote_rpc_client.get_remote_ctx(CommitmentConfig::confirmed()), transaction, status_tx, skip_preflight).await?;
                    }
                    SimnetCommand::Terminate(_) => {
                        std::process::exit(0)
                    }
                }
            },
        }

        {
            if do_produce_block {
                svm_locker.confirm_current_block()?;
            }
        }
    }
}

pub fn start_clock_runloop(mut slot_time: u64) -> (Receiver<ClockEvent>, Sender<ClockCommand>) {
    let (clock_event_tx, clock_event_rx) = unbounded::<ClockEvent>();
    let (clock_command_tx, clock_command_rx) = unbounded::<ClockCommand>();

    let _handle = hiro_system_kit::thread_named("clock").spawn(move || {
        let mut enabled = true;
        let mut block_hash_timeout = Instant::now();

        loop {
            match clock_command_rx.try_recv() {
                Ok(ClockCommand::Pause) => {
                    enabled = false;
                }
                Ok(ClockCommand::Resume) => {
                    enabled = true;
                }
                Ok(ClockCommand::Toggle) => {
                    enabled = !enabled;
                }
                Ok(ClockCommand::UpdateSlotInterval(updated_slot_time)) => {
                    slot_time = updated_slot_time;
                }
                Err(_e) => {}
            }
            sleep(Duration::from_millis(slot_time));
            if enabled {
                let _ = clock_event_tx.send(ClockEvent::Tick);
                // Todo: the block expiration is not completely accurate.
                if block_hash_timeout.elapsed()
                    > Duration::from_millis(BLOCKHASH_SLOT_TTL * slot_time)
                {
                    let _ = clock_event_tx.send(ClockEvent::ExpireBlockHash);
                    block_hash_timeout = Instant::now();
                }
            }
        }
    });

    (clock_event_rx, clock_command_tx)
}

fn start_geyser_runloop(
    plugin_manager_commands_rx: Receiver<PluginManagerCommand>,
    subgraph_commands_tx: Sender<SubgraphCommand>,
    simnet_events_tx: Sender<SimnetEvent>,
    geyser_events_rx: Receiver<GeyserEvent>,
) -> Result<JoinHandle<Result<(), String>>, String> {
    let handle = hiro_system_kit::thread_named("Geyser Plugins Handler").spawn(move || {
        let mut plugin_manager = vec![];

        let ipc_router = RouterProxy::new();
        // Note:
        // At the moment, surfpool-subgraph is the only plugin that we're mounting.
        // Please open an issue http://github.com/txtx/surfpool/issues/new if this is a feature you need!
        //
        // Proof of concept:
        //
        // let geyser_plugin_config_file = PathBuf::from("../../surfpool_subgraph_plugin.json");
        // let contents = "{\"name\": \"surfpool-subgraph\", \"libpath\": \"target/release/libsurfpool_subgraph.dylib\"}";
        // let result: serde_json::Value = json5::from_str(&contents).unwrap();
        // let libpath = result["libpath"]
        //     .as_str()
        //     .unwrap();
        // let mut libpath = PathBuf::from(libpath);
        // if libpath.is_relative() {
        //     let config_dir = geyser_plugin_config_file.parent().ok_or_else(|| {
        //         GeyserPluginManagerError::CannotOpenConfigFile(format!(
        //             "Failed to resolve parent of {geyser_plugin_config_file:?}",
        //         ))
        //     }).unwrap();
        //     libpath = config_dir.join(libpath);
        // }
        // let plugin_name = result["name"].as_str().map(|s| s.to_owned()).unwrap_or(format!("surfpool-subgraph"));
        // let (plugin, lib) = unsafe {
        //     let lib = match Library::new(&surfpool_subgraph_path) {
        //         Ok(lib) => lib,
        //         Err(e) => {
        //             let _ = simnet_events_tx_copy.send(SimnetEvent::ErrorLog(Local::now(), format!("Unable to load plugin {}: {}", plugin_name, e.to_string())));
        //             continue;
        //         }
        //     };
        //     let constructor: Symbol<PluginConstructor> = lib
        //         .get(b"_create_plugin")
        //         .map_err(|e| format!("{}", e.to_string()))?;
        //     let plugin_raw = constructor();
        //     (Box::from_raw(plugin_raw), lib)
        // };

        let err = loop {
            select! {
                recv(plugin_manager_commands_rx) -> msg => {
                    match msg {
                        Ok(event) => {
                            match event {
                                PluginManagerCommand::LoadConfig(uuid, config, notifier) => {
                                    let _ = subgraph_commands_tx.send(SubgraphCommand::CreateSubgraph(uuid, config.data.clone(), notifier));
                                    let mut plugin = SurfpoolSubgraphPlugin::default();

                                    let (server, ipc_token) = IpcOneShotServer::<IpcReceiver<SchemaDataSourcingEvent>>::new().expect("Failed to create IPC one-shot server.");
                                    let subgraph_plugin_config = SubgraphPluginConfig {
                                        uuid,
                                        ipc_token,
                                        subgraph_request: config.data.clone()
                                    };

                                    let config_file = match serde_json::to_string(&subgraph_plugin_config) {
                                        Ok(c) => c,
                                        Err(e) => {
                                            let _ = simnet_events_tx.send(SimnetEvent::error(format!("Failed to serialize subgraph plugin config: {:?}", e)));
                                            continue;
                                        }
                                    };

                                    if let Err(e) = plugin.on_load(&config_file, false) {
                                        let _ = simnet_events_tx.send(SimnetEvent::error(format!("Failed to load Geyser plugin: {:?}", e)));
                                    };
                                    if let Ok((_, rx)) = server.accept() {
                                        let subgraph_rx = ipc_router.route_ipc_receiver_to_new_crossbeam_receiver::<SchemaDataSourcingEvent>(rx);
                                        let _ = subgraph_commands_tx.send(SubgraphCommand::ObserveSubgraph(subgraph_rx));
                                    };
                                    let plugin: Box<dyn GeyserPlugin> = Box::new(plugin);
                                    plugin_manager.push(plugin);
                                    let _ = simnet_events_tx.send(SimnetEvent::PluginLoaded("surfpool-subgraph".into()));
                                }
                            }
                        },
                        Err(e) => {
                            break format!("Failed to read plugin manager command: {:?}", e);
                        },
                    }
                },
                recv(geyser_events_rx) -> msg => match msg {
                    Err(e) => {
                        break format!("Failed to read new transaction to send to Geyser plugin: {e}");
                    },
                    Ok(GeyserEvent::NewTransaction(transaction, transaction_metadata, slot)) => {
                        let mut inner_instructions = vec![];
                        for (i,inner) in transaction_metadata.inner_instructions.iter().enumerate() {
                            inner_instructions.push(
                                InnerInstructions {
                                    index: i as u8,
                                    instructions: inner.iter().map(|i| InnerInstruction {
                                        instruction: i.instruction.clone(),
                                        stack_height: Some(i.stack_height as u32)
                                    }).collect()
                                }
                            )
                        }

                        let transaction_status_meta = TransactionStatusMeta {
                            status: Ok(()),
                            fee: 0,
                            pre_balances: vec![],
                            post_balances: vec![],
                            inner_instructions: Some(inner_instructions),
                            log_messages: Some(transaction_metadata.logs.clone()),
                            pre_token_balances: None,
                            post_token_balances: None,
                            rewards: None,
                            loaded_addresses: LoadedAddresses {
                                writable: vec![],
                                readonly: vec![],
                            },
                            return_data: Some(transaction_metadata.return_data.clone()),
                            compute_units_consumed: Some(transaction_metadata.compute_units_consumed),
                        };

                        let transaction = match SanitizedTransaction::try_create(transaction, MessageHash::Compute, None, SimpleAddressLoader::Disabled, &HashSet::new()) {
                        Ok(tx) => tx,
                            Err(e) => {
                                let _ = simnet_events_tx.send(SimnetEvent::error(format!("Failed to notify Geyser plugin of new transaction: failed to serialize transaction: {:?}", e)));
                                continue;
                            }
                        };

                        let transaction_replica = ReplicaTransactionInfoV2 {
                            signature: &transaction_metadata.signature,
                            is_vote: false,
                            transaction: &transaction,
                            transaction_status_meta: &transaction_status_meta,
                            index: 0
                        };
                        for plugin in plugin_manager.iter() {
                            if let Err(e) = plugin.notify_transaction(ReplicaTransactionInfoVersions::V0_0_2(&transaction_replica), slot) {
                                let _ = simnet_events_tx.send(SimnetEvent::error(format!("Failed to notify Geyser plugin of new transaction: {:?}", e)));
                            };
                        }
                    }
                }
            }
        };
        Err(err)
    }).map_err(|e| format!("Failed to spawn Geyser Plugins Handler thread: {:?}", e))?;
    Ok(handle)
}

async fn start_rpc_servers_runloop(
    config: &SurfpoolConfig,
    simnet_commands_tx: &Sender<SimnetCommand>,
    svm_locker: SurfnetSvmLocker,
    remote_rpc_client: &Option<SurfnetRemoteClient>,
) -> Result<
    (
        Receiver<PluginManagerCommand>,
        JoinHandle<()>,
        JoinHandle<()>,
    ),
    String,
> {
    let (plugin_manager_commands_tx, plugin_manager_commands_rx) = unbounded();
    let simnet_events_tx = svm_locker.simnet_events_tx();

    let middleware = SurfpoolMiddleware::new(
        svm_locker,
        simnet_commands_tx,
        &plugin_manager_commands_tx,
        &config.rpc,
        remote_rpc_client,
    );

    let rpc_handle =
        start_http_rpc_server_runloop(config, middleware.clone(), simnet_events_tx.clone()).await?;
    let ws_handle = start_ws_rpc_server_runloop(config, middleware, simnet_events_tx).await?;
    Ok((plugin_manager_commands_rx, rpc_handle, ws_handle))
}

async fn start_http_rpc_server_runloop(
    config: &SurfpoolConfig,
    middleware: SurfpoolMiddleware,
    simnet_events_tx: Sender<SimnetEvent>,
) -> Result<JoinHandle<()>, String> {
    let server_bind: SocketAddr = config
        .rpc
        .get_socket_address()
        .parse::<SocketAddr>()
        .map_err(|e| e.to_string())?;

    let mut io = MetaIoHandler::with_middleware(middleware.clone());
    io.extend_with(rpc::minimal::SurfpoolMinimalRpc.to_delegate());
    io.extend_with(rpc::full::SurfpoolFullRpc.to_delegate());
    io.extend_with(rpc::accounts_data::SurfpoolAccountsDataRpc.to_delegate());
    io.extend_with(rpc::accounts_scan::SurfpoolAccountsScanRpc.to_delegate());
    io.extend_with(rpc::bank_data::SurfpoolBankDataRpc.to_delegate());
    io.extend_with(rpc::surfnet_cheatcodes::SurfnetCheatcodesRpc.to_delegate());
    io.extend_with(rpc::admin::SurfpoolAdminRpc.to_delegate());

    if !config.plugin_config_path.is_empty() {
        io.extend_with(rpc::admin::SurfpoolAdminRpc.to_delegate());
    }

    let _ = std::net::TcpListener::bind(server_bind)
        .map_err(|e| format!("Failed to start RPC server: {}", e))?;

    let _handle = hiro_system_kit::thread_named("RPC Handler")
        .spawn(move || {
            let server = match ServerBuilder::new(io)
                .cors(DomainsValidation::Disabled)
                .start_http(&server_bind)
            {
                Ok(server) => server,
                Err(e) => {
                    let _ = simnet_events_tx.send(SimnetEvent::Aborted(format!(
                        "Failed to start RPC server: {:?}",
                        e
                    )));
                    return;
                }
            };

            server.wait();
            let _ = simnet_events_tx.send(SimnetEvent::Shutdown);
        })
        .map_err(|e| format!("Failed to spawn RPC Handler thread: {:?}", e))?;

    Ok(_handle)
}
async fn start_ws_rpc_server_runloop(
    config: &SurfpoolConfig,
    middleware: SurfpoolMiddleware,
    simnet_events_tx: Sender<SimnetEvent>,
) -> Result<JoinHandle<()>, String> {
    let ws_server_bind: SocketAddr = config
        .rpc
        .get_ws_address()
        .parse::<SocketAddr>()
        .map_err(|e| e.to_string())?;

    let uid = std::sync::atomic::AtomicUsize::new(0);
    let subscription_map = Arc::new(std::sync::RwLock::new(HashMap::new()));
    let ws_middleware = SurfpoolWebsocketMiddleware::new(middleware.clone(), None);

    let mut rpc_io = PubSubHandler::new(MetaIoHandler::with_middleware(ws_middleware));

    let _ws_handle = hiro_system_kit::thread_named("WebSocket RPC Handler")
        .spawn(move || {
            // The pubsub handler needs to be able to run async tasks, so we create a Tokio runtime here
            let runtime = tokio::runtime::Builder::new_multi_thread()
                .enable_all()
                .build()
                .expect("Failed to build Tokio runtime");

            let tokio_handle = runtime.handle();
            rpc_io.extend_with(
                rpc::ws::SurfpoolWsRpc {
                    uid,
                    active: subscription_map,
                    tokio_handle: tokio_handle.clone(),
                }
                .to_delegate(),
            );
            runtime.block_on(async move {
                let server = match WsServerBuilder::new(rpc_io)
                    .session_meta_extractor(move |ctx: &RequestContext| {
                        // Create meta from context + session
                        let runloop_context = RunloopContext {
                            id: None,
                            svm_locker: middleware.surfnet_svm.clone(),
                            simnet_commands_tx: middleware.simnet_commands_tx.clone(),
                            plugin_manager_commands_tx: middleware
                                .plugin_manager_commands_tx
                                .clone(),
                            remote_rpc_client: middleware.remote_rpc_client.clone(),
                        };
                        Some(SurfpoolWebsocketMeta::new(
                            runloop_context,
                            Some(Arc::new(Session::new(ctx.sender()))),
                        ))
                    })
                    .start(&ws_server_bind)
                {
                    Ok(server) => server,
                    Err(e) => {
                        let _ = simnet_events_tx.send(SimnetEvent::Aborted(format!(
                            "Failed to start WebSocket RPC server: {:?}",
                            e
                        )));
                        return;
                    }
                };
                // The server itself is blocking, so spawn it in a separate thread if needed
                tokio::task::spawn_blocking(move || {
                    server.wait().unwrap();
                })
                .await
                .ok();

                let _ = simnet_events_tx.send(SimnetEvent::Shutdown);
            });
        })
        .map_err(|e| format!("Failed to spawn WebSocket RPC Handler thread: {:?}", e))?;
    Ok(_ws_handle)
}<|MERGE_RESOLUTION|>--- conflicted
+++ resolved
@@ -1,12 +1,9 @@
-<<<<<<< HEAD
 use jsonrpc_pubsub::{PubSubHandler, Session};
 use solana_commitment_config::CommitmentConfig;
 use solana_message::{v0::LoadedAddresses, SimpleAddressLoader};
 use solana_sdk::transaction::MessageHash;
 use solana_transaction::sanitized::SanitizedTransaction;
 use solana_transaction_status::{InnerInstruction, InnerInstructions, TransactionStatusMeta};
-=======
->>>>>>> bed1dc9e
 use std::{
     collections::{HashMap, HashSet},
     net::SocketAddr,
@@ -14,7 +11,23 @@
     thread::{sleep, JoinHandle},
     time::{Duration, Instant},
 };
-<<<<<<< HEAD
+use surfpool_types::{
+    BlockProductionMode, ClockCommand, ClockEvent, SchemaDataSourcingEvent, SimnetCommand,
+    SimnetEvent, SubgraphCommand, SubgraphPluginConfig, SurfpoolConfig,
+};
+
+use agave_geyser_plugin_interface::geyser_plugin_interface::{
+    GeyserPlugin, ReplicaTransactionInfoV2, ReplicaTransactionInfoVersions,
+};
+use crossbeam::select;
+use crossbeam_channel::{unbounded, Receiver, Sender};
+use ipc_channel::{
+    ipc::{IpcOneShotServer, IpcReceiver},
+    router::RouterProxy,
+};
+use jsonrpc_core::MetaIoHandler;
+use jsonrpc_http_server::{DomainsValidation, ServerBuilder};
+use jsonrpc_ws_server::{RequestContext, ServerBuilder as WsServerBuilder};
 use surfpool_subgraph::SurfpoolSubgraphPlugin;
 
 use crate::{
@@ -29,43 +42,6 @@
         remote::{SomeRemoteCtx, SurfnetRemoteClient},
         GeyserEvent,
     },
-    PluginManagerCommand,
-};
-=======
-
->>>>>>> bed1dc9e
-use agave_geyser_plugin_interface::geyser_plugin_interface::{
-    GeyserPlugin, ReplicaTransactionInfoV2, ReplicaTransactionInfoVersions,
-};
-use crossbeam::select;
-use crossbeam_channel::{unbounded, Receiver, Sender};
-use ipc_channel::{
-    ipc::{IpcOneShotServer, IpcReceiver},
-    router::RouterProxy,
-};
-use jsonrpc_core::MetaIoHandler;
-use jsonrpc_http_server::{DomainsValidation, ServerBuilder};
-use jsonrpc_pubsub::{PubSubHandler, Session};
-use jsonrpc_ws_server::{RequestContext, ServerBuilder as WsServerBuilder};
-use solana_message::{v0::LoadedAddresses, SimpleAddressLoader};
-use solana_sdk::transaction::MessageHash;
-use solana_transaction::sanitized::SanitizedTransaction;
-use solana_transaction_status::{InnerInstruction, InnerInstructions, TransactionStatusMeta};
-use surfpool_subgraph::SurfpoolSubgraphPlugin;
-use surfpool_types::{
-    BlockProductionMode, ClockCommand, ClockEvent, SchemaDataSourcingEvent, SimnetCommand,
-    SimnetEvent, SubgraphCommand, SubgraphPluginConfig, SurfpoolConfig,
-};
-use tokio::sync::RwLock;
-
-use crate::{
-    rpc::{
-        self, accounts_data::AccountsData, accounts_scan::AccountsScan, admin::AdminRpc,
-        bank_data::BankData, full::Full, minimal::Minimal, surfnet_cheatcodes::SvmTricksRpc,
-        ws::Rpc, RunloopContext, SurfpoolMiddleware, SurfpoolWebsocketMeta,
-        SurfpoolWebsocketMiddleware,
-    },
-    surfnet::{GeyserEvent, SignatureSubscriptionType, SurfnetSvm},
     PluginManagerCommand,
 };
 
