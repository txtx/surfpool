use agave_geyser_plugin_interface::geyser_plugin_interface::{
    GeyserPlugin, ReplicaTransactionInfoV2, ReplicaTransactionInfoVersions,
};
use base64::prelude::{Engine, BASE64_STANDARD};
use chrono::{Local, Utc};
use crossbeam::select;
use crossbeam_channel::{unbounded, Receiver, Sender};
use ipc_channel::{
    ipc::{IpcOneShotServer, IpcReceiver, IpcSender},
    router::RouterProxy,
};
use jsonrpc_core::MetaIoHandler;
use jsonrpc_http_server::{DomainsValidation, ServerBuilder};
use litesvm::{types::TransactionMetadata, LiteSVM};
use serde::Serialize;
use solana_client::{nonblocking::rpc_client::RpcClient, rpc_response::RpcPerfSample};
use solana_geyser_plugin_manager::geyser_plugin_manager::{
    GeyserPluginManager, GeyserPluginManagerError, LoadedGeyserPlugin,
};
use solana_sdk::{
    clock::Clock,
    epoch_info::EpochInfo,
    message::v0::LoadedAddresses,
    signature::Signature,
    transaction::{SanitizedTransaction, Transaction, TransactionError, TransactionVersion},
};
use solana_transaction_status::{
    option_serializer::OptionSerializer, EncodedConfirmedTransactionWithStatusMeta,
    EncodedTransaction, EncodedTransactionWithStatusMeta, TransactionConfirmationStatus,
    TransactionStatus, TransactionStatusMeta, UiCompiledInstruction, UiInnerInstructions,
    UiInstruction, UiMessage, UiRawMessage, UiReturnDataEncoding, UiTransaction,
    UiTransactionReturnData, UiTransactionStatusMeta,
};
use std::{
    collections::{HashMap, HashSet, VecDeque},
    net::SocketAddr,
    sync::{Arc, RwLock},
    thread::sleep,
    time::{Duration, Instant, SystemTime, UNIX_EPOCH},
};

use crate::{
    rpc::{
        self, accounts_data::AccountsData, accounts_scan::AccountsScan, admin::AdminRpc,
        bank_data::BankData, full::Full, minimal::Minimal, SurfpoolMiddleware,
    },
    types::{
<<<<<<< HEAD
        ClockCommand, ClockEvent, PluginManagerCommand, RunloopTriggerMode, SimnetCommand,
        SimnetEvent, SubgraphCommand, SubgraphEvent, SubgraphPluginConfig, SurfpoolConfig,
=======
        ClockCommand, ClockEvent, RunloopTriggerMode, SimnetCommand, SimnetEvent, SubgraphCommand,
        SurfpoolConfig, TransactionStatusEvent,
>>>>>>> 21b60e81
    },
};

const BLOCKHASH_SLOT_TTL: u64 = 75;

#[derive(Debug, Clone)]
pub struct TransactionWithStatusMeta(
    u64,
    Transaction,
    TransactionMetadata,
    Option<TransactionError>,
);

impl TransactionWithStatusMeta {
    pub fn into_status(&self, current_slot: u64) -> TransactionStatus {
        TransactionStatus {
            slot: self.0,
            confirmations: Some((current_slot - self.0) as usize),
            status: match self.3.clone() {
                Some(err) => Err(err),
                None => Ok(()),
            },
            err: self.3.clone(),
            confirmation_status: Some(TransactionConfirmationStatus::Finalized),
        }
    }
}

impl Into<EncodedConfirmedTransactionWithStatusMeta> for TransactionWithStatusMeta {
    fn into(self) -> EncodedConfirmedTransactionWithStatusMeta {
        let slot = self.0;
        let tx = self.1;
        let meta = self.2;
        let err = self.3;
        EncodedConfirmedTransactionWithStatusMeta {
            slot,
            transaction: EncodedTransactionWithStatusMeta {
                transaction: EncodedTransaction::Json(UiTransaction {
                    signatures: tx.signatures.iter().map(|s| s.to_string()).collect(),
                    message: UiMessage::Raw(UiRawMessage {
                        header: tx.message.header,
                        account_keys: tx
                            .message
                            .account_keys
                            .iter()
                            .map(|pk| pk.to_string())
                            .collect(),
                        recent_blockhash: tx.message.recent_blockhash.to_string(),
                        instructions: tx
                            .message
                            .instructions
                            .iter()
                            // TODO: use stack height
                            .map(|ix| UiCompiledInstruction::from(ix, None))
                            .collect(),
                        address_table_lookups: None, // TODO: use lookup table
                    }),
                }),
                meta: Some(UiTransactionStatusMeta {
                    err: err.clone(),
                    status: match err {
                        Some(e) => Err(e),
                        None => Ok(()),
                    },
                    fee: 5000 * (tx.signatures.len() as u64), // TODO: fix calculation
                    pre_balances: vec![],
                    post_balances: vec![],
                    inner_instructions: OptionSerializer::Some(
                        meta.inner_instructions
                            .iter()
                            .enumerate()
                            .map(|(i, ixs)| UiInnerInstructions {
                                index: i as u8,
                                instructions: ixs
                                    .iter()
                                    .map(|ix| {
                                        UiInstruction::Compiled(UiCompiledInstruction {
                                            program_id_index: ix.instruction.program_id_index,
                                            accounts: ix.instruction.accounts.clone(),
                                            data: String::from_utf8(ix.instruction.data.clone())
                                                .unwrap(),
                                            stack_height: Some(ix.stack_height as u32),
                                        })
                                    })
                                    .collect(),
                            })
                            .collect(),
                    ),
                    log_messages: OptionSerializer::Some(meta.logs),
                    pre_token_balances: OptionSerializer::None,
                    post_token_balances: OptionSerializer::None,
                    rewards: OptionSerializer::None,
                    loaded_addresses: OptionSerializer::None,
                    return_data: OptionSerializer::Some(UiTransactionReturnData {
                        program_id: meta.return_data.program_id.to_string(),
                        data: (
                            BASE64_STANDARD.encode(meta.return_data.data),
                            UiReturnDataEncoding::Base64,
                        ),
                    }),
                    compute_units_consumed: OptionSerializer::Some(meta.compute_units_consumed),
                }),
                version: Some(TransactionVersion::Legacy(
                    solana_sdk::transaction::Legacy::Legacy,
                )),
            },
            block_time: SystemTime::now()
                .duration_since(UNIX_EPOCH)
                .map(|d| d.as_millis() as i64)
                .ok(),
        }
    }
}

pub struct GlobalState {
    pub svm: LiteSVM,
    pub transactions: HashMap<Signature, EntryStatus>,
    pub perf_samples: VecDeque<RpcPerfSample>,
    pub transactions_processed: u64,
    pub epoch_info: EpochInfo,
    pub rpc_client: Arc<RpcClient>,
}

pub enum EntryStatus {
    Received,
    Processed(TransactionWithStatusMeta),
}

impl EntryStatus {
    pub fn expect_processed(&self) -> &TransactionWithStatusMeta {
        match &self {
            EntryStatus::Received => unreachable!(),
            EntryStatus::Processed(status) => status,
        }
    }
}

use std::{fs::File, io::Read, path::PathBuf};
type PluginConstructor = unsafe fn() -> *mut dyn GeyserPlugin;
use libloading::{Library, Symbol};

pub async fn start(
    config: SurfpoolConfig,
    subgraph_commands_tx: Sender<SubgraphCommand>,
    simnet_events_tx: Sender<SimnetEvent>,
    simnet_commands_tx: Sender<SimnetCommand>,
    simnet_commands_rx: Receiver<SimnetCommand>,
) -> Result<(), Box<dyn std::error::Error>> {
    let mut svm = LiteSVM::new();
    for recipient in config.simnet.airdrop_addresses.iter() {
        let _ = svm.airdrop(&recipient, config.simnet.airdrop_token_amount);
        let _ = simnet_events_tx.send(SimnetEvent::InfoLog(
            Local::now(),
            format!(
                "Genesis airdrop successful {}: {}",
                recipient.to_string(),
                config.simnet.airdrop_token_amount
            ),
        ));
    }

    // Todo: should check config first
    let rpc_client = Arc::new(RpcClient::new(config.simnet.remote_rpc_url.clone()));
    let epoch_info = rpc_client.get_epoch_info().await?;
    // Question: can the value `slots_in_epoch` fluctuate over time?
    let slots_in_epoch = epoch_info.slots_in_epoch;

    let context = GlobalState {
        svm,
        transactions: HashMap::new(),
        perf_samples: VecDeque::new(),
        transactions_processed: 0,
        epoch_info: epoch_info.clone(),
        rpc_client: rpc_client.clone(),
    };

    let (plugin_manager_commands_tx, plugin_manager_commands_rx) = unbounded();

    let context = Arc::new(RwLock::new(context));
    let middleware = SurfpoolMiddleware {
        context: context.clone(),
        simnet_commands_tx: simnet_commands_tx.clone(),
        plugin_manager_commands_tx,
        config: config.rpc.clone(),
    };

    let simnet_events_tx_copy = simnet_events_tx.clone();
    let server_bind: SocketAddr = config.rpc.get_socket_address().parse()?;

    let mut io = MetaIoHandler::with_middleware(middleware);
    io.extend_with(rpc::minimal::SurfpoolMinimalRpc.to_delegate());
    io.extend_with(rpc::full::SurfpoolFullRpc.to_delegate());
    io.extend_with(rpc::accounts_data::SurfpoolAccountsDataRpc.to_delegate());
    io.extend_with(rpc::accounts_scan::SurfpoolAccountsScanRpc.to_delegate());
    io.extend_with(rpc::bank_data::SurfpoolBankDataRpc.to_delegate());
    io.extend_with(rpc::admin::SurfpoolAdminRpc.to_delegate());

    let _handle = hiro_system_kit::thread_named("rpc handler").spawn(move || {
        let server = ServerBuilder::new(io)
            .cors(DomainsValidation::Disabled)
            .start_http(&server_bind)
            .unwrap();
        let _ = simnet_events_tx_copy.send(SimnetEvent::Ready);
        let _ = simnet_events_tx_copy.send(SimnetEvent::EpochInfoUpdate(epoch_info));

        server.wait();
        let _ = simnet_events_tx_copy.send(SimnetEvent::Shutdown);
    });

    let simnet_config = config.simnet.clone();
    let simnet_events_tx_copy = simnet_events_tx.clone();
    let (plugins_data_tx, plugins_data_rx) = unbounded::<(Transaction, TransactionMetadata)>();

    if !config.plugin_config_path.is_empty() {
        let _handle = hiro_system_kit::thread_named("geyser plugins handler").spawn(move || {
            let mut plugin_manager = GeyserPluginManager::new();

            for (i, geyser_plugin_config_file) in config.plugin_config_path.iter().enumerate() {
                let mut file = match File::open(geyser_plugin_config_file) {
                    Ok(file) => file,
                    Err(err) => {
                        return Err(GeyserPluginManagerError::CannotOpenConfigFile(format!(
                            "Failed to open the plugin config file {geyser_plugin_config_file:?}, error: {err:?}"
                        )));
                    }
                };
                let mut contents = String::new();
                if let Err(err) = file.read_to_string(&mut contents) {
                    return Err(GeyserPluginManagerError::CannotReadConfigFile(format!(
                        "Failed to read the plugin config file {geyser_plugin_config_file:?}, error: {err:?}"
                    )));
                }

                let result: serde_json::Value = match json5::from_str(&contents) {
                    Ok(value) => value,
                    Err(err) => {
                        return Err(GeyserPluginManagerError::InvalidConfigFileFormat(format!(
                            "The config file {geyser_plugin_config_file:?} is not in a valid Json5 format, error: {err:?}"
                        )));
                    }
                };

                let libpath = result["libpath"]
                    .as_str()
                    .ok_or(GeyserPluginManagerError::LibPathNotSet)?;
                let mut libpath = PathBuf::from(libpath);
                if libpath.is_relative() {
                    let config_dir = geyser_plugin_config_file.parent().ok_or_else(|| {
                        GeyserPluginManagerError::CannotOpenConfigFile(format!(
                            "Failed to resolve parent of {geyser_plugin_config_file:?}",
                        ))
                    })?;
                    libpath = config_dir.join(libpath);
                }

                let plugin_name = result["name"].as_str().map(|s| s.to_owned()).unwrap_or(format!("plugin-{}", i));

                let _config_file = geyser_plugin_config_file
                    .as_os_str()
                    .to_str()
                    .ok_or(GeyserPluginManagerError::InvalidPluginPath)?;

                while let Ok(command) = plugin_manager_commands_rx.recv() {
                    match command {
                        PluginManagerCommand::LoadConfig(config, notifier) => {
                            let _ = subgraph_commands_tx.send(SubgraphCommand::CreateEndpoint(config.data.clone(), notifier));

                            let (mut plugin, lib) = unsafe {
                                let lib = match Library::new(&libpath) {
                                    Ok(lib) => lib,
                                    Err(e) => {
                                        let _ = simnet_events_tx_copy.send(SimnetEvent::ErrorLog(Local::now(), format!("Unable to load plugin {}: {}", plugin_name, e.to_string())));
                                        continue;
                                    }
                                };
                                let constructor: Symbol<PluginConstructor> = lib
                                    .get(b"_create_plugin")
                                    .map_err(|e| GeyserPluginManagerError::PluginLoadError(e.to_string()))?;
                                let plugin_raw = constructor();
                                (Box::from_raw(plugin_raw), lib)
                            };

                            let (server, ipc_token) = IpcOneShotServer::<IpcReceiver<String>>::new().expect("Failed to create IPC one-shot server.");
                            let subgraph_plugin_config = SubgraphPluginConfig {
                                ipc_token,
                                subgraph_request: Some(config.data.clone())
                            };
                            let config_file = serde_json::to_string(&subgraph_plugin_config).unwrap();
                            let _res = plugin.on_load(&config_file, false);
                            if let Ok(rx) = server.accept() {
                                println!("Game on: {:?}", rx);
                            };

                            plugin_manager.plugins.push(LoadedGeyserPlugin::new(lib, plugin, Some(plugin_name.clone())));
                            let _ = simnet_events_tx_copy.send(SimnetEvent::PluginLoaded("surfpool-subgraph".into()));
                        }
                    }
                }
            }
            while let Ok((transaction, transaction_metadata)) = plugins_data_rx.recv() {
                let transaction_status_meta = TransactionStatusMeta {
                    status: Ok(()),
                    fee: 0,
                    pre_balances: vec![],
                    post_balances: vec![],
                    inner_instructions: None,
                    log_messages: Some(transaction_metadata.logs.clone()),
                    pre_token_balances: None,
                    post_token_balances: None,
                    rewards: None,
                    loaded_addresses: LoadedAddresses {
                        writable: vec![],
                        readonly: vec![],
                    },
                    return_data: Some(transaction_metadata.return_data.clone()),
                    compute_units_consumed: Some(transaction_metadata.compute_units_consumed),
                };

                let transaction = SanitizedTransaction::try_from_legacy_transaction(transaction, &HashSet::new())
                    .unwrap();

                let transaction_replica = ReplicaTransactionInfoV2 {
                    signature: &transaction_metadata.signature,
                    is_vote: false,
                    transaction: &transaction,
                    transaction_status_meta: &transaction_status_meta,
                    index: 0
                };
                for plugin in plugin_manager.plugins.iter() {
                    plugin.notify_transaction(ReplicaTransactionInfoVersions::V0_0_2(&transaction_replica), 0).unwrap();
                }
            }
            Ok(())
        });
    }

    let (clock_event_tx, clock_event_rx) = unbounded::<ClockEvent>();
    let (clock_command_tx, clock_command_rx) = unbounded::<ClockCommand>();

    let mut slot_time = simnet_config.slot_time;
    let _handle = hiro_system_kit::thread_named("clock").spawn(move || {
        let mut enabled = true;
        let mut block_hash_timeout = Instant::now();

        loop {
            match clock_command_rx.try_recv() {
                Ok(ClockCommand::Pause) => {
                    enabled = false;
                }
                Ok(ClockCommand::Resume) => {
                    enabled = true;
                }
                Ok(ClockCommand::Toggle) => {
                    enabled = !enabled;
                }
                Ok(ClockCommand::UpdateSlotInterval(updated_slot_time)) => {
                    slot_time = updated_slot_time;
                }
                Err(_e) => {}
            }
            sleep(Duration::from_millis(slot_time));
            if enabled {
                let _ = clock_event_tx.send(ClockEvent::Tick);
                // Todo: the block expiration is not completely accurate.
                if block_hash_timeout.elapsed()
                    > Duration::from_millis(BLOCKHASH_SLOT_TTL * slot_time)
                {
                    let _ = clock_event_tx.send(ClockEvent::ExpireBlockHash);
                    block_hash_timeout = Instant::now();
                }
            }
        }
    });

    let mut runloop_trigger_mode = config.simnet.runloop_trigger_mode.clone();
    let mut transactions_to_process = vec![];
    let mut num_transactions = 0;
    loop {
        let mut transactions_processed = vec![];
        let mut create_slot = false;

        select! {
            recv(clock_event_rx) -> msg => match msg {
                Ok(event) => {
                    match event {
                        ClockEvent::Tick => {
                            if runloop_trigger_mode.eq(&RunloopTriggerMode::Clock) {
                                create_slot = true;
                            }
                        }
                        ClockEvent::ExpireBlockHash => {
                            if let Ok(mut ctx) = context.write() {
                                ctx.svm.expire_blockhash();
                            }
                        }
                    }
                },
                Err(_) => {},
            },
            recv(simnet_commands_rx) -> msg => match msg {
                Ok(event) => {
                    match event {
                        SimnetCommand::SlotForward => {
                            runloop_trigger_mode = RunloopTriggerMode::Manual;
                            create_slot = true;
                        }
                        SimnetCommand::SlotBackward => {

                        }
                        SimnetCommand::UpdateClock(update) => {
                            let _ = clock_command_tx.send(update);
                            continue
                        }
                        SimnetCommand::UpdateRunloopMode(update) => {
                            runloop_trigger_mode = update;
                            continue
                        }
                        SimnetCommand::TransactionReceived(key, transaction, status_tx, config) => {
                            let signature = transaction.signatures[0].clone();
                            transactions_to_process.push((key, transaction, status_tx, config));
                            if let Ok(mut ctx) = context.write() {
                                ctx.transactions.insert(
                                    signature,
                                    EntryStatus::Received,
                                );
                            }
                        }
                    }
                },
                Err(_) => {},
            },
        }

        // We will create a slot!
        let unix_timestamp: i64 = Utc::now().timestamp();
        let Ok(mut ctx) = context.write() else {
            continue;
        };

        // Handle the transactions accumulated
        for (key, transaction, status_tx, tx_config) in transactions_to_process.drain(..) {
            let _ = simnet_events_tx.try_send(SimnetEvent::TransactionSimulated(
                Local::now(),
                transaction.clone(),
            ));

            transaction.verify_with_results();
            let transaction = transaction.into_legacy_transaction().unwrap();
            let message = &transaction.message;

            for instruction in &message.instructions {
                // The Transaction may not be sanitized at this point
                if instruction.program_id_index as usize >= message.account_keys.len() {
                    unreachable!();
                }
                let program_id = &message.account_keys[instruction.program_id_index as usize];
                if ctx.svm.get_account(&program_id).is_none() {
                    let res = rpc_client.get_account(&program_id).await;
                    let event = match res {
                        Ok(account) => {
                            let _ = ctx.svm.set_account(*program_id, account);
                            SimnetEvent::AccountUpdate(Local::now(), program_id.clone())
                        }
                        Err(e) => SimnetEvent::ErrorLog(
                            Local::now(),
                            format!("unable to retrieve account: {}", e),
                        ),
                    };
                    let _ = simnet_events_tx.try_send(event);
                }
            }

            if !tx_config.skip_preflight {
                let (meta, err) = match ctx.svm.simulate_transaction(transaction.clone()) {
                    Ok(res) => (res.meta, None),
                    Err(e) => {
                        let _ = simnet_events_tx.try_send(SimnetEvent::ErrorLog(
                            Local::now(),
                            format!("Transaction simulation failed: {}", e.err.to_string()),
                        ));
                        (e.meta, Some(e.err))
                    }
                };

                if let Some(e) = &err {
                    let _ = status_tx
                        .try_send(TransactionStatusEvent::SimulationFailure((e.clone(), meta)));
                    continue;
                }
            }

            let (meta, err) = match ctx.svm.send_transaction(transaction.clone()) {
                Ok(res) => {
                    let _ = plugins_data_tx.try_send((transaction.clone(), res.clone()));
                    (res, None)
                }
                Err(e) => {
                    let _ = simnet_events_tx.try_send(SimnetEvent::ErrorLog(
                        Local::now(),
                        format!("Transaction execution failed: {}", e.err.to_string()),
                    ));
                    (e.meta, Some(e.err))
                }
            };
            let slot = ctx.epoch_info.absolute_slot;

            ctx.transactions.insert(
                transaction.signatures[0],
                EntryStatus::Processed(TransactionWithStatusMeta(
                    slot,
                    transaction.clone(),
                    meta.clone(),
                    err.clone(),
                )),
            );
            if let Some(e) = &err {
                let _ =
                    status_tx.try_send(TransactionStatusEvent::ExecutionFailure((e.clone(), meta)));
            } else {
                let _ = status_tx.try_send(TransactionStatusEvent::Success(
                    TransactionConfirmationStatus::Processed,
                ));
            }
            transactions_processed.push((key, transaction, status_tx));
            num_transactions += 1;
        }

        if !create_slot {
            continue;
        }

        for (_key, _transaction, status_tx) in transactions_processed.iter() {
            let _ = status_tx.try_send(TransactionStatusEvent::Success(
                TransactionConfirmationStatus::Confirmed,
            ));
        }

        ctx.epoch_info.slot_index += 1;
        ctx.epoch_info.absolute_slot += 1;
        let slot = ctx.epoch_info.slot_index;

        if ctx.perf_samples.len() > 30 {
            ctx.perf_samples.pop_back();
        }
        ctx.perf_samples.push_front(RpcPerfSample {
            slot,
            num_slots: 1,
            sample_period_secs: 1,
            num_transactions,
            num_non_vote_transactions: None,
        });
        num_transactions = 0;

        if ctx.epoch_info.slot_index > slots_in_epoch {
            ctx.epoch_info.slot_index = 0;
            ctx.epoch_info.epoch += 1;
        }
        let clock: Clock = Clock {
            slot: ctx.epoch_info.slot_index,
            epoch: ctx.epoch_info.epoch,
            unix_timestamp,
            epoch_start_timestamp: 0, // todo
            leader_schedule_epoch: 0, // todo
        };
        let _ = simnet_events_tx.send(SimnetEvent::ClockUpdate(clock.clone()));
        ctx.svm.set_sysvar(&clock);
    }
}<|MERGE_RESOLUTION|>--- conflicted
+++ resolved
@@ -5,14 +5,10 @@
 use chrono::{Local, Utc};
 use crossbeam::select;
 use crossbeam_channel::{unbounded, Receiver, Sender};
-use ipc_channel::{
-    ipc::{IpcOneShotServer, IpcReceiver, IpcSender},
-    router::RouterProxy,
-};
+use ipc_channel::ipc::{IpcOneShotServer, IpcReceiver};
 use jsonrpc_core::MetaIoHandler;
 use jsonrpc_http_server::{DomainsValidation, ServerBuilder};
 use litesvm::{types::TransactionMetadata, LiteSVM};
-use serde::Serialize;
 use solana_client::{nonblocking::rpc_client::RpcClient, rpc_response::RpcPerfSample};
 use solana_geyser_plugin_manager::geyser_plugin_manager::{
     GeyserPluginManager, GeyserPluginManagerError, LoadedGeyserPlugin,
@@ -45,13 +41,8 @@
         bank_data::BankData, full::Full, minimal::Minimal, SurfpoolMiddleware,
     },
     types::{
-<<<<<<< HEAD
         ClockCommand, ClockEvent, PluginManagerCommand, RunloopTriggerMode, SimnetCommand,
-        SimnetEvent, SubgraphCommand, SubgraphEvent, SubgraphPluginConfig, SurfpoolConfig,
-=======
-        ClockCommand, ClockEvent, RunloopTriggerMode, SimnetCommand, SimnetEvent, SubgraphCommand,
-        SurfpoolConfig, TransactionStatusEvent,
->>>>>>> 21b60e81
+        SimnetEvent, SubgraphCommand, SubgraphPluginConfig, SurfpoolConfig, TransactionStatusEvent,
     },
 };
 
