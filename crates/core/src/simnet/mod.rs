use agave_geyser_plugin_interface::geyser_plugin_interface::{
    GeyserPlugin, ReplicaTransactionInfoV2, ReplicaTransactionInfoVersions,
};
use base64::prelude::{Engine, BASE64_STANDARD};
use chrono::{Local, Utc};
use crossbeam::select;
use crossbeam_channel::{unbounded, Receiver, Sender};
use ipc_channel::{
    ipc::{IpcOneShotServer, IpcReceiver},
    router::RouterProxy,
};
use jsonrpc_core::MetaIoHandler;
use jsonrpc_http_server::{DomainsValidation, ServerBuilder};
use litesvm::{types::TransactionMetadata, LiteSVM};
use solana_client::{nonblocking::rpc_client::RpcClient, rpc_response::RpcPerfSample};
use solana_geyser_plugin_manager::geyser_plugin_manager::{
    GeyserPluginManager, GeyserPluginManagerError, LoadedGeyserPlugin,
};
use solana_sdk::{
    clock::Clock,
    epoch_info::EpochInfo,
    message::v0::LoadedAddresses,
    signature::Signature,
    transaction::{SanitizedTransaction, Transaction, TransactionError, TransactionVersion},
};
use solana_transaction_status::{
    option_serializer::OptionSerializer, EncodedConfirmedTransactionWithStatusMeta,
    EncodedTransaction, EncodedTransactionWithStatusMeta, TransactionConfirmationStatus,
    TransactionStatus, TransactionStatusMeta, UiCompiledInstruction, UiInnerInstructions,
    UiInstruction, UiMessage, UiRawMessage, UiReturnDataEncoding, UiTransaction,
    UiTransactionReturnData, UiTransactionStatusMeta,
};
use std::{
    collections::{HashMap, HashSet, VecDeque},
    net::SocketAddr,
    sync::{Arc, RwLock},
    thread::sleep,
    time::{Duration, Instant, SystemTime, UNIX_EPOCH},
};

use crate::{
    rpc::{
        self, accounts_data::AccountsData, accounts_scan::AccountsScan, admin::AdminRpc,
        bank_data::BankData, full::Full, minimal::Minimal, SurfpoolMiddleware,
    },
    types::{
        ClockCommand, ClockEvent, PluginManagerCommand, RunloopTriggerMode,
        SchemaDatasourceingEvent, SimnetCommand, SimnetEvent, SubgraphCommand,
        SubgraphPluginConfig, SurfpoolConfig, TransactionStatusEvent,
    },
};

const BLOCKHASH_SLOT_TTL: u64 = 75;

#[derive(Debug, Clone)]
pub struct TransactionWithStatusMeta(
    pub u64,
    pub Transaction,
    pub TransactionMetadata,
    pub Option<TransactionError>,
);

impl TransactionWithStatusMeta {
    pub fn into_status(&self, current_slot: u64) -> TransactionStatus {
        TransactionStatus {
            slot: self.0,
            confirmations: Some((current_slot - self.0) as usize),
            status: match self.3.clone() {
                Some(err) => Err(err),
                None => Ok(()),
            },
            err: self.3.clone(),
            confirmation_status: Some(TransactionConfirmationStatus::Finalized),
        }
    }
}

impl Into<EncodedConfirmedTransactionWithStatusMeta> for TransactionWithStatusMeta {
    fn into(self) -> EncodedConfirmedTransactionWithStatusMeta {
        let slot = self.0;
        let tx = self.1;
        let meta = self.2;
        let err = self.3;
        EncodedConfirmedTransactionWithStatusMeta {
            slot,
            transaction: EncodedTransactionWithStatusMeta {
                transaction: EncodedTransaction::Json(UiTransaction {
                    signatures: tx.signatures.iter().map(|s| s.to_string()).collect(),
                    message: UiMessage::Raw(UiRawMessage {
                        header: tx.message.header,
                        account_keys: tx
                            .message
                            .account_keys
                            .iter()
                            .map(|pk| pk.to_string())
                            .collect(),
                        recent_blockhash: tx.message.recent_blockhash.to_string(),
                        instructions: tx
                            .message
                            .instructions
                            .iter()
                            // TODO: use stack height
                            .map(|ix| UiCompiledInstruction::from(ix, None))
                            .collect(),
                        address_table_lookups: None, // TODO: use lookup table
                    }),
                }),
                meta: Some(UiTransactionStatusMeta {
                    err: err.clone(),
                    status: match err {
                        Some(e) => Err(e),
                        None => Ok(()),
                    },
                    fee: 5000 * (tx.signatures.len() as u64), // TODO: fix calculation
                    pre_balances: vec![],
                    post_balances: vec![],
                    inner_instructions: OptionSerializer::Some(
                        meta.inner_instructions
                            .iter()
                            .enumerate()
                            .map(|(i, ixs)| UiInnerInstructions {
                                index: i as u8,
                                instructions: ixs
                                    .iter()
                                    .map(|ix| {
                                        UiInstruction::Compiled(UiCompiledInstruction {
                                            program_id_index: ix.instruction.program_id_index,
                                            accounts: ix.instruction.accounts.clone(),
                                            data: String::from_utf8(ix.instruction.data.clone())
                                                .unwrap(),
                                            stack_height: Some(ix.stack_height as u32),
                                        })
                                    })
                                    .collect(),
                            })
                            .collect(),
                    ),
                    log_messages: OptionSerializer::Some(meta.logs),
                    pre_token_balances: OptionSerializer::None,
                    post_token_balances: OptionSerializer::None,
                    rewards: OptionSerializer::None,
                    loaded_addresses: OptionSerializer::None,
                    return_data: OptionSerializer::Some(UiTransactionReturnData {
                        program_id: meta.return_data.program_id.to_string(),
                        data: (
                            BASE64_STANDARD.encode(meta.return_data.data),
                            UiReturnDataEncoding::Base64,
                        ),
                    }),
                    compute_units_consumed: OptionSerializer::Some(meta.compute_units_consumed),
                }),
                version: Some(TransactionVersion::Legacy(
                    solana_sdk::transaction::Legacy::Legacy,
                )),
            },
            block_time: SystemTime::now()
                .duration_since(UNIX_EPOCH)
                .map(|d| d.as_millis() as i64)
                .ok(),
        }
    }
}

pub struct GlobalState {
    pub svm: LiteSVM,
    pub transactions: HashMap<Signature, EntryStatus>,
    pub perf_samples: VecDeque<RpcPerfSample>,
    pub transactions_processed: u64,
    pub epoch_info: EpochInfo,
    pub rpc_client: Arc<RpcClient>,
}

#[derive(Debug, Clone)]
pub enum EntryStatus {
    Received,
    Processed(TransactionWithStatusMeta),
}

impl EntryStatus {
    pub fn expect_processed(&self) -> &TransactionWithStatusMeta {
        match &self {
            EntryStatus::Received => unreachable!(),
            EntryStatus::Processed(status) => status,
        }
    }
}

<<<<<<< HEAD
use std::path::PathBuf;
=======
#[derive(Debug)]
pub enum SimnetEvent {
    Ready,
    Aborted(String),
    Shutdown,
    ClockUpdate(Clock),
    EpochInfoUpdate(EpochInfo),
    BlockHashExpired,
    InfoLog(DateTime<Local>, String),
    ErrorLog(DateTime<Local>, String),
    WarnLog(DateTime<Local>, String),
    DebugLog(DateTime<Local>, String),
    TransactionReceived(DateTime<Local>, VersionedTransaction),
    TransactionProcessed(
        DateTime<Local>,
        TransactionMetadata,
        Option<TransactionError>,
    ),
    AccountUpdate(DateTime<Local>, Pubkey),
}

pub enum SimnetCommand {
    SlotForward,
    SlotBackward,
    UpdateClock(ClockCommand),
    UpdateRunloopMode(RunloopTriggerMode),
}

pub enum ClockCommand {
    Pause,
    Resume,
    Toggle,
    UpdateSlotInterval(u64),
}

pub enum ClockEvent {
    Tick,
    ExpireBlockHash,
}

use std::{fs::File, io::Read, path::PathBuf};
>>>>>>> 49be1f20
type PluginConstructor = unsafe fn() -> *mut dyn GeyserPlugin;
use libloading::{Library, Symbol};

pub async fn start(
    config: SurfpoolConfig,
    subgraph_commands_tx: Sender<SubgraphCommand>,
    simnet_events_tx: Sender<SimnetEvent>,
    simnet_commands_tx: Sender<SimnetCommand>,
    simnet_commands_rx: Receiver<SimnetCommand>,
) -> Result<(), Box<dyn std::error::Error>> {
    let mut svm = LiteSVM::new();
    for recipient in config.simnet.airdrop_addresses.iter() {
        let _ = svm.airdrop(&recipient, config.simnet.airdrop_token_amount);
        let _ = simnet_events_tx.send(SimnetEvent::InfoLog(
            Local::now(),
            format!(
                "Genesis airdrop successful {}: {}",
                recipient.to_string(),
                config.simnet.airdrop_token_amount
            ),
        ));
    }

    // Todo: should check config first
    let rpc_client = Arc::new(RpcClient::new(config.simnet.remote_rpc_url.clone()));
    let epoch_info = rpc_client.get_epoch_info().await?;
    // Question: can the value `slots_in_epoch` fluctuate over time?
    let slots_in_epoch = epoch_info.slots_in_epoch;

    let context = GlobalState {
        svm,
        transactions: HashMap::new(),
        perf_samples: VecDeque::new(),
        transactions_processed: 0,
        epoch_info: epoch_info.clone(),
        rpc_client: rpc_client.clone(),
    };

    let (plugin_manager_commands_tx, plugin_manager_commands_rx) = unbounded();

    let context = Arc::new(RwLock::new(context));
    let middleware = SurfpoolMiddleware {
        context: context.clone(),
        simnet_commands_tx: simnet_commands_tx.clone(),
        plugin_manager_commands_tx,
        config: config.rpc.clone(),
    };

    let simnet_events_tx_copy = simnet_events_tx.clone();
    let server_bind: SocketAddr = config.rpc.get_socket_address().parse()?;

    let mut io = MetaIoHandler::with_middleware(middleware);
    io.extend_with(rpc::minimal::SurfpoolMinimalRpc.to_delegate());
    io.extend_with(rpc::full::SurfpoolFullRpc.to_delegate());
    io.extend_with(rpc::accounts_data::SurfpoolAccountsDataRpc.to_delegate());
    io.extend_with(rpc::accounts_scan::SurfpoolAccountsScanRpc.to_delegate());
    io.extend_with(rpc::bank_data::SurfpoolBankDataRpc.to_delegate());
    io.extend_with(rpc::admin::SurfpoolAdminRpc.to_delegate());

    let _handle = hiro_system_kit::thread_named("rpc handler").spawn(move || {
        let server = ServerBuilder::new(io)
            .cors(DomainsValidation::Disabled)
            .start_http(&server_bind)
            .unwrap();
        let _ = simnet_events_tx_copy.send(SimnetEvent::Ready);
        let _ = simnet_events_tx_copy.send(SimnetEvent::EpochInfoUpdate(epoch_info));

        server.wait();
        let _ = simnet_events_tx_copy.send(SimnetEvent::Shutdown);
    });

    let simnet_config = config.simnet.clone();
    let simnet_events_tx_copy = simnet_events_tx.clone();
    let (plugins_data_tx, plugins_data_rx) = unbounded::<(Transaction, TransactionMetadata)>();

    let ipc_router = RouterProxy::new();

    if !config.plugin_config_path.is_empty() {
        let _handle = hiro_system_kit::thread_named("geyser plugins handler").spawn(move || {
            let mut plugin_manager = GeyserPluginManager::new();

            // for (i, geyser_plugin_config_file) in config.plugin_config_path.iter().enumerate() {
                // let mut file = match File::open(geyser_plugin_config_file) {
                //     Ok(file) => file,
                //     Err(err) => {
                //         return Err(GeyserPluginManagerError::CannotOpenConfigFile(format!(
                //             "Failed to open the plugin config file {geyser_plugin_config_file:?}, error: {err:?}"
                //         )));
                //     }
                // };
                // let mut contents = String::new();
                // if let Err(err) = file.read_to_string(&mut contents) {
                //     return Err(GeyserPluginManagerError::CannotReadConfigFile(format!(
                //         "Failed to read the plugin config file {geyser_plugin_config_file:?}, error: {err:?}"
                //     )));
                // }
                // let result: serde_json::Value = match json5::from_str(&contents) {
                //     Ok(value) => value,
                //     Err(err) => {
                //         return Err(GeyserPluginManagerError::InvalidConfigFileFormat(format!(
                //             "The config file {geyser_plugin_config_file:?} is not in a valid Json5 format, error: {err:?}"
                //         )));
                //     }
                // };

                // let _config_file = geyser_plugin_config_file
                //     .as_os_str()
                //     .to_str()
                //     .ok_or(GeyserPluginManagerError::InvalidPluginPath)?;


                let geyser_plugin_config_file = PathBuf::from("../../surfpool_subgraph_plugin.json");

                let contents = "{\"name\": \"surfpool-subgraph\", \"libpath\": \"target/release/libsurfpool_subgraph.dylib\"}";
                let result: serde_json::Value = json5::from_str(&contents).unwrap();

                let libpath = result["libpath"]
                    .as_str()
                    .unwrap();
                let mut libpath = PathBuf::from(libpath);
                if libpath.is_relative() {
                    let config_dir = geyser_plugin_config_file.parent().ok_or_else(|| {
                        GeyserPluginManagerError::CannotOpenConfigFile(format!(
                            "Failed to resolve parent of {geyser_plugin_config_file:?}",
                        ))
                    }).unwrap();
                    libpath = config_dir.join(libpath);
                }

<<<<<<< HEAD
                let plugin_name = result["name"].as_str().map(|s| s.to_owned()).unwrap_or(format!("surfpool-subgraph"));

                loop {
                    select! {
                        recv(plugin_manager_commands_rx) -> msg => match msg {
                            Ok(event) => {
                                match event {
                                    PluginManagerCommand::LoadConfig(uuid, config, notifier) => {
                                        let _ = subgraph_commands_tx.send(SubgraphCommand::CreateSubgraph(uuid.clone(), config.data.clone(), notifier));

                                        let (mut plugin, lib) = unsafe {
                                            let lib = match Library::new(&libpath) {
                                                Ok(lib) => lib,
                                                Err(e) => {
                                                    let _ = simnet_events_tx_copy.send(SimnetEvent::ErrorLog(Local::now(), format!("Unable to load plugin {}: {}", plugin_name, e.to_string())));
                                                    continue;
                                                }
                                            };
                                            let constructor: Symbol<PluginConstructor> = lib
                                                .get(b"_create_plugin")
                                                .map_err(|e| format!("{}", e.to_string()))?;
                                            let plugin_raw = constructor();
                                            (Box::from_raw(plugin_raw), lib)
                                        };

                                        let (server, ipc_token) = IpcOneShotServer::<IpcReceiver<SchemaDatasourceingEvent>>::new().expect("Failed to create IPC one-shot server.");
                                        let subgraph_plugin_config = SubgraphPluginConfig {
                                            uuid,
                                            ipc_token,
                                            subgraph_request: config.data.clone()
                                        };
                                        let config_file = serde_json::to_string(&subgraph_plugin_config).unwrap();
                                        let _res = plugin.on_load(&config_file, false);
                                        if let Ok((_, rx)) = server.accept() {
                                            let subgraph_rx = ipc_router.route_ipc_receiver_to_new_crossbeam_receiver(rx);
                                            let _ = subgraph_commands_tx.send(SubgraphCommand::ObserveSubgraph(subgraph_rx));
                                        };
                                        plugin_manager.plugins.push(LoadedGeyserPlugin::new(lib, plugin, Some(plugin_name.clone())));
                                        let _ = simnet_events_tx_copy.send(SimnetEvent::PluginLoaded("surfpool-subgraph".into()));
                                    }
                                }
                            },
                            Err(_) => {},
                        },
                        recv(plugins_data_rx) -> msg => match msg {
                            Err(_) => unreachable!(),
                            Ok((transaction, transaction_metadata)) => {
                                let transaction_status_meta = TransactionStatusMeta {
                                    status: Ok(()),
                                    fee: 0,
                                    pre_balances: vec![],
                                    post_balances: vec![],
                                    inner_instructions: None,
                                    log_messages: Some(transaction_metadata.logs.clone()),
                                    pre_token_balances: None,
                                    post_token_balances: None,
                                    rewards: None,
                                    loaded_addresses: LoadedAddresses {
                                        writable: vec![],
                                        readonly: vec![],
                                    },
                                    return_data: Some(transaction_metadata.return_data.clone()),
                                    compute_units_consumed: Some(transaction_metadata.compute_units_consumed),
                                };

                                let transaction = SanitizedTransaction::try_from_legacy_transaction(transaction, &HashSet::new())
                                    .unwrap();

                                let transaction_replica = ReplicaTransactionInfoV2 {
                                    signature: &transaction_metadata.signature,
                                    is_vote: false,
                                    transaction: &transaction,
                                    transaction_status_meta: &transaction_status_meta,
                                    index: 0
                                };
                                for plugin in plugin_manager.plugins.iter() {
                                    plugin.notify_transaction(ReplicaTransactionInfoVersions::V0_0_2(&transaction_replica), 0).unwrap();
                                }
                            }
                        }
=======
                let plugin_name = result["name"].as_str().map(|s| s.to_owned());

                let _config_file = geyser_plugin_config_file
                    .as_os_str()
                    .to_str()
                    .ok_or(GeyserPluginManagerError::InvalidPluginPath)?;

                let (plugin, lib) = unsafe {
                    let lib = Library::new(libpath)
                        .map_err(|e| GeyserPluginManagerError::PluginLoadError(e.to_string()))?;
                    let constructor: Symbol<PluginConstructor> = lib
                        .get(b"_create_plugin")
                        .map_err(|e| GeyserPluginManagerError::PluginLoadError(e.to_string()))?;
                    let plugin_raw = constructor();
                    (Box::from_raw(plugin_raw), lib)
                };
                plugin_manager.plugins.push(LoadedGeyserPlugin::new(lib, plugin, plugin_name));
            }

            while let Ok((transaction, transaction_metadata)) = plugins_data_rx.recv() {
                let transaction_status_meta = TransactionStatusMeta {
                    status: Ok(()),
                    fee: 0,
                    pre_balances: vec![],
                    post_balances: vec![],
                    inner_instructions: None,
                    log_messages: Some(transaction_metadata.logs.clone()),
                    pre_token_balances: None,
                    post_token_balances: None,
                    rewards: None,
                    loaded_addresses: LoadedAddresses {
                        writable: vec![],
                        readonly: vec![],
                    },
                    return_data: Some(transaction_metadata.return_data.clone()),
                    compute_units_consumed: Some(transaction_metadata.compute_units_consumed),
                };

                let transaction = SanitizedTransaction::try_from_legacy_transaction(transaction, &HashSet::new())
                    .unwrap();
>>>>>>> 49be1f20

                    }
                }
            Ok::<(), String>(())
        });
    }

    let (clock_event_tx, clock_event_rx) = unbounded::<ClockEvent>();
    let (clock_command_tx, clock_command_rx) = unbounded::<ClockCommand>();

    let mut slot_time = simnet_config.slot_time;
    let _handle = hiro_system_kit::thread_named("clock").spawn(move || {
        let mut enabled = true;
        let mut block_hash_timeout = Instant::now();

        loop {
            match clock_command_rx.try_recv() {
                Ok(ClockCommand::Pause) => {
                    enabled = false;
                }
                Ok(ClockCommand::Resume) => {
                    enabled = true;
                }
                Ok(ClockCommand::Toggle) => {
                    enabled = !enabled;
                }
                Ok(ClockCommand::UpdateSlotInterval(updated_slot_time)) => {
                    slot_time = updated_slot_time;
                }
                Err(_e) => {}
            }
            sleep(Duration::from_millis(slot_time));
            if enabled {
                let _ = clock_event_tx.send(ClockEvent::Tick);
                // Todo: the block expiration is not completely accurate.
                if block_hash_timeout.elapsed()
                    > Duration::from_millis(BLOCKHASH_SLOT_TTL * slot_time)
                {
                    let _ = clock_event_tx.send(ClockEvent::ExpireBlockHash);
                    block_hash_timeout = Instant::now();
                }
            }
        }
    });

    let mut runloop_trigger_mode = config.simnet.runloop_trigger_mode.clone();
    let mut transactions_to_process = vec![];
    let mut num_transactions = 0;
    loop {
        let mut transactions_processed = vec![];
        let mut create_slot = false;

        select! {
            recv(clock_event_rx) -> msg => match msg {
                Ok(event) => {
                    match event {
                        ClockEvent::Tick => {
                            if runloop_trigger_mode.eq(&RunloopTriggerMode::Clock) {
                                create_slot = true;
                            }
                        }
                        ClockEvent::ExpireBlockHash => {
                            if let Ok(mut ctx) = context.write() {
                                ctx.svm.expire_blockhash();
                            }
                        }
                    }
                },
                Err(_) => {},
            },
            recv(simnet_commands_rx) -> msg => match msg {
                Ok(event) => {
                    match event {
                        SimnetCommand::SlotForward => {
                            runloop_trigger_mode = RunloopTriggerMode::Manual;
                            create_slot = true;
                        }
                        SimnetCommand::SlotBackward => {

                        }
                        SimnetCommand::UpdateClock(update) => {
                            let _ = clock_command_tx.send(update);
                            continue
                        }
                        SimnetCommand::UpdateRunloopMode(update) => {
                            runloop_trigger_mode = update;
                            continue
                        }
                        SimnetCommand::TransactionReceived(key, transaction, status_tx, config) => {
                            let signature = transaction.signatures[0].clone();
                            transactions_to_process.push((key, transaction, status_tx, config));
                            if let Ok(mut ctx) = context.write() {
                                ctx.transactions.insert(
                                    signature,
                                    EntryStatus::Received,
                                );
                            }
                        }
                    }
                },
                Err(_) => {},
            },
        }

        // We will create a slot!
        let unix_timestamp: i64 = Utc::now().timestamp();
        let Ok(mut ctx) = context.write() else {
            continue;
        };

        // Handle the transactions accumulated
        for (key, transaction, status_tx, tx_config) in transactions_to_process.drain(..) {
            let _ = simnet_events_tx.try_send(SimnetEvent::TransactionSimulated(
                Local::now(),
                transaction.clone(),
            ));

            transaction.verify_with_results();
            let transaction = transaction.into_legacy_transaction().unwrap();
            let message = &transaction.message;

            for instruction in &message.instructions {
                // The Transaction may not be sanitized at this point
                if instruction.program_id_index as usize >= message.account_keys.len() {
                    unreachable!();
                }
                let program_id = &message.account_keys[instruction.program_id_index as usize];
                if ctx.svm.get_account(&program_id).is_none() {
                    let res = rpc_client.get_account(&program_id).await;
                    let event = match res {
                        Ok(account) => {
                            let _ = ctx.svm.set_account(*program_id, account);
                            SimnetEvent::AccountUpdate(Local::now(), program_id.clone())
                        }
                        Err(e) => SimnetEvent::ErrorLog(
                            Local::now(),
                            format!("unable to retrieve account: {}", e),
                        ),
                    };
                    let _ = simnet_events_tx.try_send(event);
                }
            }

            if !tx_config.skip_preflight {
                let (meta, err) = match ctx.svm.simulate_transaction(transaction.clone()) {
                    Ok(res) => (res.meta, None),
                    Err(e) => {
                        let _ = simnet_events_tx.try_send(SimnetEvent::ErrorLog(
                            Local::now(),
                            format!("Transaction simulation failed: {}", e.err.to_string()),
                        ));
                        (e.meta, Some(e.err))
                    }
                };

                if let Some(e) = &err {
                    let _ = status_tx
                        .try_send(TransactionStatusEvent::SimulationFailure((e.clone(), meta)));
                    continue;
                }
            }

            let (meta, err) = match ctx.svm.send_transaction(transaction.clone()) {
                Ok(res) => {
                    let _ = plugins_data_tx.try_send((transaction.clone(), res.clone()));
                    (res, None)
                }
                Err(e) => {
                    let _ = simnet_events_tx.try_send(SimnetEvent::ErrorLog(
                        Local::now(),
                        format!("Transaction execution failed: {}", e.err.to_string()),
                    ));
                    (e.meta, Some(e.err))
                }
            };
            let slot = ctx.epoch_info.absolute_slot;

            ctx.transactions.insert(
                transaction.signatures[0],
                EntryStatus::Processed(TransactionWithStatusMeta(
                    slot,
                    transaction.clone(),
                    meta.clone(),
                    err.clone(),
                )),
            );
<<<<<<< HEAD
            if let Some(e) = &err {
                let _ =
                    status_tx.try_send(TransactionStatusEvent::ExecutionFailure((e.clone(), meta)));
            } else {
                let _ = status_tx.try_send(TransactionStatusEvent::Success(
                    TransactionConfirmationStatus::Processed,
                ));
            }
=======
            let _ = status_tx.try_send(TransactionConfirmationStatus::Processed);
            let _ = simnet_events_tx.try_send(SimnetEvent::TransactionProcessed(
                Local::now(),
                meta,
                err,
            ));
>>>>>>> 49be1f20
            transactions_processed.push((key, transaction, status_tx));
            num_transactions += 1;
        }

        if !create_slot {
            continue;
        }

        for (_key, _transaction, status_tx) in transactions_processed.iter() {
            let _ = status_tx.try_send(TransactionStatusEvent::Success(
                TransactionConfirmationStatus::Confirmed,
            ));
        }

        ctx.epoch_info.slot_index += 1;
        ctx.epoch_info.absolute_slot += 1;
        let slot = ctx.epoch_info.slot_index;

        if ctx.perf_samples.len() > 30 {
            ctx.perf_samples.pop_back();
        }
        ctx.perf_samples.push_front(RpcPerfSample {
            slot,
            num_slots: 1,
            sample_period_secs: 1,
            num_transactions,
            num_non_vote_transactions: None,
        });
        num_transactions = 0;

        if ctx.epoch_info.slot_index > slots_in_epoch {
            ctx.epoch_info.slot_index = 0;
            ctx.epoch_info.epoch += 1;
        }
        let clock: Clock = Clock {
            slot: ctx.epoch_info.slot_index,
            epoch: ctx.epoch_info.epoch,
            unix_timestamp,
            epoch_start_timestamp: 0, // todo
            leader_schedule_epoch: 0, // todo
        };
        let _ = simnet_events_tx.send(SimnetEvent::ClockUpdate(clock.clone()));
        ctx.svm.set_sysvar(&clock);
    }
}<|MERGE_RESOLUTION|>--- conflicted
+++ resolved
@@ -37,6 +37,7 @@
     thread::sleep,
     time::{Duration, Instant, SystemTime, UNIX_EPOCH},
 };
+use std::{fs::File, io::Read, path::PathBuf};
 
 use crate::{
     rpc::{
@@ -185,9 +186,6 @@
     }
 }
 
-<<<<<<< HEAD
-use std::path::PathBuf;
-=======
 #[derive(Debug)]
 pub enum SimnetEvent {
     Ready,
@@ -228,8 +226,6 @@
     ExpireBlockHash,
 }
 
-use std::{fs::File, io::Read, path::PathBuf};
->>>>>>> 49be1f20
 type PluginConstructor = unsafe fn() -> *mut dyn GeyserPlugin;
 use libloading::{Library, Symbol};
 
@@ -359,7 +355,6 @@
                     libpath = config_dir.join(libpath);
                 }
 
-<<<<<<< HEAD
                 let plugin_name = result["name"].as_str().map(|s| s.to_owned()).unwrap_or(format!("surfpool-subgraph"));
 
                 loop {
@@ -440,49 +435,6 @@
                                 }
                             }
                         }
-=======
-                let plugin_name = result["name"].as_str().map(|s| s.to_owned());
-
-                let _config_file = geyser_plugin_config_file
-                    .as_os_str()
-                    .to_str()
-                    .ok_or(GeyserPluginManagerError::InvalidPluginPath)?;
-
-                let (plugin, lib) = unsafe {
-                    let lib = Library::new(libpath)
-                        .map_err(|e| GeyserPluginManagerError::PluginLoadError(e.to_string()))?;
-                    let constructor: Symbol<PluginConstructor> = lib
-                        .get(b"_create_plugin")
-                        .map_err(|e| GeyserPluginManagerError::PluginLoadError(e.to_string()))?;
-                    let plugin_raw = constructor();
-                    (Box::from_raw(plugin_raw), lib)
-                };
-                plugin_manager.plugins.push(LoadedGeyserPlugin::new(lib, plugin, plugin_name));
-            }
-
-            while let Ok((transaction, transaction_metadata)) = plugins_data_rx.recv() {
-                let transaction_status_meta = TransactionStatusMeta {
-                    status: Ok(()),
-                    fee: 0,
-                    pre_balances: vec![],
-                    post_balances: vec![],
-                    inner_instructions: None,
-                    log_messages: Some(transaction_metadata.logs.clone()),
-                    pre_token_balances: None,
-                    post_token_balances: None,
-                    rewards: None,
-                    loaded_addresses: LoadedAddresses {
-                        writable: vec![],
-                        readonly: vec![],
-                    },
-                    return_data: Some(transaction_metadata.return_data.clone()),
-                    compute_units_consumed: Some(transaction_metadata.compute_units_consumed),
-                };
-
-                let transaction = SanitizedTransaction::try_from_legacy_transaction(transaction, &HashSet::new())
-                    .unwrap();
->>>>>>> 49be1f20
-
                     }
                 }
             Ok::<(), String>(())
@@ -668,7 +620,6 @@
                     err.clone(),
                 )),
             );
-<<<<<<< HEAD
             if let Some(e) = &err {
                 let _ =
                     status_tx.try_send(TransactionStatusEvent::ExecutionFailure((e.clone(), meta)));
@@ -676,15 +627,12 @@
                 let _ = status_tx.try_send(TransactionStatusEvent::Success(
                     TransactionConfirmationStatus::Processed,
                 ));
-            }
-=======
-            let _ = status_tx.try_send(TransactionConfirmationStatus::Processed);
-            let _ = simnet_events_tx.try_send(SimnetEvent::TransactionProcessed(
+              let _ = simnet_events_tx.try_send(SimnetEvent::TransactionProcessed(
                 Local::now(),
                 meta,
                 err,
             ));
->>>>>>> 49be1f20
+            }
             transactions_processed.push((key, transaction, status_tx));
             num_transactions += 1;
         }
