use jsonrpc_core::Result;
use jsonrpc_derive::rpc;
use solana_client::{
    rpc_config::{RpcBlockProductionConfig, RpcContextConfig},
    rpc_response::{
        RpcBlockProduction, RpcInflationGovernor, RpcInflationRate, RpcResponseContext,
    },
};
use solana_clock::Slot;
use solana_commitment_config::CommitmentConfig;
use solana_epoch_schedule::EpochSchedule;
use solana_rpc_client_api::response::Response as RpcResponse;
use solana_sdk::inflation::Inflation;

use super::{not_implemented_err, RunloopContext, State};

#[rpc]
pub trait BankData {
    type Metadata;

    /// Returns the minimum balance required for rent exemption based on the given data length.
    ///
    /// This RPC method calculates the minimum balance required for an account to be exempt from
    /// rent charges. It uses the data length of the account to determine the balance. The result
    /// can help users manage their accounts by ensuring they have enough balance to cover rent
    /// exemption, preventing accounts from being purged by the system.
    ///
    /// ## Parameters
    /// - `data_len`: The length (in bytes) of the account data. This is used to determine the
    ///   minimum balance required for rent exemption.
    /// - `commitment`: (Optional) A `CommitmentConfig` that allows specifying the level of
    ///   commitment for querying. If not provided, the default commitment level will be used.
    ///
    /// ## Returns
    /// - `Result<u64>`: The method returns the minimum balance required for rent exemption
    ///   as a `u64`. If successful, it will be wrapped in `Ok`, otherwise an error will be
    ///   returned.
    ///
    /// ## Example Request (JSON-RPC)
    /// ```json
    /// {
    ///   "jsonrpc": "2.0",
    ///   "id": 1,
    ///   "method": "getMinimumBalanceForRentExemption",
    ///   "params": [128]
    /// }
    /// ```
    ///
    /// ## Example Response
    /// ```json
    /// {
    ///   "jsonrpc": "2.0",
    ///   "result": 2039280,
    ///   "id": 1
    /// }
    /// ```
    ///
    /// # Notes
    /// - This method is commonly used to determine the required balance when creating new accounts
    ///   or performing account setup operations that need rent exemption.
    /// - The `commitment` parameter allows users to specify the level of assurance they want
    ///   regarding the state of the ledger. For example, using `Confirmed` or `Finalized` ensures
    ///   that the state is more reliable.
    ///
    /// ## Errors
    /// - If there is an issue with the `data_len` or `commitment` parameter (e.g., invalid data),
    ///   an error will be returned.
    #[rpc(meta, name = "getMinimumBalanceForRentExemption")]
    fn get_minimum_balance_for_rent_exemption(
        &self,
        meta: Self::Metadata,
        data_len: usize,
        commitment: Option<CommitmentConfig>,
    ) -> Result<u64>;

    /// Retrieves the inflation governor settings for the network.
    ///
    /// This RPC method returns the current inflation governor configuration, which controls the
    /// inflation rate of the network. The inflation governor is responsible for adjusting the
    /// inflation rate over time, with parameters like the initial and terminal inflation rates,
    /// the taper rate, the foundation amount, and the foundation term.
    ///
    /// ## Parameters
    /// - `commitment`: (Optional) A `CommitmentConfig` that specifies the commitment level for
    ///   querying the inflation governor settings. If not provided, the default commitment level
    ///   is used. Valid commitment levels include `Processed`, `Confirmed`, or `Finalized`.
    ///
    /// ## Returns
    /// - `Result<RpcInflationGovernor>`: The method returns an `RpcInflationGovernor` struct that
    ///   contains the inflation parameters if successful. Otherwise, an error will be returned.
    ///
    /// ## Example Request (JSON-RPC)
    /// ```json
    /// {
    ///   "jsonrpc": "2.0",
    ///   "id": 1,
    ///   "method": "getInflationGovernor",
    ///   "params": []
    /// }
    /// ```
    ///
    /// ## Example Response
    /// ```json
    /// {
    ///   "jsonrpc": "2.0",
    ///   "result": {
    ///     "initial": 0.15,
    ///     "terminal": 0.05,
    ///     "taper": 0.9,
    ///     "foundation": 0.02,
    ///     "foundation_term": 5.0
    ///   },
    ///   "id": 1
    /// }
    /// ```
    ///
    /// # Notes
    /// - The inflation governor defines how inflation changes over time, ensuring the network's
    ///   growth remains stable and sustainable.
    /// - The `commitment` parameter allows users to define how strongly they want to ensure the
    ///   inflation data is confirmed or finalized when queried. For example, using `Confirmed` or
    ///   `Finalized` ensures a more reliable inflation state.
    ///
    /// ## Errors
    /// - If there is an issue with the `commitment` parameter or an internal error occurs,
    ///   an error will be returned.
    #[rpc(meta, name = "getInflationGovernor")]
    fn get_inflation_governor(
        &self,
        meta: Self::Metadata,
        commitment: Option<CommitmentConfig>,
    ) -> Result<RpcInflationGovernor>;

    /// Retrieves the current inflation rate for the network.
    ///
    /// This RPC method returns the current inflation rate, including the breakdown of inflation
    /// allocated to different entities such as validators and the foundation, along with the current
    /// epoch during which the rate applies.
    ///
    /// ## Parameters
    /// - No parameters are required for this method.
    ///
    /// ## Returns
    /// - `Result<RpcInflationRate>`: The method returns an `RpcInflationRate` struct that contains
    ///   the total inflation rate, the validator portion, the foundation portion, and the epoch
    ///   during which this inflation rate applies.
    ///
    /// ## Example Request (JSON-RPC)
    /// ```json
    /// {
    ///   "jsonrpc": "2.0",
    ///   "id": 1,
    ///   "method": "getInflationRate",
    ///   "params": []
    /// }
    /// ```
    ///
    /// ## Example Response
    /// ```json
    /// {
    ///   "jsonrpc": "2.0",
    ///   "result": {
    ///     "total": 0.10,
    ///     "validator": 0.07,
    ///     "foundation": 0.03,
    ///     "epoch": 1500
    ///   },
    ///   "id": 1
    /// }
    /// ```
    ///
    /// # Notes
    /// - The total inflation rate is distributed among validators and the foundation based on
    ///   the configuration defined in the inflation governor.
    /// - The epoch field indicates the current epoch number during which this inflation rate applies.
    ///   An epoch is a period during which the network operates under certain parameters.
    /// - Inflation rates can change over time depending on network conditions and governance decisions.
    ///
    /// ## Errors
    /// - If there is an internal error, or if the RPC request is malformed, an error will be returned.
    #[rpc(meta, name = "getInflationRate")]
    fn get_inflation_rate(&self, meta: Self::Metadata) -> Result<RpcInflationRate>;

    /// Retrieves the epoch schedule for the network.
    ///
    /// This RPC method returns the configuration for the network's epoch schedule, including
    /// details on the number of slots per epoch, leader schedule offsets, and epoch warmup.
    ///
    /// ## Parameters
    /// - No parameters are required for this method.
    ///
    /// ## Returns
    /// - `Result<EpochSchedule>`: The method returns an `EpochSchedule` struct, which contains
    ///   information about the slots per epoch, leader schedule offsets, warmup state, and the
    ///   first epoch after the warmup period.
    ///
    /// ## Example Request (JSON-RPC)
    /// ```json
    /// {
    ///   "jsonrpc": "2.0",
    ///   "id": 1,
    ///   "method": "getEpochSchedule",
    ///   "params": []
    /// }
    /// ```
    ///
    /// ## Example Response
    /// ```json
    /// {
    ///   "jsonrpc": "2.0",
    ///   "result": {
    ///     "slotsPerEpoch": 432000,
    ///     "leaderScheduleSlotOffset": 500,
    ///     "warmup": true,
    ///     "firstNormalEpoch": 8,
    ///     "firstNormalSlot": 1073741824
    ///   },
    ///   "id": 1
    /// }
    /// ```
    ///
    /// # Notes
    /// - The `slots_per_epoch` defines the maximum number of slots in each epoch, which determines
    ///   the number of time slots available for network validators to produce blocks.
    /// - The `leader_schedule_slot_offset` specifies how many slots before an epoch’s start the leader
    ///   schedule calculation begins for that epoch.
    /// - The `warmup` field indicates whether the epochs start short and grow over time.
    /// - The `first_normal_epoch` marks the first epoch after the warmup period.
    /// - The `first_normal_slot` gives the first slot after the warmup period in terms of the number of slots
    ///   from the start of the network.
    ///
    /// ## Errors
    /// - If the RPC request is malformed, or if there is an internal error, an error will be returned.
    #[rpc(meta, name = "getEpochSchedule")]
    fn get_epoch_schedule(&self, meta: Self::Metadata) -> Result<EpochSchedule>;

    /// Retrieves the leader of the current slot.
    ///
    /// This RPC method returns the leader for the current slot in the Solana network. The leader is responsible
    /// for producing blocks for the current slot. The leader is selected based on the Solana consensus mechanism.
    ///
    /// ## Parameters
    /// - `config`: An optional configuration for the request, which can include:
    ///     - `commitment`: A commitment level that defines how "final" the data must be.
    ///     - `min_context_slot`: An optional parameter to specify a minimum slot for the request.
    ///
    /// ## Returns
    /// - `Result<String>`: The method returns a `String` representing the public key of the leader for the current slot.
    ///
    /// ## Example Request (JSON-RPC)
    /// ```json
    /// {
    ///   "jsonrpc": "2.0",
    ///   "id": 1,
    ///   "method": "getSlotLeader",
    ///   "params": []
    /// }
    /// ```
    ///
    /// ## Example Response
    /// ```json
    /// {
    ///   "jsonrpc": "2.0",
    ///   "result": "3HgA9r8H9z5Pb2L6Pt5Yq1QoFwgr6YwdKKUh9n2ANp5U"
    /// }
    /// ```
    ///
    /// # Notes
    /// - The leader for a given slot is selected based on the Solana network's consensus mechanism, and this method
    ///   allows you to query the current leader.
    #[rpc(meta, name = "getSlotLeader")]
    fn get_slot_leader(
        &self,
        meta: Self::Metadata,
        config: Option<RpcContextConfig>,
    ) -> Result<String>;

    /// Retrieves the leaders for a specified range of slots.
    ///
    /// This RPC method returns the leaders for a specified range of slots in the Solana network. You can
    /// specify the `start_slot` from which the leaders should be queried and limit the number of results
    /// with the `limit` parameter. The leaders are responsible for producing blocks in the respective slots.
    ///
    /// ## Parameters
    /// - `start_slot`: The starting slot number for which the leaders should be queried.
    /// - `limit`: The number of slots (starting from `start_slot`) for which the leaders should be retrieved.
    ///
    /// ## Returns
    /// - `Result<Vec<String>>`: A vector of `String` values representing the public keys of the leaders for
    ///   the specified slot range.
    ///
    /// ## Example Request (JSON-RPC)
    /// ```json
    /// {
    ///   "jsonrpc": "2.0",
    ///   "id": 1,
    ///   "method": "getSlotLeaders",
    ///   "params": [1000, 5]
    /// }
    /// ```
    ///
    /// ## Example Response
    /// ```json
    /// {
    ///   "jsonrpc": "2.0",
    ///   "result": [
    ///     "3HgA9r8H9z5Pb2L6Pt5Yq1QoFwgr6YwdKKUh9n2ANp5U",
    ///     "BBh1FwXts8EZY6rPZ5kS2ygq99wYjFd5K5daRjc7eF9X",
    ///     "4XYo7yP5J2J8sLNSW3wGYPk3mdS1rbZUy4oFCp7wH1DN",
    ///     "8v1Cp6sHZh8XfGWS7sHZczH3v9NxdgMbo3g91Sh88dcJ",
    ///     "N6bPqwEoD9StS4AnzE27rHyz47tPcsZQjvW9w8p2NhF7"
    ///   ]
    /// }
    /// ```
    ///
    /// # Notes
    /// - The leaders are returned in the order corresponding to the slots queried, starting from `start_slot`
    ///   and continuing for `limit` slots.
    /// - This method provides an efficient way to get multiple leaders for a range of slots, useful for tracking
    ///   leaders over time or for scheduling purposes in decentralized applications.
    #[rpc(meta, name = "getSlotLeaders")]
    fn get_slot_leaders(
        &self,
        meta: Self::Metadata,
        start_slot: Slot,
        limit: u64,
    ) -> Result<Vec<String>>;

    /// Retrieves block production information for the specified validator identity or range of slots.
    ///
    /// This RPC method returns block production details for a given validator identity or a range of slots
    /// within a certain epoch. If no `identity` is provided, the method returns block production data for all
    /// validators. If a `range` is provided, it will return block production information for the slots within
    /// the specified range.
    ///
    /// ## Parameters
    /// - `config`: An optional configuration object that can include:
    ///     - `identity`: The base-58 encoded public key of a validator to query for block production data. If `None`, results for all validators will be returned.
    ///     - `range`: A range of slots for which block production information is needed. The range will default to the current epoch if `None`.
    ///     - `commitment`: The commitment level (optional) to use when querying for the block production data.
    ///
    /// ## Returns
    /// - `Result<RpcResponse<RpcBlockProduction>>`: The result contains a response object with block production data, including the number of leader slots and blocks produced by each validator.
    ///
    /// ## Example Request (JSON-RPC)
    /// ```json
    /// {
    ///   "jsonrpc": "2.0",
    ///   "id": 1,
    ///   "method": "getBlockProduction",
    ///   "params": [{
    ///     "identity": "3HgA9r8H9z5Pb2L6Pt5Yq1QoFwgr6YwdKKUh9n2ANp5U",
    ///     "range": {
    ///       "firstSlot": 1000,
    ///       "lastSlot": 1050
    ///     }
    ///   }]
    /// }
    /// ```
    ///
    /// ## Example Response
    /// ```json
    /// {
    ///   "jsonrpc": "2.0",
    ///   "result": {
    ///     "byIdentity": {
    ///       "3HgA9r8H9z5Pb2L6Pt5Yq1QoFwgr6YwdKKUh9n2ANp5U": [10, 8],
    ///       "BBh1FwXts8EZY6rPZ5kS2ygq99wYjFd5K5daRjc7eF9X": [5, 4]
    ///     },
    ///     "range": {
    ///       "firstSlot": 1000,
    ///       "lastSlot": 1050
    ///     }
    ///   }
    /// }
    /// ```
    ///
    /// # Notes
    /// - The response contains a map of validator identities to a tuple of two values:
    ///     - The first value is the number of leader slots.
    ///     - The second value is the number of blocks produced by that validator in the queried range.
    /// - The `range` object specifies the range of slots that the block production information applies to, with `first_slot` being the starting slot and `last_slot` being the optional ending slot.
    ///
    /// ## Example Response Interpretation
    /// - In the example response, the identity `3HgA9r8H9z5Pb2L6Pt5Yq1QoFwgr6YwdKKUh9n2ANp5U` produced 10 leader slots and 8 blocks between slots 1000 and 1050.
    /// - Similarly, `BBh1FwXts8EZY6rPZ5kS2ygq99wYjFd5K5daRjc7eF9X` produced 5 leader slots and 4 blocks in the same slot range.
    #[rpc(meta, name = "getBlockProduction")]
    fn get_block_production(
        &self,
        meta: Self::Metadata,
        config: Option<RpcBlockProductionConfig>,
    ) -> Result<RpcResponse<RpcBlockProduction>>;
}

#[derive(Clone)]
pub struct SurfpoolBankDataRpc;
impl BankData for SurfpoolBankDataRpc {
    type Metadata = Option<RunloopContext>;

    fn get_minimum_balance_for_rent_exemption(
        &self,
        meta: Self::Metadata,
        data_len: usize,
        _commitment: Option<CommitmentConfig>,
    ) -> Result<u64> {
        meta.with_svm_reader(move |svm_reader| {
            svm_reader
                .inner
                .minimum_balance_for_rent_exemption(data_len)
        })
        .map_err(Into::into)
    }

    fn get_inflation_governor(
        &self,
        meta: Self::Metadata,
        _commitment: Option<CommitmentConfig>,
    ) -> Result<RpcInflationGovernor> {
        meta.with_svm_reader(|svm_reader| svm_reader.inflation.into())
            .map_err(Into::into)
    }

    fn get_inflation_rate(&self, _meta: Self::Metadata) -> Result<RpcInflationRate> {
        not_implemented_err("get_inflation_rate")
    }

    fn get_epoch_schedule(&self, meta: Self::Metadata) -> Result<EpochSchedule> {
        meta.with_svm_reader(move |svm_reader| svm_reader.inner.get_sysvar::<EpochSchedule>())
            .map_err(Into::into)
    }

    fn get_slot_leader(
        &self,
        _meta: Self::Metadata,
        _config: Option<RpcContextConfig>,
    ) -> Result<String> {
        not_implemented_err("get_slot_leader")
    }

    fn get_slot_leaders(
        &self,
        meta: Self::Metadata,
        start_slot: Slot,
        limit: u64,
    ) -> Result<Vec<String>> {
        if limit == 0 || limit > 5000 {
            return Err(jsonrpc_core::Error {
                code: jsonrpc_core::ErrorCode::InvalidParams,
                message: "Limit must be between 1 and 5000".to_string(),
                data: None,
            });
        }

        let svm_locker = meta.get_svm_locker()?;
        let epoch_info = svm_locker.get_epoch_info();

        let first_slot_in_epoch = epoch_info
            .absolute_slot
            .saturating_sub(epoch_info.slot_index);
        let last_slot_in_epoch = first_slot_in_epoch + epoch_info.slots_in_epoch.saturating_sub(1);
        if start_slot > last_slot_in_epoch || (start_slot + limit) > last_slot_in_epoch {
            return Err(jsonrpc_core::Error {
                code: jsonrpc_core::ErrorCode::InvalidParams,
                message: format!(
                    "Invalid slot range: leader schedule for epoch {} is unavailable",
                    epoch_info.epoch
                ),
                data: None,
            });
        }

        Ok(vec![])
    }

    fn get_block_production(
        &self,
        meta: Self::Metadata,
        config: Option<RpcBlockProductionConfig>,
    ) -> Result<RpcResponse<RpcBlockProduction>> {
        meta.with_svm_reader(|svm_reader| {
            let current_slot = svm_reader.get_latest_absolute_slot();
            let epoch_info = &svm_reader.latest_epoch_info;

            let (first_slot, last_slot) = if let Some(ref config) = config {
                if let Some(ref range) = config.range {
                    (range.first_slot, range.last_slot.unwrap_or(current_slot))
                } else {
                    let epoch_start_slot = epoch_info.absolute_slot - epoch_info.slot_index;
                    (epoch_start_slot, current_slot)
                }
            } else {
                let epoch_start_slot = epoch_info.absolute_slot - epoch_info.slot_index;
                (epoch_start_slot, current_slot)
            };

            RpcResponse {
                context: RpcResponseContext::new(current_slot),
                value: RpcBlockProduction {
                    // Empty HashMap - no validator block production data in simulation
                    by_identity: std::collections::HashMap::new(),
                    range: solana_client::rpc_response::RpcBlockProductionRange {
                        first_slot,
                        last_slot,
                    },
                },
            }
        })
        .map_err(Into::into)
    }
}

#[cfg(test)]
mod tests {
    use solana_client::rpc_config::RpcBlockProductionConfigRange;

    use super::*;
    use crate::tests::helpers::TestSetup;

    #[tokio::test(flavor = "multi_thread")]
    async fn test_get_epoch_schedule() {
        let setup = TestSetup::new(SurfpoolBankDataRpc);
        let res = setup.rpc.get_epoch_schedule(Some(setup.context)).unwrap();

        assert_eq!(res, EpochSchedule::default());
    }

    #[test]
    fn test_get_block_production() {
        let setup = TestSetup::new(SurfpoolBankDataRpc);

        // test with no config
        let result = setup
            .rpc
            .get_block_production(Some(setup.context.clone()), None)
            .unwrap();

        // verify empty results (simulation mode)
        assert!(
            result.value.by_identity.is_empty(),
            "Should have no validators in simulation"
        );
        assert!(
            result.value.range.first_slot <= result.value.range.last_slot,
            "Valid slot range"
        );

        // test with custom range
        let config = Some(RpcBlockProductionConfig {
            identity: None,
            range: Some(RpcBlockProductionConfigRange {
                first_slot: 100,
                last_slot: Some(200),
            }),
            commitment: None,
        });

        let result2 = setup
            .rpc
            .get_block_production(Some(setup.context), config)
            .unwrap();

        assert_eq!(result2.value.range.first_slot, 100);
        assert_eq!(result2.value.range.last_slot, 200);
        assert!(result2.value.by_identity.is_empty());
    }

    #[test]
    fn test_get_slot_leaders() {
        let setup = TestSetup::new(SurfpoolBankDataRpc);

        // test with valid parameters
        let result = setup
            .rpc
            .get_slot_leaders(Some(setup.context.clone()), 0, 10)
            .unwrap();

        assert!(
            result.is_empty(),
            "Should return empty leaders in simulation"
        );

        // test with invalid limit
        let err = setup
            .rpc
            .get_slot_leaders(Some(setup.context.clone()), 0, 6000)
            .unwrap_err();

        assert_eq!(
            err.code,
            jsonrpc_core::ErrorCode::InvalidParams,
            "Should return InvalidParams error for limit > 5000"
        );

        let latest_slot = setup.context.svm_locker.get_latest_absolute_slot();

        // test with start_slot >= latest_slot
        let err = setup
            .rpc
            .get_slot_leaders(Some(setup.context), latest_slot + 100, 10)
            .unwrap_err();

        assert_eq!(
            err.code,
            jsonrpc_core::ErrorCode::InvalidParams,
            "Should return InvalidParams error for start_slot >= latest_slot"
        );
    }

    #[test]
<<<<<<< HEAD
    fn test_get_inflation_governor() {
        let setup = TestSetup::new(SurfpoolBankDataRpc);

        let result = setup
            .rpc
            .get_inflation_governor(Some(setup.context), None)
            .unwrap();

        assert_eq!(result, Inflation::default().into())
=======
    fn test_get_minimum_balance_for_rent_exemption() {
        let setup = TestSetup::new(SurfpoolBankDataRpc);
        let rent = setup
            .rpc
            .get_minimum_balance_for_rent_exemption(Some(setup.context), 0, None)
            .unwrap();

        assert_eq!(rent, 890880)
>>>>>>> de893763
    }
}<|MERGE_RESOLUTION|>--- conflicted
+++ resolved
@@ -607,7 +607,6 @@
     }
 
     #[test]
-<<<<<<< HEAD
     fn test_get_inflation_governor() {
         let setup = TestSetup::new(SurfpoolBankDataRpc);
 
@@ -617,7 +616,6 @@
             .unwrap();
 
         assert_eq!(result, Inflation::default().into())
-=======
     fn test_get_minimum_balance_for_rent_exemption() {
         let setup = TestSetup::new(SurfpoolBankDataRpc);
         let rent = setup
@@ -626,6 +624,5 @@
             .unwrap();
 
         assert_eq!(rent, 890880)
->>>>>>> de893763
     }
 }