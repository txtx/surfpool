--- conflicted
+++ resolved
@@ -1,4 +1,3 @@
-<<<<<<< HEAD
 use crate::rpc::{
     utils::{transform_account_to_ui_account, verify_pubkey},
     State,
@@ -8,7 +7,6 @@
 use jsonrpc_core::Result;
 use jsonrpc_derive::rpc;
 use solana_account_decoder::UiAccount;
-=======
 use std::io::Write;
 
 use crate::rpc::{utils::verify_pubkey, State};
@@ -18,7 +16,6 @@
 use jsonrpc_core::Result;
 use jsonrpc_derive::rpc;
 use solana_account_decoder::{UiAccount, UiAccountData, UiAccountEncoding};
->>>>>>> 0503c378
 use solana_client::{
     rpc_config::{
         RpcAccountInfoConfig, RpcContextConfig, RpcGetVoteAccountsConfig, RpcLeaderScheduleConfig,
@@ -138,87 +135,12 @@
             pubkey_str, config
         );
         let pubkey = verify_pubkey(&pubkey_str)?;
-<<<<<<< HEAD
+
         let config = config.unwrap_or_default();
 
         let state_reader = meta.get_state()?;
 
         transform_account_to_ui_account(&state_reader.svm.get_account(&pubkey), &config)
-=======
-        let config: RpcAccountInfoConfig = {
-            if let Some(config) = config {
-                config
-            } else {
-                RpcAccountInfoConfig::default()
-            }
-        };
-
-        let state_reader = meta.get_state()?;
-
-        if let Some(account) = state_reader.svm.get_account(&pubkey) {
-            Ok(Some(UiAccount {
-                lamports: account.lamports,
-                owner: account.owner.to_string(),
-                data: {
-                    let account_data = if let Some(data_slice) = config.data_slice {
-                        let end = std::cmp::min(
-                            account.data.len(),
-                            data_slice.offset + data_slice.length,
-                        );
-                        account.data.clone()[data_slice.offset..end].to_vec()
-                    } else {
-                        account.data.clone()
-                    };
-
-                    match config.encoding {
-                        Some(UiAccountEncoding::Base58) => UiAccountData::Binary(
-                            bs58::encode(account_data).into_string(),
-                            UiAccountEncoding::Base58,
-                        ),
-                        Some(UiAccountEncoding::Base64) => UiAccountData::Binary(
-                            BASE64_STANDARD.encode(account_data),
-                            UiAccountEncoding::Base64,
-                        ),
-                        Some(UiAccountEncoding::Base64Zstd) => {
-                            let mut data = Vec::with_capacity(account_data.len());
-
-                            // Default compression level
-                            match zstd::Encoder::new(&mut data, 0).and_then(|mut encoder| {
-                                encoder
-                                    .write_all(&account_data)
-                                    .and_then(|_| encoder.finish())
-                            }) {
-                                Ok(_) => UiAccountData::Binary(
-                                    BASE64_STANDARD.encode(&data),
-                                    UiAccountEncoding::Base64Zstd,
-                                ),
-                                // Falling back on standard base64 encoding if compression failed
-                                Err(err) => {
-                                    eprintln!("Zstd compression failed: {err}");
-                                    UiAccountData::Binary(
-                                        BASE64_STANDARD.encode(&account_data),
-                                        UiAccountEncoding::Base64,
-                                    )
-                                }
-                            }
-                        }
-                        None => UiAccountData::Binary(
-                            bs58::encode(account_data.clone()).into_string(),
-                            UiAccountEncoding::Base58,
-                        ),
-                        encoding => Err(jsonrpc_core::Error::invalid_params(format!(
-                            "Encoding {encoding:?} is not supported yet."
-                        )))?,
-                    }
-                },
-                executable: account.executable,
-                rent_epoch: account.rent_epoch,
-                space: Some(account.data.len() as u64),
-            }))
-        } else {
-            Ok(None)
-        }
->>>>>>> 0503c378
     }
 
     fn get_balance(
