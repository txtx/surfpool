--- conflicted
+++ resolved
@@ -1,11 +1,12 @@
-<<<<<<< HEAD
-use super::utils::{decode_and_deserialize, transform_tx_metadata_to_ui_accounts, verify_pubkey};
-use crate::surfnet::locker::SvmAccessContext;
+use std::str::FromStr;
+
+use super::{
+    not_implemented_err, not_implemented_err_async,
+    utils::{decode_and_deserialize, transform_tx_metadata_to_ui_accounts, verify_pubkey},
+    RunloopContext, State, SurfnetRpcContext,
+};
 use crate::surfnet::GetTransactionResult;
-=======
-use std::str::FromStr;
-
->>>>>>> bed1dc9e
+use crate::{error::SurfpoolError, surfnet::locker::SvmAccessContext};
 use itertools::Itertools;
 use jsonrpc_core::{BoxFuture, Error, Result};
 use jsonrpc_derive::rpc;
@@ -24,7 +25,7 @@
         RpcSimulateTransactionResult,
     },
 };
-use solana_clock::UnixTimestamp;
+use solana_clock::{Slot, UnixTimestamp};
 use solana_commitment_config::CommitmentConfig;
 use solana_message::VersionedMessage;
 use solana_rpc_client_api::response::Response as RpcResponse;
@@ -34,13 +35,7 @@
     EncodedConfirmedTransactionWithStatusMeta, TransactionBinaryEncoding, TransactionStatus,
     UiConfirmedBlock, UiTransactionEncoding,
 };
-use surfpool_types::TransactionStatusEvent;
-
-use super::{
-    utils::{decode_and_deserialize, transform_tx_metadata_to_ui_accounts, verify_pubkey},
-    *,
-};
-use crate::surfnet::GetAccountStrategy;
+use surfpool_types::{SimnetCommand, TransactionStatusEvent};
 
 #[rpc]
 pub trait Full {
@@ -1823,7 +1818,7 @@
         EncodedTransaction, EncodedTransactionWithStatusMeta, UiCompiledInstruction, UiMessage,
         UiRawMessage, UiTransaction,
     };
-    use surfpool_types::TransactionConfirmationStatus;
+    use surfpool_types::{SimnetCommand, TransactionConfirmationStatus};
     use test_case::test_case;
 
     use super::*;
@@ -2286,7 +2281,7 @@
         let setup = TestSetup::new(SurfpoolFullRpc);
 
         {
-            let mut svm_writer = setup.context.surfnet_svm.write().await;
+            let mut svm_writer = setup.context.svm_locker.0.write().await;
 
             let previous_chain_tip = svm_writer.chain_tip.clone();
 
