--- conflicted
+++ resolved
@@ -3804,9 +3804,8 @@
     }
 
     #[test]
-<<<<<<< HEAD
     fn test_get_max_shred_insert_slot() {
-=======
+
     fn test_get_cluster_nodes() {
         let setup = TestSetup::new(SurfpoolFullRpc);
 
@@ -3817,29 +3816,29 @@
 
     #[test]
     fn test_get_stake_minimum_delegation_default() {
->>>>>>> 41f34b97
+
         let setup = TestSetup::new(SurfpoolFullRpc);
 
         let result = setup
             .rpc
-<<<<<<< HEAD
+
             .get_max_shred_insert_slot(Some(setup.context.clone()))
             .unwrap();
 
         let slot = setup
-=======
+
             .get_stake_minimum_delegation(Some(setup.context.clone()), None)
             .unwrap();
 
         let expected_slot = setup
->>>>>>> 41f34b97
+
             .context
             .svm_locker
             .with_svm_reader(|svm_reader| svm_reader.get_latest_absolute_slot());
 
-<<<<<<< HEAD
+
         assert_eq!(result, slot)
-=======
+
         assert_eq!(result.context.slot, expected_slot);
         assert_eq!(result.value, 0); // minimum delegation
     }
@@ -4146,6 +4145,5 @@
             result, 50,
             "Should return minimum slot (50) regardless of insertion order"
         );
->>>>>>> 41f34b97
     }
 }