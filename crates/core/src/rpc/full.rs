--- conflicted
+++ resolved
@@ -3692,12 +3692,7 @@
                     },
                 );
             }
-<<<<<<< HEAD
-            svm_writer.latest_epoch_info.absolute_slot = 100;
-            drop(svm_writer);
-=======
             svm_writer.latest_epoch_info.absolute_slot = 110;
->>>>>>> 1f09bb29
         }
 
         // min_context_slot = 105 > 79, so should return MinContextSlotNotReached error
