use base64::{Engine as _, engine::general_purpose::STANDARD};
use jsonrpc_core::{BoxFuture, Error, Result, futures::future};
use jsonrpc_derive::rpc;
use solana_account::Account;
use solana_client::rpc_response::{RpcLogsResponse, RpcResponseContext};
use solana_clock::Slot;
use solana_commitment_config::CommitmentConfig;
use solana_epoch_info::EpochInfo;
use solana_rpc_client_api::response::Response as RpcResponse;
use solana_sdk::{program_option::COption, transaction::VersionedTransaction};
use solana_system_interface::program as system_program;
use spl_associated_token_account::get_associated_token_address_with_program_id;
use surfpool_types::{
    ClockCommand, Idl, RpcProfileResultConfig, SimnetCommand, SimnetEvent, UiKeyedProfileResult,
    types::{AccountUpdate, SetSomeAccount, SupplyUpdate, TokenAccountUpdate, UuidOrSignature},
};

use super::{RunloopContext, SurfnetRpcContext};
use crate::{
    error::SurfpoolError,
    rpc::{
        State,
        utils::{verify_pubkey, verify_pubkeys},
    },
    surfnet::{GetAccountResult, locker::SvmAccessContext},
    types::{TimeTravelConfig, TokenAccount},
};

pub trait AccountUpdateExt {
    fn is_full_account_data_ext(&self) -> bool;
    fn to_account_ext(&self) -> Result<Option<Account>>;
    fn apply_ext(self, account: &mut GetAccountResult) -> Result<()>;
    fn expect_hex_data_ext(&self) -> Result<Vec<u8>>;
}

impl AccountUpdateExt for AccountUpdate {
    fn is_full_account_data_ext(&self) -> bool {
        self.lamports.is_some()
            && self.owner.is_some()
            && self.executable.is_some()
            && self.rent_epoch.is_some()
            && self.data.is_some()
    }

    fn to_account_ext(&self) -> Result<Option<Account>> {
        if self.is_full_account_data_ext() {
            Ok(Some(Account {
                lamports: self.lamports.unwrap(),
                owner: verify_pubkey(&self.owner.clone().unwrap())?,
                executable: self.executable.unwrap(),
                rent_epoch: self.rent_epoch.unwrap(),
                data: self.expect_hex_data_ext()?,
            }))
        } else {
            Ok(None)
        }
    }

    fn apply_ext(self, account_result: &mut GetAccountResult) -> Result<()> {
        account_result.apply_update(|account| {
            if let Some(lamports) = self.lamports {
                account.lamports = lamports;
            }
            if let Some(owner) = &self.owner {
                account.owner = verify_pubkey(owner)?;
            }
            if let Some(executable) = self.executable {
                account.executable = executable;
            }
            if let Some(rent_epoch) = self.rent_epoch {
                account.rent_epoch = rent_epoch;
            }
            if self.data.is_some() {
                account.data = self.expect_hex_data_ext()?;
            }
            Ok(())
        })?;
        Ok(())
    }

    fn expect_hex_data_ext(&self) -> Result<Vec<u8>> {
        let data = self.data.as_ref().expect("missing expected data field");
        hex::decode(data)
            .map_err(|e| Error::invalid_params(format!("Invalid hex data provided: {}", e)))
    }
}

pub trait TokenAccountUpdateExt {
    fn apply(self, token_account: &mut TokenAccount) -> Result<()>;
}

impl TokenAccountUpdateExt for TokenAccountUpdate {
    /// Apply the update to the account
    fn apply(self, token_account: &mut TokenAccount) -> Result<()> {
        if let Some(amount) = self.amount {
            token_account.set_amount(amount);
        }
        if let Some(delegate) = self.delegate {
            match delegate {
                SetSomeAccount::Account(pubkey) => {
                    token_account.set_delegate(COption::Some(verify_pubkey(&pubkey)?));
                }
                SetSomeAccount::NoAccount => {
                    token_account.set_delegate(COption::None);
                }
            }
        }
        if let Some(state) = self.state {
            token_account.set_state_from_str(state.as_str())?;
        }
        if let Some(delegated_amount) = self.delegated_amount {
            token_account.set_delegated_amount(delegated_amount);
        }
        if let Some(close_authority) = self.close_authority {
            match close_authority {
                SetSomeAccount::Account(pubkey) => {
                    token_account.set_close_authority(COption::Some(verify_pubkey(&pubkey)?));
                }
                SetSomeAccount::NoAccount => {
                    token_account.set_close_authority(COption::None);
                }
            }
        }
        Ok(())
    }
}

#[rpc]
pub trait SurfnetCheatcodes {
    type Metadata;

    /// A "cheat code" method for developers to set or update an account in Surfpool.
    ///
    /// This method allows developers to set or update the lamports, data, owner, executable status,
    /// and rent epoch of a given account.
    ///
    /// ## Parameters
    /// - `meta`: Metadata passed with the request, such as the client's request context.
    /// - `pubkey`: The public key of the account to be updated, as a base-58 encoded string.
    /// - `update`: The `AccountUpdate` struct containing the fields to update the account.
    ///
    /// ## Returns
    /// A `RpcResponse<()>` indicating whether the account update was successful.
    ///
    /// ## Example Request
    /// ```json
    /// {
    ///   "jsonrpc": "2.0",
    ///   "id": 1,
    ///   "method": "surfnet_setAccount",
    ///   "params": ["account_pubkey", {"lamports": 1000, "data": "base58string", "owner": "program_pubkey"}]
    /// }
    /// ```
    ///
    /// ## Example Response
    /// ```json
    /// {
    ///   "jsonrpc": "2.0",
    ///   "result": {},
    ///   "id": 1
    /// }
    /// ```
    ///
    /// # Notes
    /// This method is designed to help developers set or modify account properties within Surfpool.
    /// Developers can quickly test or update account attributes, such as lamports, program ownership, and executable status.
    ///
    /// # See Also
    /// - `getAccount`, `getAccountInfo`, `getAccountBalance`
    #[rpc(meta, name = "surfnet_setAccount")]
    fn set_account(
        &self,
        meta: Self::Metadata,
        pubkey: String,
        update: AccountUpdate,
    ) -> BoxFuture<Result<RpcResponse<()>>>;

    /// A "cheat code" method for developers to set or update a token account in Surfpool.
    ///
    /// This method allows developers to set or update various properties of a token account,
    /// including the token amount, delegate, state, delegated amount, and close authority.
    ///
    /// ## Parameters
    /// - `meta`: Metadata passed with the request, such as the client's request context.
    /// - `owner`: The base-58 encoded public key of the token account's owner.
    /// - `mint`: The base-58 encoded public key of the token mint (e.g., the token type).
    /// - `update`: The `TokenAccountUpdate` struct containing the fields to update the token account.
    /// - `token_program`: The optional base-58 encoded address of the token program (defaults to the system token program).
    ///
    /// ## Returns
    /// A `RpcResponse<()>` indicating whether the token account update was successful.
    ///
    /// ## Example Request
    /// ```json
    /// {
    ///   "jsonrpc": "2.0",
    ///   "id": 1,
    ///   "method": "surfnet_setTokenAccount",
    ///   "params": ["owner_pubkey", "mint_pubkey", {"amount": 1000, "state": "initialized"}]
    /// }
    /// ```
    ///
    /// ## Example Response
    /// ```json
    /// {
    ///   "jsonrpc": "2.0",
    ///   "result": {},
    ///   "id": 1
    /// }
    /// ```
    ///
    /// # Notes
    /// This method is designed to help developers quickly test or modify token account properties in Surfpool.
    /// Developers can update attributes such as token amounts, delegates, and authorities for specific token accounts.
    ///
    /// # See Also
    /// - `getTokenAccountInfo`, `getTokenAccountBalance`, `getTokenAccountDelegate`
    #[rpc(meta, name = "surfnet_setTokenAccount")]
    fn set_token_account(
        &self,
        meta: Self::Metadata,
        owner: String,
        mint: String,
        update: TokenAccountUpdate,
        token_program: Option<String>,
    ) -> BoxFuture<Result<RpcResponse<()>>>;

    #[rpc(meta, name = "surfnet_cloneProgramAccount")]
    fn clone_program_account(
        &self,
        meta: Self::Metadata,
        source_program_id: String,
        destination_program_id: String,
    ) -> BoxFuture<Result<RpcResponse<()>>>;

    /// Estimates the compute units that a given transaction will consume.
    ///
    /// This method simulates the transaction without committing its state changes
    /// and returns an estimation of the compute units used, along with logs and
    /// potential errors.
    ///
    /// ## Parameters
    /// - `meta`: Metadata passed with the request.
    /// - `transaction_data`: A base64 encoded string of the `VersionedTransaction`.
    /// - `tag`: An optional tag for the transaction.
    /// - `encoding`: An optional encoding for returned account data.
    ///
    /// ## Returns
    /// A `RpcResponse<ProfileResult>` containing the estimation details and a snapshot of the accounts before and after execution.
    ///
    /// ## Example Request
    /// ```json
    /// {
    ///   "jsonrpc": "2.0",
    ///   "id": 1,
    ///   "method": "surfnet_profileTransaction",
    ///   "params": ["base64_encoded_transaction_string", "optional_tag"]
    /// }
    /// ```
    #[rpc(meta, name = "surfnet_profileTransaction")]
    fn profile_transaction(
        &self,
        meta: Self::Metadata,
        transaction_data: String, // Base64 encoded VersionedTransaction
        tag: Option<String>,      // Optional tag for the transaction
        config: Option<RpcProfileResultConfig>,
    ) -> BoxFuture<Result<RpcResponse<UiKeyedProfileResult>>>;

    /// Retrieves all profiling results for a given tag.
    ///
    /// ## Parameters
    /// - `meta`: Metadata passed with the request.
    /// - `tag`: The tag to retrieve profiling results for.
    ///
    /// ## Returns
    /// A `RpcResponse<Vec<ProfileResult>>` containing the profiling results.
    #[rpc(meta, name = "surfnet_getProfileResultsByTag")]
    fn get_profile_results_by_tag(
        &self,
        meta: Self::Metadata,
        tag: String,
        config: Option<RpcProfileResultConfig>,
    ) -> Result<RpcResponse<Option<Vec<UiKeyedProfileResult>>>>;

    /// A "cheat code" method for developers to set or update the network supply information in Surfpool.
    ///
    /// This method allows developers to configure the total supply, circulating supply,
    /// non-circulating supply, and non-circulating accounts list that will be returned
    /// by the `getSupply` RPC method.
    ///
    /// ## Parameters
    /// - `meta`: Metadata passed with the request, such as the client's request context.
    /// - `update`: The `SupplyUpdate` struct containing the optional fields to update:
    ///   - `total`: Optional total supply in lamports
    ///   - `circulating`: Optional circulating supply in lamports  
    ///   - `non_circulating`: Optional non-circulating supply in lamports
    ///   - `non_circulating_accounts`: Optional list of non-circulating account addresses
    ///
    /// ## Returns
    /// A `RpcResponse<()>` indicating whether the supply update was successful.
    ///
    /// ## Example Request
    /// ```json
    /// {
    ///   "jsonrpc": "2.0",
    ///   "id": 1,
    ///   "method": "surfnet_setSupply",
    ///   "params": [{
    ///     "total": 1000000000000000,
    ///     "circulating": 800000000000000,
    ///     "non_circulating": 200000000000000,
    ///     "non_circulating_accounts": ["Account1...", "Account2..."]
    ///   }]
    /// }
    /// ```
    ///
    /// ## Example Response
    /// ```json
    /// {
    ///   "jsonrpc": "2.0",
    ///   "result": {},
    ///   "id": 1
    /// }
    /// ```
    ///
    /// # Notes
    /// This method is designed to help developers test supply-related functionality by
    /// allowing them to configure the values returned by `getSupply` without needing
    /// to connect to a real network or manipulate actual token supplies.
    ///
    /// # See Also
    /// - `getSupply`
    #[rpc(meta, name = "surfnet_setSupply")]
    fn set_supply(
        &self,
        meta: Self::Metadata,
        update: SupplyUpdate,
    ) -> BoxFuture<Result<RpcResponse<()>>>;

    /// A cheat code to set the upgrade authority of a program's ProgramData account.
    ///
    /// This method allows developers to directly patch the upgrade authority of a program's ProgramData account.
    ///
    /// ## Parameters
    /// - `meta`: Metadata passed with the request, such as the client's request context.
    /// - `program_id`: The base-58 encoded public key of the program.
    /// - `new_authority`: The base-58 encoded public key of the new authority. If omitted, the program will have no upgrade authority.
    ///
    /// ## Returns
    /// A `RpcResponse<()>` indicating whether the authority update was successful.
    ///
    /// ## Example Request
    /// ```json
    /// {
    ///   "jsonrpc": "2.0",
    ///   "id": 1,
    ///   "method": "surfnet_setProgramAuthority",
    ///   "params": [
    ///     "PROGRAM_ID_BASE58",
    ///     "NEW_AUTHORITY_BASE58"
    ///   ]
    /// }
    /// ```
    ///
    /// ## Example Response
    /// ```json
    /// {
    ///   "jsonrpc": "2.0",
    ///   "result": {},
    ///   "id": 1
    /// }
    /// ```
    #[rpc(meta, name = "surfnet_setProgramAuthority")]
    fn set_program_authority(
        &self,
        meta: Self::Metadata,
        program_id_str: String,
        new_authority_str: Option<String>,
    ) -> BoxFuture<Result<RpcResponse<()>>>;

    /// A cheat code to get the transaction profile for a given signature or UUID.
    ///
    /// ## Parameters
    /// - `meta`: Metadata passed with the request, such as the client's request context.
    /// - `signature_or_uuid`: The transaction signature (as a base-58 string) or a UUID (as a string) for which to retrieve the profile.
    ///
    /// ## Returns
    /// A `RpcResponse<Option<ProfileResult>>` containing the transaction profile if found, or `None` if not found.
    ///
    /// ## Example Request
    /// ```json
    /// {
    ///   "jsonrpc": "2.0",
    ///   "id": 1,
    ///   "method": "surfnet_getTransactionProfile",
    ///   "params": [
    ///     "5Nf3...TxSignatureOrUuidHere"
    ///   ]
    /// }
    /// ```
    ///
    /// ## Example Response
    /// ```json
    /// {
    ///   "jsonrpc": "2.0",
    ///   "context": {
    ///     "slot": 355684457,
    ///     "apiVersion": "2.2.2"
    ///   },
    ///   "value": { /* ...ProfileResult object... */ },
    ///   "id": 1
    /// }
    /// ```
    #[rpc(meta, name = "surfnet_getTransactionProfile")]
    fn get_transaction_profile(
        &self,
        meta: Self::Metadata,
        signature_or_uuid: UuidOrSignature,
        config: Option<RpcProfileResultConfig>,
    ) -> Result<RpcResponse<Option<UiKeyedProfileResult>>>;

    /// A cheat code to register an IDL for a given program in memory.
    ///
    /// ## Parameters
    /// - `meta`: Metadata passed with the request, such as the client's request context.
    /// - `idl`: The full IDL object to be registered in memory. The `address` field should match the program's public key.
    /// - `slot` (optional): The slot at which to register the IDL. If omitted, uses the latest slot.
    ///
    /// ## Returns
    /// A `RpcResponse<()>` indicating whether the IDL registration was successful.
    ///
    /// ## Example Request (with slot)
    /// ```json
    /// {
    ///   "jsonrpc": "2.0",
    ///   "id": 1,
    ///   "method": "surfnet_registerIdl",
    ///   "params": [
    ///     {
    ///       "address": "4EXSeLGxVBpAZwq7vm6evLdewpcvE2H56fpqL2pPiLFa",
    ///       "metadata": {
    ///         "name": "test",
    ///         "version": "0.1.0",
    ///         "spec": "0.1.0",
    ///         "description": "Created with Anchor"
    ///       },
    ///       "instructions": [
    ///         {
    ///           "name": "initialize",
    ///           "discriminator": [175,175,109,31,13,152,155,237],
    ///           "accounts": [],
    ///           "args": []
    ///         }
    ///       ],
    ///       "accounts": [],
    ///       "types": [],
    ///       "events": [],
    ///       "errors": [],
    ///       "constants": [],
    ///       "state": null
    ///     },
    ///     355684457
    ///   ]
    /// }
    /// ```
    /// ## Example Request (without slot)
    /// ```json
    /// {
    ///   "jsonrpc": "2.0",
    ///   "id": 1,
    ///   "method": "surfnet_registerIdl",
    ///   "params": [
    ///     {
    ///       "address": "4EXSeLGxVBpAZwq7vm6evLdewpcvE2H56fpqL2pPiLFa",
    ///       "metadata": {
    ///         "name": "test",
    ///         "version": "0.1.0",
    ///         "spec": "0.1.0",
    ///         "description": "Created with Anchor"
    ///       },
    ///       "instructions": [
    ///         {
    ///           "name": "initialize",
    ///           "discriminator": [175,175,109,31,13,152,155,237],
    ///           "accounts": [],
    ///           "args": []
    ///         }
    ///       ],
    ///       "accounts": [],
    ///       "types": [],
    ///       "events": [],
    ///       "errors": [],
    ///       "constants": [],
    ///       "state": null
    ///     }
    ///   ]
    /// }
    /// ```
    ///
    /// ## Example Response
    /// ```json
    /// {
    ///   "jsonrpc": "2.0",
    ///   "context": {
    ///     "slot": 355684457,
    ///     "apiVersion": "2.2.2"
    ///   },
    ///   "value": null,
    ///   "id": 1
    /// }
    /// ```
    #[rpc(meta, name = "surfnet_registerIdl")]
    fn register_idl(
        &self,
        meta: Self::Metadata,
        idl: Idl,
        slot: Option<Slot>,
    ) -> Result<RpcResponse<()>>;

    /// A cheat code to get the registered IDL for a given program ID.
    ///
    /// ## Parameters
    /// - `meta`: Metadata passed with the request, such as the client's request context.
    /// - `program_id`: The base-58 encoded public key of the program whose IDL is being requested.
    /// - `slot` (optional): The slot at which to query the IDL. If omitted, uses the latest slot.
    ///
    /// ## Returns
    /// A `RpcResponse<Option<Idl>>` containing the IDL if it exists, or `None` if not found.
    ///
    /// ## Example Request (with slot)
    /// ```json
    /// {
    ///   "jsonrpc": "2.0",
    ///   "id": 1,
    ///   "method": "surfnet_getIdl",
    ///   "params": [
    ///     "4EXSeLGxVBpAZwq7vm6evLdewpcvE2H56fpqL2pPiLFa",
    ///     355684457
    ///   ]
    /// }
    /// ```
    /// ## Example Request (without slot)
    /// ```json
    /// {
    ///   "jsonrpc": "2.0",
    ///   "id": 1,
    ///   "method": "surfnet_getIdl",
    ///   "params": [
    ///     "4EXSeLGxVBpAZwq7vm6evLdewpcvE2H56fpqL2pPiLFa"
    ///   ]
    /// }
    /// ```
    ///
    /// ## Example Response
    /// ```json
    /// {
    ///   "jsonrpc": "2.0",
    ///   "context": {
    ///     "slot": 355684457,
    ///     "apiVersion": "2.2.2"
    ///   },
    ///   "value": { /* ...IDL object... */ },
    ///   "id": 1
    /// }
    /// ```
    #[rpc(meta, name = "surfnet_getActiveIdl")]
    fn get_idl(
        &self,
        meta: Self::Metadata,
        program_id: String,
        slot: Option<Slot>,
    ) -> Result<RpcResponse<Option<Idl>>>;

    /// A cheat code to get the last 50 local signatures from the local network.
    /// ## Example Request
    /// ```json
    /// {
    ///   "jsonrpc": "2.0",
    ///   "id": 1,
    ///   "method": "surfnet_getLocalSignatures",
    ///   "params": [ { "limit": 50 } ]
    /// }
    ///
    /// ## Example Response
    /// ```json
    /// {
    ///   "jsonrpc": "2.0",
    ///   "result": {
    ///     "signature": String,
    ///     "err": Option<TransactionError>,
    ///     "slot": u64,
    ///   },
    ///   "id": 1
    /// }
    #[rpc(meta, name = "surfnet_getLocalSignatures")]
    fn get_local_signatures(
        &self,
        meta: Self::Metadata,
        limit: Option<u64>,
    ) -> BoxFuture<Result<RpcResponse<Vec<RpcLogsResponse>>>>;

    /// A cheat code to jump forward or backward in time on the local network.
    /// Useful for testing epoch-based or time-sensitive logic.
    ///
    /// ## Parameters
    /// - `config` (optional): A `TimeTravelConfig` specifying how to modify the clock:
    ///   - `absoluteTimestamp(u64)`: Moves time to the specified UNIX timestamp.
    ///   - `absoluteSlot(u64)`: Moves to the specified absolute slot.
    ///   - `absoluteEpoch(u64)`: Advances time to the specified epoch (each epoch = 432,000 slots).
    ///
    /// ## Returns
    /// An `EpochInfo` object reflecting the updated clock state.
    ///
    /// ## Example Request
    /// ```json
    /// {
    ///   "jsonrpc": "2.0",
    ///   "id": 1,
    ///   "method": "surfnet_timeTravel",
    ///   "params": [ { "absoluteSlot": 512 } ]
    /// }
    /// ```
    ///
    /// ## Example Response
    /// ```json
    /// {
    ///   "jsonrpc": "2.0",
    ///   "result": {
    ///     "epoch": 512,
    ///     "slot_index": 0,
    ///     "slots_in_epoch": 432000,
    ///     "absolute_slot": 221184000,
    ///     "block_height": 650000000,
    ///     "transaction_count": 923472834
    ///   },
    ///   "id": 1
    /// }
    #[rpc(meta, name = "surfnet_timeTravel")]
    fn time_travel(
        &self,
        meta: Self::Metadata,
        config: Option<TimeTravelConfig>,
    ) -> Result<EpochInfo>;

    /// A cheat code to freeze the Surfnet clock on the local network.
    /// All time progression halts until resumed.
    ///
    /// ## Returns
    /// An `EpochInfo` object showing the current clock state at the moment of pause.
    ///
    /// ## Example Request
    /// ```json
    /// {
    ///   "jsonrpc": "2.0",
    ///   "id": 1,
    ///   "method": "surfnet_pauseClock",
    ///   "params": []
    /// }
    /// ```
    ///
    /// ## Example Response
    /// ```json
    /// {
    ///   "jsonrpc": "2.0",
    ///   "result": {
    ///     "epoch": 512,
    ///     "slot_index": 0,
    ///     "slots_in_epoch": 432000,
    ///     "absolute_slot": 221184000,
    ///     "block_height": 650000000,
    ///     "transaction_count": 923472834
    ///   },
    ///   "id": 1
    /// }
    /// ```
    #[rpc(meta, name = "surfnet_pauseClock")]
    fn pause_clock(&self, meta: Self::Metadata) -> Result<EpochInfo>;

    /// A cheat code to resume Solana clock progression after it was paused.
    /// The validator will start producing new slots again.
    ///
    /// ## Parameters
    ///
    /// ## Returns
    /// An `EpochInfo` object reflecting the resumed clock state.
    ///
    /// ## Example Request
    /// ```json
    /// {
    ///   "jsonrpc": "2.0",
    ///   "id": 1,
    ///   "method": "surfnet_resumeClock",
    ///   "params": []
    /// }
    /// ```
    ///
    /// ## Example Response
    /// ```json
    /// {
    ///   "jsonrpc": "2.0",
    ///   "result": {
    ///     "epoch": 512,
    ///     "slot_index": 0,
    ///     "slots_in_epoch": 432000,
    ///     "absolute_slot": 221184000,
    ///     "block_height": 650000000,
    ///     "transaction_count": 923472834
    ///   },
    ///   "id": 1
    /// }
    /// ```
    #[rpc(meta, name = "surfnet_resumeClock")]
    fn resume_clock(&self, meta: Self::Metadata) -> Result<EpochInfo>;
}

#[derive(Clone)]
pub struct SurfnetCheatcodesRpc;
impl SurfnetCheatcodes for SurfnetCheatcodesRpc {
    type Metadata = Option<RunloopContext>;

    fn set_account(
        &self,
        meta: Self::Metadata,
        pubkey_str: String,
        update: AccountUpdate,
    ) -> BoxFuture<Result<RpcResponse<()>>> {
        let pubkey = match verify_pubkey(&pubkey_str) {
            Ok(res) => res,
            Err(e) => return e.into(),
        };
        let account_update_opt = match update.to_account_ext() {
            Err(e) => return Box::pin(future::err(e)),
            Ok(res) => res,
        };

        let SurfnetRpcContext {
            svm_locker,
            remote_ctx,
        } = match meta.get_rpc_context(CommitmentConfig::confirmed()) {
            Ok(res) => res,
            Err(e) => return e.into(),
        };

        Box::pin(async move {
            let (account_to_set, latest_absolute_slot) = if let Some(account) = account_update_opt {
                (
                    GetAccountResult::FoundAccount(pubkey, account, true),
                    svm_locker.get_latest_absolute_slot(),
                )
            } else {
                // otherwise, we need to fetch the account and apply the update
                let SvmAccessContext {
                    slot, inner: mut account_result_to_update,
                    ..
                } = svm_locker.get_account(&remote_ctx, &pubkey, Some(Box::new(move |svm_locker| {

                            // if the account does not exist locally or in the remote, create a new account with default values
                            let _ = svm_locker.simnet_events_tx().send(SimnetEvent::info(format!(
                                "Account {pubkey} not found, creating a new account from default values"
                            )));
                            GetAccountResult::FoundAccount(
                                pubkey,
                                solana_account::Account {
                                    lamports: 0,
                                    owner: system_program::id(),
                                    executable: false,
                                    rent_epoch: 0,
                                    data: vec![],
                                },
                                true, // indicate that the account should be updated in the SVM, since it's new
                            )
                }))).await?;

                update.apply_ext(&mut account_result_to_update)?;
                (account_result_to_update, slot)
            };

            svm_locker.write_account_update(account_to_set);

            Ok(RpcResponse {
                context: RpcResponseContext::new(latest_absolute_slot),
                value: (),
            })
        })
    }

    fn set_token_account(
        &self,
        meta: Self::Metadata,
        owner_str: String,
        mint_str: String,
        update: TokenAccountUpdate,
        some_token_program_str: Option<String>,
    ) -> BoxFuture<Result<RpcResponse<()>>> {
        let owner = match verify_pubkey(&owner_str) {
            Ok(res) => res,
            Err(e) => return e.into(),
        };

        let mint = match verify_pubkey(&mint_str) {
            Ok(res) => res,
            Err(e) => return e.into(),
        };

        let token_program_id = match some_token_program_str {
            Some(token_program_str) => match verify_pubkey(&token_program_str) {
                Ok(res) => res,
                Err(e) => return e.into(),
            },
            None => spl_token::id(),
        };

        let associated_token_account =
            get_associated_token_address_with_program_id(&owner, &mint, &token_program_id);

        let SurfnetRpcContext {
            svm_locker,
            remote_ctx,
        } = match meta.get_rpc_context(CommitmentConfig::confirmed()) {
            Ok(res) => res,
            Err(e) => return e.into(),
        };

        Box::pin(async move {
            let get_mint_result = svm_locker
                .get_account(&remote_ctx, &mint, None)
                .await?
                .inner;
            svm_locker.write_account_update(get_mint_result);

            let SvmAccessContext {
                slot,
                inner: mut token_account,
                ..
            } = svm_locker
                .get_account(
                    &remote_ctx,
                    &associated_token_account,
                    Some(Box::new(move |svm_locker| {
                        let minimum_rent = svm_locker.with_svm_reader(|svm_reader| {
                            svm_reader.inner.minimum_balance_for_rent_exemption(
                                TokenAccount::get_packed_len_for_token_program_id(
                                    &token_program_id,
                                ),
                            )
                        });

                        let default = TokenAccount::new(&token_program_id, owner, mint);
                        let data = default.pack_into_vec();
                        GetAccountResult::FoundAccount(
                            associated_token_account,
                            Account {
                                lamports: minimum_rent,
                                owner: token_program_id,
                                executable: false,
                                rent_epoch: 0,
                                data,
                            },
                            true, // indicate that the account should be updated in the SVM, since it's new
                        )
                    })),
                )
                .await?;

            let mut token_account_data = TokenAccount::unpack(token_account.expected_data())
                .map_err(|e| {
                    Error::invalid_params(format!("Failed to unpack token account data: {}", e))
                })?;

            update.apply(&mut token_account_data)?;

            let final_account_bytes = token_account_data.pack_into_vec();
            token_account.apply_update(|account| {
                account.data = final_account_bytes.clone();
                Ok(())
            })?;
            svm_locker.write_account_update(token_account);

            Ok(RpcResponse {
                context: RpcResponseContext::new(slot),
                value: (),
            })
        })
    }

    /// Clones a program account from one program ID to another.
    /// A program account contains a pointer to a program data account, which is a PDA derived from the program ID.
    /// So, when cloning a program account, we need to clone the program data account as well.
    ///
    /// This method will:
    ///  1. Get the program account for the source program ID.
    ///  2. Get the program data account for the source program ID.
    ///  3. Calculate the program data address for the destination program ID.
    ///  4. Set the destination program account's data to point to the calculated destination program address.
    ///  5. Copy the source program data account to the destination program data account.
    fn clone_program_account(
        &self,
        meta: Self::Metadata,
        source_program_id: String,
        destination_program_id: String,
    ) -> BoxFuture<Result<RpcResponse<()>>> {
        let source_program_id = match verify_pubkey(&source_program_id) {
            Ok(res) => res,
            Err(e) => return e.into(),
        };
        let destination_program_id = match verify_pubkey(&destination_program_id) {
            Ok(res) => res,
            Err(e) => return e.into(),
        };

        let SurfnetRpcContext {
            svm_locker,
            remote_ctx,
        } = match meta.get_rpc_context(CommitmentConfig::confirmed()) {
            Ok(res) => res,
            Err(e) => return e.into(),
        };

        Box::pin(async move {
            let SvmAccessContext { slot, .. } = svm_locker
                .clone_program_account(&remote_ctx, &source_program_id, &destination_program_id)
                .await?;

            Ok(RpcResponse {
                context: RpcResponseContext::new(slot),
                value: (),
            })
        })
    }

    fn profile_transaction(
        &self,
        meta: Self::Metadata,
        transaction_data_b64: String,
        tag: Option<String>,
        config: Option<RpcProfileResultConfig>,
    ) -> BoxFuture<Result<RpcResponse<UiKeyedProfileResult>>> {
        Box::pin(async move {
            let transaction_bytes = STANDARD
                .decode(&transaction_data_b64)
                .map_err(|e| SurfpoolError::invalid_base64_data("transaction", e))?;
            let transaction: VersionedTransaction = bincode::deserialize(&transaction_bytes)
                .map_err(|e| SurfpoolError::deserialize_error("transaction", e))?;

            let SurfnetRpcContext {
                svm_locker,
                remote_ctx,
            } = meta.get_rpc_context(CommitmentConfig::confirmed())?;

            let SvmAccessContext {
                slot, inner: uuid, ..
            } = svm_locker
                .profile_transaction(&remote_ctx, transaction, tag.clone())
                .await?;

            let key = UuidOrSignature::Uuid(uuid);

            let config = config.unwrap_or_default();
            let ui_result = svm_locker
                .get_profile_result(key, &config)?
                .ok_or(SurfpoolError::expected_profile_not_found(&key))?;

            Ok(RpcResponse {
                context: RpcResponseContext::new(slot),
                value: ui_result,
            })
        })
    }

    fn get_profile_results_by_tag(
        &self,
        meta: Self::Metadata,
        tag: String,
        config: Option<RpcProfileResultConfig>,
    ) -> Result<RpcResponse<Option<Vec<UiKeyedProfileResult>>>> {
        let config = config.unwrap_or_default();
        let svm_locker = meta.get_svm_locker()?;
        let profiles = svm_locker.get_profile_results_by_tag(tag, &config)?;
        let slot = svm_locker.get_latest_absolute_slot();
        Ok(RpcResponse {
            context: RpcResponseContext::new(slot),
            value: profiles,
        })
    }

    fn set_supply(
        &self,
        meta: Self::Metadata,
        update: SupplyUpdate,
    ) -> BoxFuture<Result<RpcResponse<()>>> {
        let svm_locker = match meta.get_svm_locker() {
            Ok(locker) => locker,
            Err(e) => return e.into(),
        };

        // validate non-circulating accounts are valid pubkeys
        if let Some(ref non_circulating_accounts) = update.non_circulating_accounts {
            if let Err(e) = verify_pubkeys(non_circulating_accounts) {
                return e.into();
            }
        }

        Box::pin(async move {
            let latest_absolute_slot = svm_locker.with_svm_writer(|svm_writer| {
                // update the supply fields if provided
                if let Some(total) = update.total {
                    svm_writer.total_supply = total;
                }

                if let Some(circulating) = update.circulating {
                    svm_writer.circulating_supply = circulating;
                }

                if let Some(non_circulating) = update.non_circulating {
                    svm_writer.non_circulating_supply = non_circulating;
                }

                if let Some(ref accounts) = update.non_circulating_accounts {
                    svm_writer.non_circulating_accounts = accounts.clone();
                }

                svm_writer.get_latest_absolute_slot()
            });

            Ok(RpcResponse {
                context: RpcResponseContext::new(latest_absolute_slot),
                value: (),
            })
        })
    }

    fn set_program_authority(
        &self,
        meta: Self::Metadata,
        program_id_str: String,
        new_authority_str: Option<String>,
    ) -> BoxFuture<Result<RpcResponse<()>>> {
        let program_id = match verify_pubkey(&program_id_str) {
            Ok(res) => res,
            Err(e) => return e.into(),
        };
        let new_authority = if let Some(ref new_authority_str) = new_authority_str {
            match verify_pubkey(new_authority_str) {
                Ok(res) => Some(res),
                Err(e) => return e.into(),
            }
        } else {
            None
        };

        let SurfnetRpcContext {
            svm_locker,
            remote_ctx,
        } = match meta.get_rpc_context(CommitmentConfig::confirmed()) {
            Ok(res) => res,
            Err(e) => return e.into(),
        };
        Box::pin(async move {
            let SvmAccessContext { slot, .. } = svm_locker
                .set_program_authority(&remote_ctx, program_id, new_authority)
                .await?;

            Ok(RpcResponse {
                context: RpcResponseContext::new(slot),
                value: (),
            })
        })
    }

    fn get_transaction_profile(
        &self,
        meta: Self::Metadata,
        signature_or_uuid: UuidOrSignature,
        config: Option<RpcProfileResultConfig>,
    ) -> Result<RpcResponse<Option<UiKeyedProfileResult>>> {
        let config = config.unwrap_or_default();
        let svm_locker = meta.get_svm_locker()?;
        let profile_result = svm_locker.get_profile_result(signature_or_uuid.clone(), &config)?;
        let context_slot = profile_result
            .as_ref()
            .map(|pr| pr.slot)
            .unwrap_or_else(|| svm_locker.get_latest_absolute_slot());
        Ok(RpcResponse {
            context: RpcResponseContext::new(context_slot),
            value: profile_result,
        })
    }

    fn register_idl(
        &self,
        meta: Self::Metadata,
        idl: Idl,
        slot: Option<Slot>,
    ) -> Result<RpcResponse<()>> {
        let svm_locker = match meta.get_svm_locker() {
            Ok(locker) => locker,
            Err(e) => return Err(e.into()),
        };
        svm_locker.register_idl(idl, slot);
        Ok(RpcResponse {
            context: RpcResponseContext::new(svm_locker.get_latest_absolute_slot()),
            value: (),
        })
    }

    fn get_idl(
        &self,
        meta: Self::Metadata,
        program_id: String,
        slot: Option<Slot>,
    ) -> Result<RpcResponse<Option<Idl>>> {
        let svm_locker = match meta.get_svm_locker() {
            Ok(locker) => locker,
            Err(e) => return Err(e.into()),
        };
        let program_id = match verify_pubkey(&program_id) {
            Ok(pk) => pk,
            Err(e) => return Err(e.into()),
        };
        let idl = svm_locker.get_idl(&program_id, slot);
        let slot = slot.unwrap_or_else(|| svm_locker.get_latest_absolute_slot());
        Ok(RpcResponse {
            context: RpcResponseContext::new(slot),
            value: idl,
        })
    }

    fn get_local_signatures(
        &self,
        meta: Self::Metadata,
        limit: Option<u64>,
    ) -> BoxFuture<Result<RpcResponse<Vec<RpcLogsResponse>>>> {
        let svm_locker = match meta.get_svm_locker() {
            Ok(locker) => locker,
            Err(e) => return e.into(),
        };

        let limit = limit.unwrap_or_else(|| 50);
        let latest = svm_locker.get_latest_absolute_slot();
        if limit == 0 {
            return Box::pin(async move {
                Ok(RpcResponse {
                    context: RpcResponseContext::new(latest),
                    value: Vec::new(),
                })
            });
        }

        let mut items: Vec<(
            String,
            Slot,
            Option<solana_transaction_error::TransactionError>,
            Vec<String>,
        )> = svm_locker.with_svm_reader(|svm_reader| {
            svm_reader
                .transactions
                .iter()
                .map(|(sig, status)| {
                    let transaction_with_status_meta = status.expect_processed();
                    (
                        sig.to_string(),
                        transaction_with_status_meta.slot,
                        transaction_with_status_meta.meta.status.clone().err(),
                        transaction_with_status_meta
                            .meta
                            .log_messages
                            .clone()
                            .unwrap_or_default(),
                    )
                })
                .collect()
        });

        items.sort_by(|a, b| b.1.cmp(&a.1));
        items.truncate(limit as usize);

<<<<<<< HEAD
                        let err = svm_reader.transactions.get(signature).and_then(|status| {
                            let (tx_with_status_meta, _) = status.expect_processed();
                            tx_with_status_meta.meta.status.as_ref().err().cloned()
                        });

                        signatures.push(RpcLogsResponse {
                            signature: signature.to_string(),
                            err,
                            logs: vec![],
                        });
                    }
                }
            }
            signatures
        });
=======
        let value: Vec<RpcLogsResponse> = items
            .into_iter()
            .map(|(signature, _slot, err, logs)| RpcLogsResponse {
                signature,
                err,
                logs,
            })
            .collect();
>>>>>>> d661914c

        Box::pin(async move {
            Ok(RpcResponse {
                context: RpcResponseContext::new(latest),
                value,
            })
        })
    }

    fn pause_clock(&self, meta: Self::Metadata) -> Result<EpochInfo> {
        let surfnet_command_tx: crossbeam_channel::Sender<SimnetCommand> =
            meta.get_surfnet_command_tx()?;
        let _ = surfnet_command_tx.send(SimnetCommand::CommandClock(ClockCommand::Pause));
        meta.with_svm_reader(|svm_reader| svm_reader.latest_epoch_info.clone())
            .map_err(Into::into)
    }

    fn resume_clock(&self, meta: Self::Metadata) -> Result<EpochInfo> {
        let surfnet_command_tx: crossbeam_channel::Sender<SimnetCommand> =
            meta.get_surfnet_command_tx()?;
        let _ = surfnet_command_tx.send(SimnetCommand::CommandClock(ClockCommand::Resume));
        meta.with_svm_reader(|svm_reader| svm_reader.latest_epoch_info.clone())
            .map_err(Into::into)
    }

    fn time_travel(
        &self,
        meta: Self::Metadata,
        config: Option<TimeTravelConfig>,
    ) -> Result<EpochInfo> {
        let time_travel_config = config.unwrap_or_default();
        let simnet_command_tx = meta.get_surfnet_command_tx()?;
        let svm_locker = meta.get_svm_locker()?;

        let epoch_info = svm_locker.time_travel(simnet_command_tx, time_travel_config)?;

        Ok(epoch_info)
    }
}

#[cfg(test)]
mod tests {
    use solana_account_decoder::{
        UiAccountData, UiAccountEncoding, parse_account_data::ParsedAccount,
    };
    use solana_keypair::Keypair;
    use solana_sdk::{program_pack::Pack, system_instruction::create_account};
    use solana_signer::Signer;
    use solana_transaction::Transaction;
    use spl_associated_token_account::{
        get_associated_token_address_with_program_id, instruction::create_associated_token_account,
    };
    use spl_token::state::Mint;
    use spl_token_2022::instruction::{initialize_mint2, mint_to, transfer_checked};
    use surfpool_types::{RpcProfileDepth, UiAccountChange, UiAccountProfileState};

    use super::*;
    use crate::{rpc::surfnet_cheatcodes::SurfnetCheatcodesRpc, tests::helpers::TestSetup};

    #[tokio::test(flavor = "multi_thread")]
    async fn test_get_transaction_profile() {
        // Create connection to local validator
        let client = TestSetup::new(SurfnetCheatcodesRpc);
        let recent_blockhash = client
            .context
            .svm_locker
            .with_svm_reader(|svm_reader| svm_reader.latest_blockhash());

        // Generate a new keypair for the fee payer
        let payer = Keypair::new();

        let owner = Keypair::new();

        // Generate a second keypair for the token recipient
        let recipient = Keypair::new();

        // Airdrop 1 SOL to fee payer
        client
            .context
            .svm_locker
            .airdrop(&payer.pubkey(), 1_000_000_000)
            .unwrap();

        // Airdrop 1 SOL to recipient for rent exemption
        client
            .context
            .svm_locker
            .airdrop(&recipient.pubkey(), 1_000_000_000)
            .unwrap();

        // Generate keypair to use as address of mint
        let mint = Keypair::new();

        // Get default mint account size (in bytes), no extensions enabled
        let mint_space = Mint::LEN;
        let mint_rent = client.context.svm_locker.with_svm_reader(|svm_reader| {
            svm_reader
                .inner
                .minimum_balance_for_rent_exemption(mint_space)
        });

        // Instruction to create new account for mint (token 2022 program)
        let create_account_instruction = create_account(
            &payer.pubkey(),       // payer
            &mint.pubkey(),        // new account (mint)
            mint_rent,             // lamports
            mint_space as u64,     // space
            &spl_token_2022::id(), // program id
        );

        // Instruction to initialize mint account data
        let initialize_mint_instruction = initialize_mint2(
            &spl_token_2022::id(),
            &mint.pubkey(),        // mint
            &payer.pubkey(),       // mint authority
            Some(&payer.pubkey()), // freeze authority
            2,                     // decimals
        )
        .unwrap();

        // Calculate the associated token account address for fee_payer
        let source_ata = get_associated_token_address_with_program_id(
            &owner.pubkey(),       // owner
            &mint.pubkey(),        // mint
            &spl_token_2022::id(), // program_id
        );

        // Instruction to create associated token account for fee_payer
        let create_source_ata_instruction = create_associated_token_account(
            &payer.pubkey(),       // funding address
            &owner.pubkey(),       // wallet address
            &mint.pubkey(),        // mint address
            &spl_token_2022::id(), // program id
        );

        // Calculate the associated token account address for recipient
        let destination_ata = get_associated_token_address_with_program_id(
            &recipient.pubkey(),   // owner
            &mint.pubkey(),        // mint
            &spl_token_2022::id(), // program_id
        );

        // Instruction to create associated token account for recipient
        let create_destination_ata_instruction = create_associated_token_account(
            &payer.pubkey(),       // funding address
            &recipient.pubkey(),   // wallet address
            &mint.pubkey(),        // mint address
            &spl_token_2022::id(), // program id
        );

        // Amount of tokens to mint (100 tokens with 2 decimal places)
        let amount = 100_00;

        // Create mint_to instruction to mint tokens to the source token account
        let mint_to_instruction = mint_to(
            &spl_token_2022::id(),
            &mint.pubkey(),     // mint
            &source_ata,        // destination
            &payer.pubkey(),    // authority
            &[&payer.pubkey()], // signer
            amount,             // amount
        )
        .unwrap();

        // Create transaction and add instructions
        let transaction = Transaction::new_signed_with_payer(
            &[
                create_account_instruction,
                initialize_mint_instruction,
                create_source_ata_instruction,
                create_destination_ata_instruction,
                mint_to_instruction,
            ],
            Some(&payer.pubkey()),
            &[&payer, &mint],
            recent_blockhash,
        );

        let signature = transaction.signatures[0];

        let (status_tx, _status_rx) = crossbeam_channel::unbounded();
        client
            .context
            .svm_locker
            .process_transaction(&None, transaction.into(), status_tx.clone(), false, true)
            .await
            .unwrap();

        // get profile and verify data
        {
            let ui_profile_result = client
                .rpc
                .get_transaction_profile(
                    Some(client.context.clone()),
                    UuidOrSignature::Signature(signature),
                    Some(RpcProfileResultConfig {
                        depth: Some(RpcProfileDepth::Instruction),
                        ..Default::default()
                    }),
                )
                .unwrap()
                .value
                .expect("missing profile result for processed transaction");

            // instruction 1: create_account
            {
                let ix_profile = ui_profile_result
                    .instruction_profiles
                    .as_ref()
                    .unwrap()
                    .get(0)
                    .expect("instruction profile should exist");
                assert!(
                    ix_profile.error_message.is_none(),
                    "Profile should succeed, found error: {}",
                    ix_profile.error_message.as_ref().unwrap()
                );
                assert_eq!(ix_profile.compute_units_consumed, 150);
                assert!(ix_profile.error_message.is_none());
                let account_states = &ix_profile.account_states;

                let UiAccountProfileState::Writable(sender_account_change) = account_states
                    .get(&payer.pubkey())
                    .expect("Payer account state should be present")
                else {
                    panic!("Expected account state to be Writable");
                };

                match sender_account_change {
                    UiAccountChange::Update(before, after) => {
                        assert_eq!(
                            after.lamports,
                            before.lamports - mint_rent - (2 * 5000), // two signers, so 2 * 5000 for fees
                            "Payer account should be original balance minus rent"
                        );
                    }
                    other => {
                        panic!("Expected account state to be an Update, got: {:?}", other);
                    }
                }

                let UiAccountProfileState::Writable(mint_account_change) = account_states
                    .get(&mint.pubkey())
                    .expect("Mint account state should be present")
                else {
                    panic!("Expected mint account state to be Writable");
                };
                match mint_account_change {
                    UiAccountChange::Create(mint_account) => {
                        assert_eq!(
                            mint_account.lamports, mint_rent,
                            "Mint account should have the correct rent amount"
                        );
                        assert_eq!(
                            mint_account.owner,
                            spl_token_2022::id().to_string(),
                            "Mint account should be owned by the SPL Token program"
                        );
                        // initialized account data should be empty bytes
                        assert_eq!(
                        mint_account.data,
                        UiAccountData::Binary(
                            "AAAAAAAAAAAAAAAAAAAAAAAAAAAAAAAAAAAAAAAAAAAAAAAAAAAAAAAAAAAAAAAAAAAAAAAAAAAAAAAAAAAAAAAAAAAAAAAAAAAAAAAAAAAAAA==".into(),
                            UiAccountEncoding::Base64
                        ),
                    );
                    }
                    other => {
                        panic!("Expected account state to be an Update, got: {:?}", other);
                    }
                }
            }

            // instruction 2: initialize mint
            {
                let ix_profile = ui_profile_result
                    .instruction_profiles
                    .as_ref()
                    .unwrap()
                    .get(1)
                    .expect("instruction profile should exist");

                assert!(
                    ix_profile.error_message.is_none(),
                    "Profile should succeed, found error: {}",
                    ix_profile.error_message.as_ref().unwrap()
                );
                assert_eq!(ix_profile.compute_units_consumed, 1031);
                let account_states = &ix_profile.account_states;

                assert!(account_states.get(&payer.pubkey()).is_none());

                let UiAccountProfileState::Writable(mint_account_change) = account_states
                    .get(&mint.pubkey())
                    .expect("Mint account state should be present")
                else {
                    panic!("Expected mint account state to be Writable");
                };
                match mint_account_change {
                    UiAccountChange::Update(_before, after) => {
                        assert_eq!(
                            after.lamports, mint_rent,
                            "Mint account should have the correct rent amount"
                        );
                        assert_eq!(
                            after.owner,
                            spl_token_2022::id().to_string(),
                            "Mint account should be owned by the SPL Token program"
                        );
                        // initialized account data should be empty bytes
                        assert_eq!(
                            after.data,
                            UiAccountData::Json(ParsedAccount {
                                program: "spl-token-2022".to_string(),
                                parsed: json!({
                                    "info": {
                                        "decimals": 2,
                                        "freezeAuthority": payer.pubkey().to_string(),
                                        "mintAuthority": payer.pubkey().to_string(),
                                        "isInitialized": true,
                                        "supply": "0",
                                    },
                                    "type": "mint"
                                }),
                                space: 82,
                            }),
                        );
                    }
                    other => {
                        panic!("Expected account state to be an Update, got: {:?}", other);
                    }
                }
            }

            // instruction 3: create token account
            {
                let ix_profile = ui_profile_result
                    .instruction_profiles
                    .as_ref()
                    .unwrap()
                    .get(2)
                    .expect("instruction profile should exist");
                assert!(
                    ix_profile.error_message.is_none(),
                    "Profile should succeed, found error: {}",
                    ix_profile.error_message.as_ref().unwrap()
                );

                let account_states = &ix_profile.account_states;

                let UiAccountProfileState::Writable(sender_account_change) = account_states
                    .get(&payer.pubkey())
                    .expect("Payer account state should be present")
                else {
                    panic!("Expected account state to be Writable");
                };

                match sender_account_change {
                    UiAccountChange::Update(before, after) => {
                        assert_eq!(
                            after.lamports,
                            before.lamports - 2074080,
                            "Payer account should be original balance minus rent"
                        );
                    }
                    other => {
                        panic!("Expected account state to be an Update, got: {:?}", other);
                    }
                }

                let UiAccountProfileState::Writable(mint_account_change) = account_states
                    .get(&mint.pubkey())
                    .expect("Mint account state should be present")
                else {
                    panic!("Expected mint account state to be Writable");
                };
                match mint_account_change {
                    UiAccountChange::Unchanged(mint_account) => {
                        assert!(mint_account.is_some())
                    }
                    other => {
                        panic!("Expected account state to be Unchanged, got: {:?}", other);
                    }
                }

                let UiAccountProfileState::Writable(source_ata_change) = account_states
                    .get(&source_ata)
                    .expect("account state should be present")
                else {
                    panic!("Expected account state to be Writable");
                };

                match source_ata_change {
                    UiAccountChange::Create(new) => {
                        assert_eq!(
                            new.lamports, 2074080,
                            "Source ATA should have the correct lamports after creation"
                        );
                        assert_eq!(
                            new.owner,
                            spl_token_2022::id().to_string(),
                            "Source ATA should be owned by the SPL Token program"
                        );

                        match &new.data {
                            UiAccountData::Json(parsed) => {
                                assert_eq!(
                                    parsed,
                                    &ParsedAccount {
                                        program: "spl-token-2022".into(),
                                        parsed: json!({
                                            "info": {
                                                "extensions": [
                                                    {
                                                        "extension": "immutableOwner"
                                                    }
                                                ],
                                                "isNative": false,
                                                "mint": mint.pubkey().to_string(),
                                                "owner": owner.pubkey().to_string(),
                                                "state": "initialized",
                                                "tokenAmount": {
                                                    "amount": "0",
                                                    "decimals": 2,
                                                    "uiAmount": 0.0,
                                                    "uiAmountString": "0"
                                                }
                                            },
                                            "type": "account"
                                        }),
                                        space: 170
                                    }
                                );
                            }
                            _ => panic!("Expected source ATA data to be JSON"),
                        }
                    }
                    other => {
                        panic!("Expected account state to be Create, got: {:?}", other);
                    }
                }
            }

            // instruction 4: create destination ATA
            {
                let ix_profile = ui_profile_result
                    .instruction_profiles
                    .as_ref()
                    .unwrap()
                    .get(3)
                    .expect("instruction profile should exist");
                assert!(
                    ix_profile.error_message.is_none(),
                    "Profile should succeed, found error: {}",
                    ix_profile.error_message.as_ref().unwrap()
                );

                let account_states = &ix_profile.account_states;

                let UiAccountProfileState::Writable(sender_account_change) = account_states
                    .get(&payer.pubkey())
                    .expect("Payer account state should be present")
                else {
                    panic!("Expected account state to be Writable");
                };

                match sender_account_change {
                    UiAccountChange::Update(before, after) => {
                        assert_eq!(
                            after.lamports,
                            before.lamports - 2074080,
                            "Payer account should be original balance minus rent"
                        );
                    }
                    other => {
                        panic!("Expected account state to be an Update, got: {:?}", other);
                    }
                }

                let UiAccountProfileState::Writable(mint_account_change) = account_states
                    .get(&mint.pubkey())
                    .expect("Mint account state should be present")
                else {
                    panic!("Expected mint account state to be Writable");
                };
                match mint_account_change {
                    UiAccountChange::Unchanged(mint_account) => {
                        assert!(mint_account.is_some())
                    }
                    other => {
                        panic!("Expected account state to be Unchanged, got: {:?}", other);
                    }
                }

                let UiAccountProfileState::Writable(destination_ata_change) = account_states
                    .get(&destination_ata)
                    .expect("account state should be present")
                else {
                    panic!("Expected account state to be Writable");
                };

                match destination_ata_change {
                    UiAccountChange::Create(new) => {
                        assert_eq!(
                            new.lamports, 2074080,
                            "Source ATA should have the correct lamports after creation"
                        );
                        assert_eq!(
                            new.owner,
                            spl_token_2022::id().to_string(),
                            "Source ATA should be owned by the SPL Token program"
                        );
                        match &new.data {
                            UiAccountData::Json(parsed) => {
                                assert_eq!(
                                    parsed,
                                    &ParsedAccount {
                                        program: "spl-token-2022".into(),
                                        parsed: json!({
                                            "info": {
                                                "extensions": [
                                                    {
                                                        "extension": "immutableOwner"
                                                    }
                                                ],
                                                "isNative": false,
                                                "mint": mint.pubkey().to_string(),
                                                "owner": recipient.pubkey().to_string(),
                                                "state": "initialized",
                                                "tokenAmount": {
                                                    "amount": "0",
                                                    "decimals": 2,
                                                    "uiAmount": 0.0,
                                                    "uiAmountString": "0"
                                                }
                                            },
                                            "type": "account"
                                        }),
                                        space: 170
                                    }
                                );
                            }
                            _ => panic!("Expected source ATA data to be JSON"),
                        }
                    }
                    other => {
                        panic!("Expected account state to be Create, got: {:?}", other);
                    }
                }
            }

            // instruction 5: mint to
            {
                let ix_profile = ui_profile_result
                    .instruction_profiles
                    .as_ref()
                    .unwrap()
                    .get(4)
                    .expect("instruction profile should exist");
                assert!(
                    ix_profile.error_message.is_none(),
                    "Profile should succeed, found error: {}",
                    ix_profile.error_message.as_ref().unwrap()
                );

                let account_states = &ix_profile.account_states;

                let UiAccountProfileState::Writable(sender_account_change) = account_states
                    .get(&payer.pubkey())
                    .expect("Payer account state should be present")
                else {
                    panic!("Expected account state to be Writable");
                };

                match sender_account_change {
                    UiAccountChange::Unchanged(unchanged) => {
                        assert!(unchanged.is_some(), "Payer account should remain unchanged");
                    }
                    other => {
                        panic!("Expected account state to be Unchanged, got: {:?}", other);
                    }
                }

                let UiAccountProfileState::Writable(mint_account_change) = account_states
                    .get(&mint.pubkey())
                    .expect("Mint account state should be present")
                else {
                    panic!("Expected mint account state to be Writable");
                };
                match mint_account_change {
                    UiAccountChange::Update(before, after) => {
                        assert_eq!(
                            after.lamports, before.lamports,
                            "Lamports should stay the same for mint account"
                        );
                        assert_eq!(
                            after.data,
                            UiAccountData::Json(ParsedAccount {
                                program: "spl-token-2022".into(),
                                parsed: json!({
                                    "info": {
                                        "decimals": 2,
                                        "freezeAuthority": payer.pubkey().to_string(),
                                        "isInitialized": true,
                                        "mintAuthority": payer.pubkey().to_string(),
                                        "supply": "10000",
                                    },
                                    "type": "mint"
                                }),
                                space: 82
                            }),
                            "Data should stay the same for mint account"
                        );
                    }
                    other => {
                        panic!("Expected account state to be Update, got: {:?}", other);
                    }
                }
            }

            assert_eq!(
                ui_profile_result.transaction_profile.compute_units_consumed,
                ui_profile_result
                    .instruction_profiles
                    .as_ref()
                    .unwrap()
                    .iter()
                    .map(|ix| ix.compute_units_consumed)
                    .sum::<u64>(),
            )
        }
        // Get the latest blockhash for the transfer transaction
        let recent_blockhash = client
            .context
            .svm_locker
            .with_svm_reader(|svm_reader| svm_reader.latest_blockhash());

        // Amount of tokens to transfer (0.50 tokens with 2 decimals)
        let transfer_amount = 50;

        // Create transfer_checked instruction to send tokens from source to destination
        let transfer_instruction = transfer_checked(
            &spl_token_2022::id(),               // program id
            &source_ata,                         // source
            &mint.pubkey(),                      // mint
            &destination_ata,                    // destination
            &owner.pubkey(),                     // owner of source
            &[&payer.pubkey(), &owner.pubkey()], // signers
            transfer_amount,                     // amount
            2,                                   // decimals
        )
        .unwrap();

        // Create transaction for transferring tokens
        let transaction = Transaction::new_signed_with_payer(
            &[transfer_instruction],
            Some(&payer.pubkey()),
            &[&payer, &owner],
            recent_blockhash,
        );
        let signature = transaction.signatures[0];
        let (status_tx, _status_rx) = crossbeam_channel::unbounded();
        // Send and confirm transaction
        client
            .context
            .svm_locker
            .process_transaction(&None, transaction.clone().into(), status_tx, true, true)
            .await
            .unwrap();

        {
            let profile_result = client
                .rpc
                .get_transaction_profile(
                    Some(client.context.clone()),
                    UuidOrSignature::Signature(signature),
                    Some(RpcProfileResultConfig {
                        depth: Some(RpcProfileDepth::Instruction),
                        ..Default::default()
                    }),
                )
                .unwrap()
                .value
                .expect("missing profile result for processed transaction");

            assert!(
                profile_result.transaction_profile.error_message.is_none(),
                "Transaction should succeed, found error: {}",
                profile_result
                    .transaction_profile
                    .error_message
                    .as_ref()
                    .unwrap()
            );

            assert_eq!(
                profile_result.instruction_profiles.as_ref().unwrap().len(),
                1
            );

            let ix_profile = profile_result
                .instruction_profiles
                .as_ref()
                .unwrap()
                .get(0)
                .expect("instruction profile should exist");
            assert!(
                ix_profile.error_message.is_none(),
                "Profile should succeed, found error: {}",
                ix_profile.error_message.as_ref().unwrap()
            );

            let mut account_states = ix_profile.account_states.clone();

            let UiAccountProfileState::Writable(owner_account_change) = account_states
                .swap_remove(&owner.pubkey())
                .expect("account state should be present")
            else {
                panic!("Expected account state to be Writable");
            };

            let UiAccountChange::Unchanged(unchanged) = owner_account_change else {
                panic!(
                    "Expected account state to be Unchanged, got: {:?}",
                    owner_account_change
                );
            };
            assert!(unchanged.is_none(), "Owner account shouldn't exist");

            let UiAccountProfileState::Writable(sender_account_change) = account_states
                .swap_remove(&payer.pubkey())
                .expect("Payer account state should be present")
            else {
                panic!("Expected account state to be Writable");
            };

            match sender_account_change {
                UiAccountChange::Update(before, after) => {
                    assert_eq!(after.lamports, before.lamports - 10000);
                }
                other => {
                    panic!("Expected account state to be an Update, got: {:?}", other);
                }
            }

            let UiAccountProfileState::Readonly = account_states
                .swap_remove(&mint.pubkey())
                .expect("Mint account state should be present")
            else {
                panic!("Expected mint account state to be Readonly");
            };
            let UiAccountProfileState::Readonly = account_states
                .swap_remove(&spl_token_2022::ID)
                .expect("account state should be present")
            else {
                panic!("Expected account state to be Readonly");
            };

            let UiAccountProfileState::Writable(source_ata_change) = account_states
                .swap_remove(&source_ata)
                .expect("account state should be present")
            else {
                panic!("Expected account state to be Writable");
            };

            match source_ata_change {
                UiAccountChange::Update(before, after) => {
                    assert_eq!(
                        after.lamports, before.lamports,
                        "Source ATA lamports should remain unchanged"
                    );
                    assert_eq!(
                        after.data,
                        UiAccountData::Json(ParsedAccount {
                            program: "spl-token-2022".into(),
                            parsed: json!({
                                "info": {
                                    "extensions": [
                                        {
                                            "extension": "immutableOwner"
                                        }
                                    ],
                                    "isNative": false,
                                    "mint": mint.pubkey().to_string(),
                                    "owner": owner.pubkey().to_string(),
                                    "state": "initialized",
                                    "tokenAmount": {
                                        "amount": "9950",
                                        "decimals": 2,
                                        "uiAmount": 99.5,
                                        "uiAmountString": "99.5"
                                    }
                                },
                                "type": "account"
                            }),
                            space: 170
                        }),
                        "Source ATA data should be updated after transfer"
                    );
                }
                other => {
                    panic!("Expected account state to be Update, got: {:?}", other);
                }
            }

            let UiAccountProfileState::Writable(destination_ata_change) = account_states
                .swap_remove(&destination_ata)
                .expect("account state should be present")
            else {
                panic!("Expected account state to be Writable");
            };

            match destination_ata_change {
                UiAccountChange::Update(before, after) => {
                    assert_eq!(
                        after.lamports, before.lamports,
                        "Destination ATA lamports should remain unchanged"
                    );
                    assert_eq!(
                        after.data,
                        UiAccountData::Json(ParsedAccount {
                            program: "spl-token-2022".into(),
                            parsed: json!({
                                "info": {
                                    "extensions": [
                                        {
                                            "extension": "immutableOwner"
                                        }
                                    ],
                                    "isNative": false,
                                    "mint": mint.pubkey().to_string(),
                                    "owner": recipient.pubkey().to_string(),
                                    "state": "initialized",
                                    "tokenAmount": {
                                        "amount": transfer_amount.to_string(),
                                        "decimals": 2,
                                        "uiAmount": 0.5,
                                        "uiAmountString": "0.5"
                                    }
                                },
                                "type": "account"
                            }),
                            space: 170
                        }),
                        "Destination ATA data should be updated after transfer"
                    );
                }
                other => {
                    panic!("Expected account state to be Update, got: {:?}", other);
                }
            }

            assert!(
                account_states.is_empty(),
                "All account states should have been processed, found: {:?}",
                account_states
            );
        }
    }
}<|MERGE_RESOLUTION|>--- conflicted
+++ resolved
@@ -1174,23 +1174,6 @@
         items.sort_by(|a, b| b.1.cmp(&a.1));
         items.truncate(limit as usize);
 
-<<<<<<< HEAD
-                        let err = svm_reader.transactions.get(signature).and_then(|status| {
-                            let (tx_with_status_meta, _) = status.expect_processed();
-                            tx_with_status_meta.meta.status.as_ref().err().cloned()
-                        });
-
-                        signatures.push(RpcLogsResponse {
-                            signature: signature.to_string(),
-                            err,
-                            logs: vec![],
-                        });
-                    }
-                }
-            }
-            signatures
-        });
-=======
         let value: Vec<RpcLogsResponse> = items
             .into_iter()
             .map(|(signature, _slot, err, logs)| RpcLogsResponse {
@@ -1199,7 +1182,6 @@
                 logs,
             })
             .collect();
->>>>>>> d661914c
 
         Box::pin(async move {
             Ok(RpcResponse {
