--- conflicted
+++ resolved
@@ -417,10 +417,7 @@
         &self,
         meta: Self::Metadata,
         signature_or_uuid: UuidOrSignature,
-<<<<<<< HEAD
     ) -> BoxFuture<Result<RpcResponse<Option<KeyedProfileResult>>>>;
-=======
-    ) -> BoxFuture<Result<RpcResponse<Option<ProfileResult>>>>;
 
     /// A cheat code to register an IDL for a given program in memory.
     ///
@@ -573,7 +570,6 @@
         program_id: String,
         slot: Option<Slot>,
     ) -> Result<RpcResponse<Option<Idl>>>;
->>>>>>> f602b20e
 }
 
 #[derive(Clone)]
