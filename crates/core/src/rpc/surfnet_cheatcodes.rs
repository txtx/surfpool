--- conflicted
+++ resolved
@@ -4,13 +4,8 @@
 use jsonrpc_derive::rpc;
 use solana_account::Account;
 use solana_account_decoder::UiAccountEncoding;
-<<<<<<< HEAD
-use solana_client::rpc_response::RpcResponseContext;
+use solana_client::rpc_response::{RpcLogsResponse, RpcResponseContext};
 use solana_clock::{Clock, Epoch, Slot};
-=======
-use solana_client::rpc_response::{RpcLogsResponse, RpcResponseContext};
-use solana_clock::Slot;
->>>>>>> b94d8112
 use solana_commitment_config::CommitmentConfig;
 use solana_epoch_info::EpochInfo;
 use solana_rpc_client_api::response::Response as RpcResponse;
@@ -593,7 +588,34 @@
         slot: Option<Slot>,
     ) -> Result<RpcResponse<Option<Idl>>>;
 
-<<<<<<< HEAD
+    /// A cheat code to get the last 50 local signatures from the local network.
+    /// ## Example Request
+    /// ```json
+    /// {
+    ///   "jsonrpc": "2.0",
+    ///   "id": 1,
+    ///   "method": "surfnet_getLocalSignatures",
+    ///   "params": [ { "limit": 50 } ]
+    /// }
+    ///
+    /// ## Example Response
+    /// ```json
+    /// {
+    ///   "jsonrpc": "2.0",
+    ///   "result": {
+    ///     "signature": String,
+    ///     "err": Option<TransactionError>,
+    ///     "slot": u64,
+    ///   },
+    ///   "id": 1
+    /// }
+    #[rpc(meta, name = "surfnet_getLocalSignatures")]
+    fn get_local_signatures(
+        &self,
+        meta: Self::Metadata,
+        limit: Option<u64>,
+    ) -> BoxFuture<Result<RpcResponse<Vec<RpcLogsResponse>>>>;
+
     /// A cheat code to jump forward or backward in time on the local network.
     /// Useful for testing epoch-based or time-sensitive logic.
     ///
@@ -606,60 +628,13 @@
     /// ## Returns
     /// An `EpochInfo` object reflecting the updated clock state.
     ///
-=======
-    /// A cheat code to get the last 50 local signatures from the local network.
->>>>>>> b94d8112
     /// ## Example Request
     /// ```json
     /// {
     ///   "jsonrpc": "2.0",
     ///   "id": 1,
-<<<<<<< HEAD
     ///   "method": "surfnet_timeTravel",
     ///   "params": [ { "epoch": 512 } ]
-    /// }
-    /// ```
-=======
-    ///   "method": "surfnet_getLocalSignatures",
-    ///   "params": [ { "limit": 50 } ]
-    /// }
->>>>>>> b94d8112
-    ///
-    /// ## Example Response
-    /// ```json
-    /// {
-    ///   "jsonrpc": "2.0",
-    ///   "result": {
-<<<<<<< HEAD
-    ///     "epoch": 512,
-    ///     "slot_index": 0,
-    ///     "slots_in_epoch": 432000,
-    ///     "absolute_slot": 221184000,
-    ///     "block_height": 650000000,
-    ///     "transaction_count": 923472834
-    ///   },
-    ///   "id": 1
-    /// }
-    #[rpc(meta, name = "surfnet_timeTravel")]
-    fn time_travel(
-        &self,
-        meta: Self::Metadata,
-        config: Option<TimeTravelConfig>,
-    ) -> Result<EpochInfo>;
-
-    /// A cheat code to freeze the Surfnet clock on the local network.
-    /// All time progression halts until resumed.
-    ///
-    /// ## Returns
-    /// An `EpochInfo` object showing the current clock state at the moment of pause.
-    ///
-    /// ## Example Request
-    /// ```json
-    /// {
-    ///   "jsonrpc": "2.0",
-    ///   "id": 1,
-    ///   "method": "surfnet_pauseClock",
-    ///   "params": []
     /// }
     /// ```
     ///
@@ -677,24 +652,25 @@
     ///   },
     ///   "id": 1
     /// }
-    /// ```
-    #[rpc(meta, name = "surfnet_pauseClock")]
-    fn pause_clock(&self, meta: Self::Metadata) -> Result<EpochInfo>;
-
-    /// A cheat code to resume Solana clock progression after it was paused.
-    /// The validator will start producing new slots again.
-    ///
-    /// ## Parameters
+    #[rpc(meta, name = "surfnet_timeTravel")]
+    fn time_travel(
+        &self,
+        meta: Self::Metadata,
+        config: Option<TimeTravelConfig>,
+    ) -> Result<EpochInfo>;
+
+    /// A cheat code to freeze the Surfnet clock on the local network.
+    /// All time progression halts until resumed.
     ///
     /// ## Returns
-    /// An `EpochInfo` object reflecting the resumed clock state.
+    /// An `EpochInfo` object showing the current clock state at the moment of pause.
     ///
     /// ## Example Request
     /// ```json
     /// {
     ///   "jsonrpc": "2.0",
     ///   "id": 1,
-    ///   "method": "surfnet_resumeClock",
+    ///   "method": "surfnet_pauseClock",
     ///   "params": []
     /// }
     /// ```
@@ -714,22 +690,44 @@
     ///   "id": 1
     /// }
     /// ```
+    #[rpc(meta, name = "surfnet_pauseClock")]
+    fn pause_clock(&self, meta: Self::Metadata) -> Result<EpochInfo>;
+
+    /// A cheat code to resume Solana clock progression after it was paused.
+    /// The validator will start producing new slots again.
+    ///
+    /// ## Parameters
+    ///
+    /// ## Returns
+    /// An `EpochInfo` object reflecting the resumed clock state.
+    ///
+    /// ## Example Request
+    /// ```json
+    /// {
+    ///   "jsonrpc": "2.0",
+    ///   "id": 1,
+    ///   "method": "surfnet_resumeClock",
+    ///   "params": []
+    /// }
+    /// ```
+    ///
+    /// ## Example Response
+    /// ```json
+    /// {
+    ///   "jsonrpc": "2.0",
+    ///   "result": {
+    ///     "epoch": 512,
+    ///     "slot_index": 0,
+    ///     "slots_in_epoch": 432000,
+    ///     "absolute_slot": 221184000,
+    ///     "block_height": 650000000,
+    ///     "transaction_count": 923472834
+    ///   },
+    ///   "id": 1
+    /// }
+    /// ```
     #[rpc(meta, name = "surfnet_resumeClock")]
     fn resume_clock(&self, meta: Self::Metadata) -> Result<EpochInfo>;
-=======
-    ///     "signature": String,
-    ///     "err": Option<TransactionError>,
-    ///     "slot": u64,
-    ///   },
-    ///   "id": 1
-    /// }
-    #[rpc(meta, name = "surfnet_getLocalSignatures")]
-    fn get_local_signatures(
-        &self,
-        meta: Self::Metadata,
-        limit: Option<u64>,
-    ) -> BoxFuture<Result<RpcResponse<Vec<RpcLogsResponse>>>>;
->>>>>>> b94d8112
 }
 
 #[derive(Clone)]
@@ -1153,7 +1151,66 @@
         })
     }
 
-<<<<<<< HEAD
+    fn get_local_signatures(
+        &self,
+        meta: Self::Metadata,
+        limit: Option<u64>,
+    ) -> BoxFuture<Result<RpcResponse<Vec<RpcLogsResponse>>>> {
+        let svm_locker = match meta.get_svm_locker() {
+            Ok(locker) => locker,
+            Err(e) => return e.into(),
+        };
+
+        let signatures = svm_locker.with_svm_reader(|svm_reader| {
+            let limit = limit.unwrap_or_else(|| 50);
+            let mut signatures = Vec::new();
+
+            // Get all block slots and sort them in descending order (most recent first)
+            let mut block_slots: Vec<Slot> = svm_reader.blocks.keys().cloned().collect();
+            block_slots.sort_by(|a, b| b.cmp(a)); // Sort in descending order
+
+            // Iterate through block slots in descending order until we reach the signature limit
+            for slot in block_slots {
+                if signatures.len() >= limit as usize {
+                    break;
+                }
+
+                if let Some(block_header) = svm_reader.blocks.get(&slot) {
+                    // Add signatures from this block until we reach the limit
+                    for signature in &block_header.signatures {
+                        if signatures.len() >= limit as usize {
+                            break;
+                        }
+
+                        let err = svm_reader.transactions.get(signature).and_then(|status| {
+                            status
+                                .expect_processed()
+                                .meta
+                                .status
+                                .as_ref()
+                                .err()
+                                .cloned()
+                        });
+
+                        signatures.push(RpcLogsResponse {
+                            signature: signature.to_string(),
+                            err,
+                            logs: vec![],
+                        });
+                    }
+                }
+            }
+            signatures
+        });
+
+        Box::pin(async move {
+            Ok(RpcResponse {
+                context: RpcResponseContext::new(svm_locker.get_latest_absolute_slot()),
+                value: signatures,
+            })
+        })
+    }
+
     fn pause_clock(&self, meta: Self::Metadata) -> Result<EpochInfo> {
         let surfnet_command_tx: crossbeam_channel::Sender<SimnetCommand> =
             meta.get_surfnet_command_tx()?;
@@ -1257,65 +1314,5 @@
         let _ = surfnet_command_tx.send(SimnetCommand::UpdateInternalClock(clock_update));
 
         Ok(epoch_info)
-=======
-    fn get_local_signatures(
-        &self,
-        meta: Self::Metadata,
-        limit: Option<u64>,
-    ) -> BoxFuture<Result<RpcResponse<Vec<RpcLogsResponse>>>> {
-        let svm_locker = match meta.get_svm_locker() {
-            Ok(locker) => locker,
-            Err(e) => return e.into(),
-        };
-
-        let signatures = svm_locker.with_svm_reader(|svm_reader| {
-            let limit = limit.unwrap_or_else(|| 50);
-            let mut signatures = Vec::new();
-
-            // Get all block slots and sort them in descending order (most recent first)
-            let mut block_slots: Vec<Slot> = svm_reader.blocks.keys().cloned().collect();
-            block_slots.sort_by(|a, b| b.cmp(a)); // Sort in descending order
-
-            // Iterate through block slots in descending order until we reach the signature limit
-            for slot in block_slots {
-                if signatures.len() >= limit as usize {
-                    break;
-                }
-
-                if let Some(block_header) = svm_reader.blocks.get(&slot) {
-                    // Add signatures from this block until we reach the limit
-                    for signature in &block_header.signatures {
-                        if signatures.len() >= limit as usize {
-                            break;
-                        }
-
-                        let err = svm_reader.transactions.get(signature).and_then(|status| {
-                            status
-                                .expect_processed()
-                                .meta
-                                .status
-                                .as_ref()
-                                .err()
-                                .cloned()
-                        });
-
-                        signatures.push(RpcLogsResponse {
-                            signature: signature.to_string(),
-                            err,
-                            logs: vec![],
-                        });
-                    }
-                }
-            }
-            signatures
-        });
-
-        Box::pin(async move {
-            Ok(RpcResponse {
-                context: RpcResponseContext::new(svm_locker.get_latest_absolute_slot()),
-                value: signatures,
-            })
-        })
->>>>>>> b94d8112
     }
 }