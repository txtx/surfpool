--- conflicted
+++ resolved
@@ -1,13 +1,10 @@
 use std::fmt;
 
-<<<<<<< HEAD
 use crate::rpc::utils::verify_pubkey;
 use crate::rpc::State;
 use crate::surfnet::locker::SvmAccessContext;
 use crate::surfnet::GetAccountResult;
 
-=======
->>>>>>> bed1dc9e
 use base64::{engine::general_purpose::STANDARD, Engine as _};
 use jsonrpc_core::{futures::future, BoxFuture, Error, Result};
 use jsonrpc_derive::rpc;
@@ -28,15 +25,7 @@
     SimnetEvent,
 };
 
-<<<<<<< HEAD
 use super::{RunloopContext, SurfnetRpcContext};
-=======
-use super::RunloopContext;
-use crate::{
-    rpc::{utils::verify_pubkey, State},
-    surfnet::GetAccountStrategy,
-};
->>>>>>> bed1dc9e
 
 #[serde_as]
 #[derive(Debug, Clone, Default, PartialEq, Eq, Serialize, Deserialize)]
