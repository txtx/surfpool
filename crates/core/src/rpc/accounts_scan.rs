use jsonrpc_core::{BoxFuture, Error as JsonRpcCoreError, ErrorCode, Result};
use jsonrpc_derive::rpc;
use solana_client::{
    rpc_config::{
        RpcAccountInfoConfig, RpcLargestAccountsConfig, RpcProgramAccountsConfig, RpcSupplyConfig,
        RpcTokenAccountsFilter,
    },
    rpc_request::TokenAccountsFilter,
    rpc_response::{
        OptionalContext, RpcAccountBalance, RpcKeyedAccount, RpcResponseContext, RpcSupply,
        RpcTokenAccountBalance,
    },
};
use solana_commitment_config::CommitmentConfig;
use solana_rpc_client_api::response::Response as RpcResponse;

use super::{
    not_implemented_err_async, utils::verify_pubkey, RunloopContext, State, SurfnetRpcContext,
};
use crate::surfnet::locker::SvmAccessContext;

#[rpc]
pub trait AccountsScan {
    type Metadata;

    /// Returns all accounts owned by the specified program ID, optionally filtered and configured.
    ///
    /// This RPC method retrieves all accounts whose owner is the given program. It is commonly used
    /// to scan on-chain program state, such as finding all token accounts, order books, or PDAs
    /// owned by a given program. The results can be filtered using data size, memory comparisons, and
    /// token-specific criteria.
    ///
    /// ## Parameters
    /// - `program_id_str`: Base-58 encoded program ID to scan for owned accounts.
    /// - `config`: Optional configuration object allowing filters, encoding options, context inclusion,
    ///   and sorting of results.
    ///
    /// ## Returns
    /// A future resolving to a vector of [`RpcKeyedAccount`]s wrapped in an [`OptionalContext`].
    /// Each result includes the account's public key and full account data.
    ///
    /// ## Example Request (JSON-RPC)
    /// ```json
    /// {
    ///   "jsonrpc": "2.0",
    ///   "id": 1,
    ///   "method": "getProgramAccounts",
    ///   "params": [
    ///     "TokenkegQfeZyiNwAJbNbGKPFXCWuBvf9Ss623VQ5DA",
    ///     {
    ///       "filters": [
    ///         {
    ///           "dataSize": 165
    ///         },
    ///         {
    ///           "memcmp": {
    ///             "offset": 0,
    ///             "bytes": "3N5kaPhfUGuTQZPQ3mnDZZGkUZ97rS1NVSC94QkgUzKN"
    ///           }
    ///         }
    ///       ],
    ///       "encoding": "jsonParsed",
    ///       "commitment": "finalized",
    ///       "withContext": true
    ///     }
    ///   ]
    /// }
    /// ```
    ///
    /// ## Example Response
    /// ```json
    /// {
    ///   "jsonrpc": "2.0",
    ///   "result": {
    ///     "context": {
    ///       "slot": 12345678
    ///     },
    ///     "value": [
    ///       {
    ///         "pubkey": "BvckZ2XDJmJLho7LnFnV7zM19fRZqnvfs8Qy3fLo6EEk",
    ///         "account": {
    ///           "lamports": 2039280,
    ///           "data": {...},
    ///           "owner": "TokenkegQfeZyiNwAJbNbGKPFXCWuBvf9Ss623VQ5DA",
    ///           "executable": false,
    ///           "rentEpoch": 255,
    ///           "space": 165
    ///         }
    ///       },
    ///       ...
    ///     ]
    ///   },
    ///   "id": 1
    /// }
    /// ```
    ///
    /// # Filters
    /// - `DataSize(u64)`: Only include accounts with a matching data length.
    /// - `Memcmp`: Match byte patterns at specified offsets in account data.
    /// - `TokenAccountState`: Match on internal token account state (e.g. initialized).
    ///
    /// ## See also
    /// - [`RpcProgramAccountsConfig`]: Main config for filtering and encoding.
    /// - [`UiAccount`]: Returned data representation.
    /// - [`RpcKeyedAccount`]: Wrapper struct with both pubkey and account fields.
    #[rpc(meta, name = "getProgramAccounts")]
    fn get_program_accounts(
        &self,
        meta: Self::Metadata,
        program_id_str: String,
        config: Option<RpcProgramAccountsConfig>,
    ) -> BoxFuture<Result<OptionalContext<Vec<RpcKeyedAccount>>>>;

    /// Returns the 20 largest accounts by lamport balance, optionally filtered by account type.
    ///
    /// This RPC endpoint is useful for analytics, network monitoring, or understanding
    /// the distribution of large token holders. It can also be used for sanity checks on
    /// protocol activity or whale tracking.
    ///
    /// ## Parameters
    /// - `config`: Optional configuration allowing for filtering on specific account types
    ///   such as circulating or non-circulating accounts.
    ///
    /// ## Returns
    /// A future resolving to a [`RpcResponse`] containing a list of the 20 largest accounts
    /// by lamports, each represented as an [`RpcAccountBalance`].
    ///
    /// ## Example Request (JSON-RPC)
    /// ```json
    /// {
    ///   "jsonrpc": "2.0",
    ///   "id": 1,
    ///   "method": "getLargestAccounts",
    ///   "params": [
    ///     {
    ///       "filter": "circulating"
    ///     }
    ///   ]
    /// }
    /// ```
    ///
    /// ## Example Response
    /// ```json
    /// {
    ///   "jsonrpc": "2.0",
    ///   "result": {
    ///     "context": {
    ///       "slot": 15039284
    ///     },
    ///     "value": [
    ///       {
    ///         "lamports": 999999999999,
    ///         "address": "9xQeWvG816bUx9EPaZzdd5eUjuJcN3TBDZcd8DM33zDf"
    ///       },
    ///       ...
    ///     ]
    ///   },
    ///   "id": 1
    /// }
    /// ```
    ///
    /// ## See also
    /// - [`RpcLargestAccountsConfig`] *(defined elsewhere)*: Config struct that may specify a `filter`.
    /// - [`RpcAccountBalance`]: Struct representing account address and lamport amount.
    ///
    /// # Notes
    /// This method only returns up to 20 accounts and is primarily intended for inspection or diagnostics.
    #[rpc(meta, name = "getLargestAccounts")]
    fn get_largest_accounts(
        &self,
        meta: Self::Metadata,
        config: Option<RpcLargestAccountsConfig>,
    ) -> BoxFuture<Result<RpcResponse<Vec<RpcAccountBalance>>>>;

    /// Returns information about the current token supply on the network, including
    /// circulating and non-circulating amounts.
    ///
    /// This method provides visibility into the economic state of the chain by exposing
    /// the total amount of tokens issued, how much is in circulation, and what is held in
    /// non-circulating accounts.
    ///
    /// ## Parameters
    /// - `config`: Optional [`RpcSupplyConfig`] that allows specifying commitment level and
    ///   whether to exclude the list of non-circulating accounts from the response.
    ///
    /// ## Returns
    /// A future resolving to a [`RpcResponse`] containing a [`RpcSupply`] struct with
    /// supply metrics in lamports.
    ///
    /// ## Example Request (JSON-RPC)
    /// ```json
    /// {
    ///   "jsonrpc": "2.0",
    ///   "id": 1,
    ///   "method": "getSupply",
    ///   "params": [
    ///     {
    ///       "excludeNonCirculatingAccountsList": true
    ///     }
    ///   ]
    /// }
    /// ```
    ///
    /// ## Example Response
    /// ```json
    /// {
    ///   "jsonrpc": "2.0",
    ///   "result": {
    ///     "context": {
    ///       "slot": 18000345
    ///     },
    ///     "value": {
    ///       "total": 510000000000000000,
    ///       "circulating": 420000000000000000,
    ///       "nonCirculating": 90000000000000000,
    ///       "nonCirculatingAccounts": []
    ///     }
    ///   },
    ///   "id": 1
    /// }
    /// ```
    ///
    /// ## See also
    /// - [`RpcSupplyConfig`]: Configuration struct for optional parameters.
    /// - [`RpcSupply`]: Response struct with total, circulating, and non-circulating amounts.
    ///
    /// # Notes
    /// - All values are returned in lamports.
    /// - Use this method to monitor token inflation, distribution, and locked supply dynamics.
    #[rpc(meta, name = "getSupply")]
    fn get_supply(
        &self,
        meta: Self::Metadata,
        config: Option<RpcSupplyConfig>,
    ) -> BoxFuture<Result<RpcResponse<RpcSupply>>>;

    /// Returns the addresses and balances of the largest accounts for a given SPL token mint.
    ///
    /// This method is useful for analyzing token distribution and concentration, especially
    /// to assess decentralization or identify whales.
    ///
    /// ## Parameters
    /// - `mint_str`: The base-58 encoded public key of the mint account of the SPL token.
    /// - `commitment`: Optional commitment level to query the state of the ledger at different levels
    ///   of finality (e.g., `Processed`, `Confirmed`, `Finalized`).
    ///
    /// ## Returns
    /// A [`BoxFuture`] resolving to a [`RpcResponse`] with a vector of [`RpcTokenAccountBalance`]s,
    /// representing the largest accounts holding the token.
    ///
    /// ## Example Request (JSON-RPC)
    /// ```json
    /// {
    ///   "jsonrpc": "2.0",
    ///   "id": 1,
    ///   "method": "getTokenLargestAccounts",
    ///   "params": [
    ///     "So11111111111111111111111111111111111111112"
    ///   ]
    /// }
    /// ```
    ///
    /// ## Example Response
    /// ```json
    /// {
    ///   "jsonrpc": "2.0",
    ///   "result": {
    ///     "context": {
    ///       "slot": 18300000
    ///     },
    ///     "value": [
    ///       {
    ///         "address": "5xy34...Abcd1",
    ///         "amount": "100000000000",
    ///         "decimals": 9,
    ///         "uiAmount": 100.0,
    ///         "uiAmountString": "100.0"
    ///       },
    ///       {
    ///         "address": "2aXyZ...Efgh2",
    ///         "amount": "50000000000",
    ///         "decimals": 9,
    ///         "uiAmount": 50.0,
    ///         "uiAmountString": "50.0"
    ///       }
    ///     ]
    ///   },
    ///   "id": 1
    /// }
    /// ```
    ///
    /// ## See also
    /// - [`UiTokenAmount`]: Describes the token amount in different representations.
    /// - [`RpcTokenAccountBalance`]: Includes token holder address and amount.
    ///
    /// # Notes
    /// - Balances are sorted in descending order.
    /// - Token decimals are used to format the raw amount into a user-friendly float string.
    #[rpc(meta, name = "getTokenLargestAccounts")]
    fn get_token_largest_accounts(
        &self,
        meta: Self::Metadata,
        mint_str: String,
        commitment: Option<CommitmentConfig>,
    ) -> BoxFuture<Result<RpcResponse<Vec<RpcTokenAccountBalance>>>>;

    /// Returns all SPL Token accounts owned by a specific wallet address, optionally filtered by mint or program.
    ///
    /// This endpoint is commonly used by wallets and explorers to retrieve all token balances
    /// associated with a user, and optionally narrow results to a specific token mint or program.
    ///
    /// ## Parameters
    /// - `owner_str`: The base-58 encoded public key of the wallet owner.
    /// - `token_account_filter`: A [`RpcTokenAccountsFilter`] enum that allows filtering results by:
    ///   - Mint address
    ///   - Program ID (usually the SPL Token program)
    /// - `config`: Optional configuration for encoding, data slicing, and commitment.
    ///
    /// ## Returns
    /// A [`BoxFuture`] resolving to a [`RpcResponse`] containing a vector of [`RpcKeyedAccount`]s.
    /// Each entry contains the public key of a token account and its deserialized account data.
    ///
    /// ## Example Request (JSON-RPC)
    /// ```json
    /// {
    ///   "jsonrpc": "2.0",
    ///   "id": 1,
    ///   "method": "getTokenAccountsByOwner",
    ///   "params": [
    ///     "4Nd1mKxQmZj...Aa123",
    ///     {
    ///       "mint": "So11111111111111111111111111111111111111112"
    ///     },
    ///     {
    ///       "encoding": "jsonParsed"
    ///     }
    ///   ]
    /// }
    /// ```
    ///
    /// ## Example Response
    /// ```json
    /// {
    ///   "jsonrpc": "2.0",
    ///   "result": {
    ///     "context": { "slot": 19281234 },
    ///     "value": [
    ///       {
    ///         "pubkey": "2sZp...xyz",
    ///         "account": {
    ///           "lamports": 2039280,
    ///           "data": { /* token info */ },
    ///           "owner": "TokenkegQfeZyiNwAJbNbGKPFXCWuBvf9Ss623VQ5DA",
    ///           "executable": false,
    ///           "rentEpoch": 123
    ///         }
    ///       }
    ///     ]
    ///   },
    ///   "id": 1
    /// }
    /// ```
    ///
    /// # Filter Enum
    /// [`RpcTokenAccountsFilter`] can be:
    /// - `Mint(String)` — return only token accounts associated with the specified mint.
    /// - `ProgramId(String)` — return only token accounts owned by the specified program (e.g. SPL Token program).
    ///
    /// ## See also
    /// - [`RpcKeyedAccount`]: Contains the pubkey and the associated account data.
    /// - [`RpcAccountInfoConfig`]: Allows tweaking how account data is returned (encoding, commitment, etc.).
    /// - [`UiAccountEncoding`], [`CommitmentConfig`]
    ///
    /// # Notes
    /// - The response may contain `Option::None` for accounts that couldn't be fetched or decoded.
    /// - Encoding `jsonParsed` is recommended when integrating with frontend UIs.
    #[rpc(meta, name = "getTokenAccountsByOwner")]
    fn get_token_accounts_by_owner(
        &self,
        meta: Self::Metadata,
        owner_str: String,
        token_account_filter: RpcTokenAccountsFilter,
        config: Option<RpcAccountInfoConfig>,
    ) -> BoxFuture<Result<RpcResponse<Vec<RpcKeyedAccount>>>>;

    /// Returns all SPL Token accounts that have delegated authority to a specific address, with optional filters.
    ///
    /// This RPC method is useful for identifying which token accounts have granted delegate rights
    /// to a particular wallet or program (commonly used in DeFi apps or custodial flows).
    ///
    /// ## Parameters
    /// - `delegate_str`: The base-58 encoded public key of the delegate authority.
    /// - `token_account_filter`: A [`RpcTokenAccountsFilter`] enum to filter results by mint or program.
    /// - `config`: Optional [`RpcAccountInfoConfig`] for controlling account encoding, commitment level, etc.
    ///
    /// ## Returns
    /// A [`BoxFuture`] resolving to a [`RpcResponse`] containing a vector of [`RpcKeyedAccount`]s,
    /// each pairing a token account public key with its associated on-chain data.
    ///
    /// ## Example Request (JSON-RPC)
    /// ```json
    /// {
    ///   "jsonrpc": "2.0",
    ///   "id": 1,
    ///   "method": "getTokenAccountsByDelegate",
    ///   "params": [
    ///     "3qTwHcdK1j...XYZ",
    ///     { "programId": "TokenkegQfeZyiNwAJbNbGKPFXCWuBvf9Ss623VQ5DA" },
    ///     { "encoding": "jsonParsed" }
    ///   ]
    /// }
    /// ```
    ///
    /// ## Example Response
    /// ```json
    /// {
    ///   "jsonrpc": "2.0",
    ///   "result": {
    ///     "context": { "slot": 19301523 },
    ///     "value": [
    ///       {
    ///         "pubkey": "8H5k...abc",
    ///         "account": {
    ///           "lamports": 2039280,
    ///           "data": { /* token info */ },
    ///           "owner": "TokenkegQfeZyiNwAJbNbGKPFXCWuBvf9Ss623VQ5DA",
    ///           "executable": false,
    ///           "rentEpoch": 131
    ///         }
    ///       }
    ///     ]
    ///   },
    ///   "id": 1
    /// }
    /// ```
    ///
    /// # Filters
    /// Use [`RpcTokenAccountsFilter`] to limit the query scope:
    /// - `Mint(String)` – return accounts associated with a given token.
    /// - `ProgramId(String)` – return accounts under a specific program (e.g., SPL Token program).
    ///
    /// # Notes
    /// - Useful for monitoring delegated token activity in governance or trading protocols.
    /// - If a token account doesn't have a delegate, it won't be included in results.
    ///
    /// ## See also
    /// - [`RpcKeyedAccount`], [`RpcAccountInfoConfig`], [`CommitmentConfig`], [`UiAccountEncoding`]
    #[rpc(meta, name = "getTokenAccountsByDelegate")]
    fn get_token_accounts_by_delegate(
        &self,
        meta: Self::Metadata,
        delegate_str: String,
        token_account_filter: RpcTokenAccountsFilter,
        config: Option<RpcAccountInfoConfig>,
    ) -> BoxFuture<Result<RpcResponse<Vec<RpcKeyedAccount>>>>;
}

#[derive(Clone)]
pub struct SurfpoolAccountsScanRpc;
impl AccountsScan for SurfpoolAccountsScanRpc {
    type Metadata = Option<RunloopContext>;

    fn get_program_accounts(
        &self,
        meta: Self::Metadata,
        program_id_str: String,
        config: Option<RpcProgramAccountsConfig>,
    ) -> BoxFuture<Result<OptionalContext<Vec<RpcKeyedAccount>>>> {
        let config = config.unwrap_or_default();
        let program_id = match verify_pubkey(&program_id_str) {
            Ok(res) => res,
            Err(e) => return e.into(),
        };

        let SurfnetRpcContext {
            svm_locker,
            remote_ctx,
        } = match meta.get_rpc_context(()) {
            Ok(res) => res,
            Err(e) => return e.into(),
        };

        Box::pin(async move {
            let current_slot = svm_locker.get_latest_absolute_slot();

            let account_config = config.account_config;

            if let Some(min_context_slot_val) = account_config.min_context_slot.as_ref() {
                if current_slot < *min_context_slot_val {
                    return Err(JsonRpcCoreError {
                        code: ErrorCode::InternalError,
                        message: format!(
                            "Node's current slot {} is less than requested minContextSlot {}",
                            current_slot, min_context_slot_val
                        ),
                        data: None,
                    });
                }
            }

            // Get program-owned accounts from the account registry
            let program_accounts = svm_locker
                .get_program_accounts(
                    &remote_ctx.map(|(client, _)| client),
                    &program_id,
                    account_config,
                    config.filters,
                )
                .await?
                .inner;

            if config.with_context.unwrap_or(false) {
                Ok(OptionalContext::Context(RpcResponse {
                    context: RpcResponseContext::new(current_slot),
                    value: program_accounts,
                }))
            } else {
                Ok(OptionalContext::NoContext(program_accounts))
            }
        })
    }

    fn get_largest_accounts(
        &self,
        meta: Self::Metadata,
        config: Option<RpcLargestAccountsConfig>,
    ) -> BoxFuture<Result<RpcResponse<Vec<RpcAccountBalance>>>> {
        let SurfnetRpcContext {
            svm_locker,
            remote_ctx,
        } = match meta.get_rpc_context(()) {
            Ok(res) => res,
            Err(e) => return e.into(),
        };

        Box::pin(async move {
            let current_slot = svm_locker.get_latest_absolute_slot();

            let largest_accounts = svm_locker
                .get_largest_accounts(&remote_ctx, config)
                .await?
                .inner;

            Ok(RpcResponse {
                context: RpcResponseContext::new(current_slot),
                value: largest_accounts,
            })
        })
    }

    fn get_supply(
        &self,
        meta: Self::Metadata,
        config: Option<RpcSupplyConfig>,
    ) -> BoxFuture<Result<RpcResponse<RpcSupply>>> {
        let svm_locker = match meta.get_svm_locker() {
            Ok(locker) => locker,
            Err(e) => return e.into(),
        };

        Box::pin(async move {
            svm_locker.with_svm_reader(|svm_reader| {
                let slot = svm_reader.get_latest_absolute_slot();

                // Check if we should exclude non-circulating accounts list
                let exclude_accounts = config
                    .as_ref()
                    .map(|c| c.exclude_non_circulating_accounts_list)
                    .unwrap_or(false);

                Ok(RpcResponse {
                    context: RpcResponseContext::new(slot),
                    value: RpcSupply {
                        total: svm_reader.total_supply,
                        circulating: svm_reader.circulating_supply,
                        non_circulating: svm_reader.non_circulating_supply,
                        non_circulating_accounts: if exclude_accounts {
                            vec![]
                        } else {
                            svm_reader.non_circulating_accounts.clone()
                        },
                    },
                })
            })
        })
    }

    fn get_token_largest_accounts(
        &self,
        _meta: Self::Metadata,
        _mint_str: String,
        _commitment: Option<CommitmentConfig>,
    ) -> BoxFuture<Result<RpcResponse<Vec<RpcTokenAccountBalance>>>> {
        not_implemented_err_async("get_token_largest_accounts")
    }

    fn get_token_accounts_by_owner(
        &self,
        meta: Self::Metadata,
        owner_str: String,
        token_account_filter: RpcTokenAccountsFilter,
        config: Option<RpcAccountInfoConfig>,
    ) -> BoxFuture<Result<RpcResponse<Vec<RpcKeyedAccount>>>> {
        let config = config.unwrap_or_default();
        let owner = match verify_pubkey(&owner_str) {
            Ok(res) => res,
            Err(e) => return e.into(),
        };

        let filter = match token_account_filter {
            RpcTokenAccountsFilter::Mint(mint_str) => {
                let mint = match verify_pubkey(&mint_str) {
                    Ok(res) => res,
                    Err(e) => return e.into(),
                };
                TokenAccountsFilter::Mint(mint)
            }
            RpcTokenAccountsFilter::ProgramId(program_id_str) => {
                let program_id = match verify_pubkey(&program_id_str) {
                    Ok(res) => res,
                    Err(e) => return e.into(),
                };
                TokenAccountsFilter::ProgramId(program_id)
            }
        };

        let SurfnetRpcContext {
            svm_locker,
            remote_ctx,
        } = match meta.get_rpc_context(()) {
            Ok(res) => res,
            Err(e) => return e.into(),
        };

        Box::pin(async move {
            let SvmAccessContext {
                slot,
                inner: token_accounts,
                ..
            } = svm_locker
                .get_token_accounts_by_owner(
                    &remote_ctx.map(|(client, _)| client),
                    owner,
                    &filter,
                    &config,
                )
                .await?;

            Ok(RpcResponse {
                context: RpcResponseContext::new(slot),
                value: token_accounts,
            })
        })
    }

    fn get_token_accounts_by_delegate(
        &self,
        meta: Self::Metadata,
        delegate_str: String,
        token_account_filter: RpcTokenAccountsFilter,
        config: Option<RpcAccountInfoConfig>,
    ) -> BoxFuture<Result<RpcResponse<Vec<RpcKeyedAccount>>>> {
        let config = config.unwrap_or_default();
        let delegate = match verify_pubkey(&delegate_str) {
            Ok(res) => res,
            Err(e) => return e.into(),
        };

        let SurfnetRpcContext {
            svm_locker,
            remote_ctx,
        } = match meta.get_rpc_context(config.commitment.unwrap_or_default()) {
            Ok(res) => res,
            Err(e) => return e.into(),
        };

        Box::pin(async move {
            match token_account_filter {
                RpcTokenAccountsFilter::Mint(mint_str) => {
                    let mint = verify_pubkey(&mint_str)?;

                    let remote_ctx = remote_ctx.map(|(r, _)| r);
                    let SvmAccessContext {
                        slot,
                        inner: keyed_accounts,
                        ..
                    } = svm_locker
                        .get_token_accounts_by_delegate(
                            &remote_ctx,
                            delegate,
                            &TokenAccountsFilter::Mint(mint),
                            &config,
                        )
                        .await?;

                    Ok(RpcResponse {
                        context: RpcResponseContext::new(slot),
                        value: keyed_accounts,
                    })
                }
                RpcTokenAccountsFilter::ProgramId(program_id_str) => {
                    let program_id = verify_pubkey(&program_id_str)?;

                    let remote_ctx = remote_ctx.map(|(r, _)| r);
                    let SvmAccessContext {
                        slot,
                        inner: keyed_accounts,
                        ..
                    } = svm_locker
                        .get_token_accounts_by_delegate(
                            &remote_ctx,
                            delegate,
                            &TokenAccountsFilter::ProgramId(program_id),
                            &config,
                        )
                        .await?;

                    Ok(RpcResponse {
                        context: RpcResponseContext::new(slot),
                        value: keyed_accounts,
                    })
                }
            }
        })
    }
}

#[cfg(test)]
mod tests {

    use core::panic;

    use solana_account::Account;
    use solana_client::{
<<<<<<< HEAD
        rpc_config::{
            RpcLargestAccountsConfig, RpcLargestAccountsFilter, RpcProgramAccountsConfig,
            RpcSupplyConfig,
        },
=======
        rpc_config::{RpcProgramAccountsConfig, RpcSupplyConfig, RpcTokenAccountsFilter},
>>>>>>> 4ff15068
        rpc_filter::{Memcmp, RpcFilterType},
        rpc_response::OptionalContext,
    };
    use solana_pubkey::Pubkey;
    use solana_sdk::program_pack::Pack;
    use surfpool_types::SupplyUpdate;

    use super::{AccountsScan, SurfpoolAccountsScanRpc};
    use crate::{
        rpc::surfnet_cheatcodes::{SurfnetCheatcodesRpc, SvmTricksRpc},
        tests::helpers::TestSetup,
    };

    const VALID_PUBKEY_1: &str = "11111111111111111111111111111112";

    #[tokio::test(flavor = "multi_thread")]
    async fn test_get_program_accounts() {
        let setup = TestSetup::new(SurfpoolAccountsScanRpc);

        // The owner program id that owns the accounts we will query
        let owner_pubkey = Pubkey::new_unique();
        // The owned accounts with different data sizes to filter by
        let owned_pubkey_short_data = Pubkey::new_unique();
        let owner_pubkey_long_data = Pubkey::new_unique();
        // Another account that is not owned by the owner program
        let other_pubkey = Pubkey::new_unique();

        setup.context.svm_locker.with_svm_writer(|svm_writer| {
            svm_writer
                .set_account(
                    &owned_pubkey_short_data,
                    Account {
                        lamports: 1000,
                        data: vec![4, 5, 6],
                        owner: owner_pubkey,
                        executable: false,
                        rent_epoch: 0,
                    },
                )
                .unwrap();

            svm_writer
                .set_account(
                    &owner_pubkey_long_data,
                    Account {
                        lamports: 2000,
                        data: vec![1, 2, 3, 4, 5, 6, 7, 8, 9, 10],
                        owner: owner_pubkey,
                        executable: false,
                        rent_epoch: 0,
                    },
                )
                .unwrap();

            svm_writer
                .set_account(
                    &other_pubkey,
                    Account {
                        lamports: 500,
                        data: vec![4, 5, 6],
                        owner: Pubkey::new_unique(),
                        executable: false,
                        rent_epoch: 0,
                    },
                )
                .unwrap();
        });

        // Test with no filters
        {
            let res = setup
                .rpc
                .get_program_accounts(Some(setup.context.clone()), owner_pubkey.to_string(), None)
                .await
                .expect("Failed to get program accounts");
            match res {
                OptionalContext::Context(_) => {
                    panic!("Expected no context");
                }
                OptionalContext::NoContext(value) => {
                    assert_eq!(value.len(), 2);

                    let short_data_account = value
                        .iter()
                        .find(|acc| acc.pubkey == owned_pubkey_short_data.to_string())
                        .expect("Short data account not found");
                    assert_eq!(short_data_account.account.lamports, 1000);

                    let long_data_account = value
                        .iter()
                        .find(|acc| acc.pubkey == owner_pubkey_long_data.to_string())
                        .expect("Long data account not found");
                    assert_eq!(long_data_account.account.lamports, 2000);
                }
            }
        }

        // Test with data size filter
        {
            let res = setup
                .rpc
                .get_program_accounts(
                    Some(setup.context.clone()),
                    owner_pubkey.to_string(),
                    Some(RpcProgramAccountsConfig {
                        filters: Some(vec![RpcFilterType::DataSize(3)]),
                        with_context: Some(true),
                        ..Default::default()
                    }),
                )
                .await
                .expect("Failed to get program accounts with data size filter");

            match res {
                OptionalContext::Context(response) => {
                    assert_eq!(response.value.len(), 1);

                    let short_data_account = response
                        .value
                        .iter()
                        .find(|acc| acc.pubkey == owned_pubkey_short_data.to_string())
                        .expect("Short data account not found");
                    assert_eq!(short_data_account.account.lamports, 1000);
                }
                OptionalContext::NoContext(_) => {
                    panic!("Expected context");
                }
            }
        }

        // Test with memcmp filter
        {
            let res = setup
                .rpc
                .get_program_accounts(
                    Some(setup.context.clone()),
                    owner_pubkey.to_string(),
                    Some(RpcProgramAccountsConfig {
                        filters: Some(vec![RpcFilterType::Memcmp(Memcmp::new_raw_bytes(
                            1,
                            vec![5, 6],
                        ))]),
                        with_context: Some(false),
                        ..Default::default()
                    }),
                )
                .await
                .expect("Failed to get program accounts with memcmp filter");

            match res {
                OptionalContext::Context(_) => {
                    panic!("Expected no context");
                }
                OptionalContext::NoContext(value) => {
                    assert_eq!(value.len(), 1);

                    let short_data_account = value
                        .iter()
                        .find(|acc| acc.pubkey == owned_pubkey_short_data.to_string())
                        .expect("Short data account not found");
                    assert_eq!(short_data_account.account.lamports, 1000);
                }
            }
        }
    }

    #[tokio::test(flavor = "multi_thread")]
    async fn test_set_and_get_supply() {
        let setup = TestSetup::new(SurfpoolAccountsScanRpc);
        let cheatcodes_rpc = SurfnetCheatcodesRpc;

        // test initial default values
        let initial_supply = setup
            .rpc
            .get_supply(Some(setup.context.clone()), None)
            .await
            .unwrap();

        assert_eq!(initial_supply.value.total, 0);
        assert_eq!(initial_supply.value.circulating, 0);
        assert_eq!(initial_supply.value.non_circulating, 0);
        assert_eq!(initial_supply.value.non_circulating_accounts.len(), 0);

        // set supply values using cheatcode
        let supply_update = SupplyUpdate {
            total: Some(1_000_000_000_000_000),
            circulating: Some(800_000_000_000_000),
            non_circulating: Some(200_000_000_000_000),
            non_circulating_accounts: Some(vec![
                VALID_PUBKEY_1.to_string(),
                VALID_PUBKEY_1.to_string(),
            ]),
        };

        let set_result = cheatcodes_rpc
            .set_supply(Some(setup.context.clone()), supply_update)
            .await
            .unwrap();

        assert_eq!(set_result.value, ());

        // verify the values are returned by getSupply
        let supply = setup
            .rpc
            .get_supply(Some(setup.context.clone()), None)
            .await
            .unwrap();

        assert_eq!(supply.value.total, 1_000_000_000_000_000);
        assert_eq!(supply.value.circulating, 800_000_000_000_000);
        assert_eq!(supply.value.non_circulating, 200_000_000_000_000);
        assert_eq!(supply.value.non_circulating_accounts.len(), 2);
        assert_eq!(supply.value.non_circulating_accounts[0], VALID_PUBKEY_1);
    }

    #[tokio::test(flavor = "multi_thread")]
    async fn test_get_supply_exclude_accounts() {
        let setup = TestSetup::new(SurfpoolAccountsScanRpc);
        let cheatcodes_rpc = SurfnetCheatcodesRpc;

        // set supply with non-circulating accounts
        let supply_update = SupplyUpdate {
            total: Some(1_000_000_000_000_000),
            circulating: Some(800_000_000_000_000),
            non_circulating: Some(200_000_000_000_000),
            non_circulating_accounts: Some(vec![
                VALID_PUBKEY_1.to_string(),
                VALID_PUBKEY_1.to_string(),
            ]),
        };

        cheatcodes_rpc
            .set_supply(Some(setup.context.clone()), supply_update)
            .await
            .unwrap();

        // test with exclude_non_circulating_accounts_list = true
        let config_exclude = RpcSupplyConfig {
            commitment: None,
            exclude_non_circulating_accounts_list: true,
        };

        let supply_excluded = setup
            .rpc
            .get_supply(Some(setup.context.clone()), Some(config_exclude))
            .await
            .unwrap();

        assert_eq!(supply_excluded.value.total, 1_000_000_000_000_000);
        assert_eq!(supply_excluded.value.circulating, 800_000_000_000_000);
        assert_eq!(supply_excluded.value.non_circulating, 200_000_000_000_000);
        assert_eq!(supply_excluded.value.non_circulating_accounts.len(), 0); // should be empty

        // test with exclude_non_circulating_accounts_list = false (default)
        let supply_included = setup
            .rpc
            .get_supply(Some(setup.context.clone()), None)
            .await
            .unwrap();

        assert_eq!(supply_included.value.non_circulating_accounts.len(), 2);
    }

    #[tokio::test(flavor = "multi_thread")]
    async fn test_partial_supply_update() {
        let setup = TestSetup::new(SurfpoolAccountsScanRpc);
        let cheatcodes_rpc = SurfnetCheatcodesRpc;

        // set initial values
        let initial_update = SupplyUpdate {
            total: Some(1_000_000_000_000_000),
            circulating: Some(800_000_000_000_000),
            non_circulating: Some(200_000_000_000_000),
            non_circulating_accounts: Some(vec![VALID_PUBKEY_1.to_string()]),
        };

        cheatcodes_rpc
            .set_supply(Some(setup.context.clone()), initial_update)
            .await
            .unwrap();

        // update only the total supply
        let partial_update = SupplyUpdate {
            total: Some(2_000_000_000_000_000),
            circulating: None,
            non_circulating: None,
            non_circulating_accounts: None,
        };

        cheatcodes_rpc
            .set_supply(Some(setup.context.clone()), partial_update)
            .await
            .unwrap();

        // verify only total was updated, others remain the same
        let supply = setup
            .rpc
            .get_supply(Some(setup.context), None)
            .await
            .unwrap();

        assert_eq!(supply.value.total, 2_000_000_000_000_000); // updated
        assert_eq!(supply.value.circulating, 800_000_000_000_000);
        assert_eq!(supply.value.non_circulating, 200_000_000_000_000);
        assert_eq!(supply.value.non_circulating_accounts.len(), 1);
    }

    #[tokio::test(flavor = "multi_thread")]
    async fn test_set_supply_with_multiple_invalid_pubkeys() {
        let setup = TestSetup::new(SurfpoolAccountsScanRpc);
        let cheatcodes_rpc = SurfnetCheatcodesRpc;

        // test with multiple invalid pubkeys - should fail on the first one
        let supply_update = SupplyUpdate {
            total: Some(1_000_000_000_000_000),
            circulating: Some(800_000_000_000_000),
            non_circulating: Some(200_000_000_000_000),
            non_circulating_accounts: Some(vec![
                VALID_PUBKEY_1.to_string(),   // Valid
                "invalid_pubkey".to_string(), // Invalid - should fail here
                "also_invalid".to_string(),   // Also invalid but won't reach here
            ]),
        };

        let result = cheatcodes_rpc
            .set_supply(Some(setup.context), supply_update)
            .await;

        assert!(result.is_err());
        let error = result.unwrap_err();
        assert_eq!(error.code, jsonrpc_core::ErrorCode::InvalidParams);
        assert!(error.message.contains("Invalid pubkey at index 1"));
        assert!(error.message.contains("invalid_pubkey"));
    }

    #[tokio::test(flavor = "multi_thread")]
    async fn test_set_supply_with_max_values() {
        let setup = TestSetup::new(SurfpoolAccountsScanRpc);
        let cheatcodes_rpc = SurfnetCheatcodesRpc;

        let supply_update = SupplyUpdate {
            total: Some(u64::MAX),
            circulating: Some(u64::MAX - 1),
            non_circulating: Some(1),
            non_circulating_accounts: Some(vec![VALID_PUBKEY_1.to_string()]),
        };

        let result = cheatcodes_rpc
            .set_supply(Some(setup.context.clone()), supply_update)
            .await;

        assert!(result.is_ok());

        let supply = setup
            .rpc
            .get_supply(Some(setup.context), None)
            .await
            .unwrap();

        assert_eq!(supply.value.total, u64::MAX);
        assert_eq!(supply.value.circulating, u64::MAX - 1);
        assert_eq!(supply.value.non_circulating, 1);
        assert_eq!(supply.value.non_circulating_accounts[0], VALID_PUBKEY_1);
    }

    #[tokio::test(flavor = "multi_thread")]
    async fn test_set_supply_large_valid_account_list() {
        let setup = TestSetup::new(SurfpoolAccountsScanRpc);
        let cheatcodes_rpc = SurfnetCheatcodesRpc;

        let large_account_list: Vec<String> = (0..100)
            .map(|i| match i % 10 {
                0 => "3rSZJHysEk2ueFVovRLtZ8LGnQBMZGg96H2Q4jErspAF".to_string(),
                1 => "11111111111111111111111111111111".to_string(),
                2 => "TokenkegQfeZyiNwAJbNbGKPFXCWuBvf9Ss623VQ5DA".to_string(),
                3 => "So11111111111111111111111111111111111111112".to_string(),
                4 => "EPjFWdd5AufqSSqeM2qN1xzybapC8G4wEGGkZwyTDt1v".to_string(),
                5 => "Es9vMFrzaCERmJfrF4H2FYD4KCoNkY11McCe8BenwNYB".to_string(),
                6 => "4k3Dyjzvzp8eMZWUXbBCjEvwSkkk59S5iCNLY3QrkX6R".to_string(),
                7 => "9n4nbM75f5Ui33ZbPYXn59EwSgE8CGsHtAeTH5YFeJ9E".to_string(),
                8 => "2FPyTwcZLUg1MDrwsyoP4D6s1tM7hAkHYRjkNb5w6Pxk".to_string(),
                _ => "DezXAZ8z7PnrnRJjz3wXBoRgixCa6xjnB7YaB1pPB263".to_string(),
            })
            .collect();

        let supply_update = SupplyUpdate {
            total: Some(1_000_000_000_000_000),
            circulating: Some(800_000_000_000_000),
            non_circulating: Some(200_000_000_000_000),
            non_circulating_accounts: Some(large_account_list.clone()),
        };

        let result = cheatcodes_rpc
            .set_supply(Some(setup.context.clone()), supply_update)
            .await;

        assert!(result.is_ok());

        let supply = setup
            .rpc
            .get_supply(Some(setup.context), None)
            .await
            .unwrap();

        assert_eq!(supply.value.non_circulating_accounts.len(), 100);
        assert_eq!(
            supply.value.non_circulating_accounts[0],
            "3rSZJHysEk2ueFVovRLtZ8LGnQBMZGg96H2Q4jErspAF"
        );
        assert_eq!(
            supply.value.non_circulating_accounts[1],
            "11111111111111111111111111111111"
        );
    }

    #[tokio::test(flavor = "multi_thread")]
    async fn test_get_supply_with_invalid_config() {
        let setup = TestSetup::new(SurfpoolAccountsScanRpc);

        let config = RpcSupplyConfig {
            commitment: Some(solana_commitment_config::CommitmentConfig {
                commitment: solana_commitment_config::CommitmentLevel::Processed,
            }),
            exclude_non_circulating_accounts_list: false,
        };

        let result = setup
            .rpc
            .get_supply(Some(setup.context), Some(config))
            .await;

        assert!(result.is_ok());
        let supply = result.unwrap();
        assert_eq!(supply.value.total, 0);
        assert_eq!(supply.value.circulating, 0);
        assert_eq!(supply.value.non_circulating, 0);
    }

    #[tokio::test(flavor = "multi_thread")]
<<<<<<< HEAD
    async fn test_get_largest_accounts() {
        let setup = TestSetup::new(SurfpoolAccountsScanRpc);

        let large_circulating_pubkey = Pubkey::new_unique();
        let large_circulating_amount = 1_000_000_000_000_000u64;

        setup
            .context
            .svm_locker
            .with_svm_writer(|svm_writer| {
                svm_writer.set_account(
                    &large_circulating_pubkey,
                    Account {
                        lamports: large_circulating_amount,
                        ..Default::default()
                    },
                )
            })
            .unwrap();

        let large_non_circulating_pubkey = Pubkey::new_unique();
        let large_non_circulating_amount = 2_000_000_000_000_000u64;

        setup
            .context
            .svm_locker
            .with_svm_writer(|svm_writer| {
                svm_writer
                    .non_circulating_accounts
                    .push(large_non_circulating_pubkey.to_string());
                svm_writer.set_account(
                    &large_non_circulating_pubkey,
                    Account {
                        lamports: large_non_circulating_amount,
                        ..Default::default()
                    },
                )
            })
            .unwrap();

        let result = setup
            .rpc
            .get_largest_accounts(
                Some(setup.context.clone()),
                Some(RpcLargestAccountsConfig {
                    filter: Some(RpcLargestAccountsFilter::Circulating),
                    ..Default::default()
                }),
            )
            .await
            .unwrap();

        assert_eq!(result.value.len(), 1);
        assert_eq!(
            large_circulating_pubkey.to_string(),
            result.value[0].address
        );
        assert_eq!(large_circulating_amount, result.value[0].lamports);

        let result = setup
            .rpc
            .get_largest_accounts(Some(setup.context), None)
            .await
            .unwrap();

        assert_eq!(result.value.len(), 1);
        assert_eq!(
            large_non_circulating_pubkey.to_string(),
            result.value[0].address
        );
        assert_eq!(large_non_circulating_amount, result.value[0].lamports);
=======
    async fn test_get_token_accounts_by_delegate() {
        let setup = TestSetup::new(SurfpoolAccountsScanRpc);

        let delegate = Pubkey::new_unique();
        let owner = Pubkey::new_unique();
        let mint = Pubkey::new_unique();
        let token_account_pubkey = Pubkey::new_unique();
        let token_program = spl_token::id();

        // create a token account with delegate
        let mut token_account_data = [0u8; spl_token::state::Account::LEN];
        let token_account = spl_token::state::Account {
            mint,
            owner,
            amount: 1000,
            delegate: solana_sdk::program_option::COption::Some(delegate),
            state: spl_token::state::AccountState::Initialized,
            is_native: solana_sdk::program_option::COption::None,
            delegated_amount: 500,
            close_authority: solana_sdk::program_option::COption::None,
        };
        solana_sdk::program_pack::Pack::pack_into_slice(&token_account, &mut token_account_data);

        let account = Account {
            lamports: 1000000,
            data: token_account_data.to_vec(),
            owner: token_program,
            executable: false,
            rent_epoch: 0,
        };

        setup.context.svm_locker.with_svm_writer(|svm_writer| {
            svm_writer
                .set_account(&token_account_pubkey, account.clone())
                .unwrap();
        });

        // programId filter - should find the account
        let result = setup
            .rpc
            .get_token_accounts_by_delegate(
                Some(setup.context.clone()),
                delegate.to_string(),
                RpcTokenAccountsFilter::ProgramId(token_program.to_string()),
                None,
            )
            .await;

        assert!(result.is_ok(), "ProgramId filter should succeed");
        let response = result.unwrap();
        assert_eq!(response.value.len(), 1, "Should find 1 token account");
        assert_eq!(response.value[0].pubkey, token_account_pubkey.to_string());

        // mint filter - should find the account
        let result = setup
            .rpc
            .get_token_accounts_by_delegate(
                Some(setup.context.clone()),
                delegate.to_string(),
                RpcTokenAccountsFilter::Mint(mint.to_string()),
                None,
            )
            .await;

        assert!(result.is_ok(), "Mint filter should succeed");
        let response = result.unwrap();
        assert_eq!(response.value.len(), 1, "Should find 1 token account");
        assert_eq!(response.value[0].pubkey, token_account_pubkey.to_string());

        // non-existent delegate - should return empty
        let non_existent_delegate = Pubkey::new_unique();
        let result = setup
            .rpc
            .get_token_accounts_by_delegate(
                Some(setup.context.clone()),
                non_existent_delegate.to_string(),
                RpcTokenAccountsFilter::ProgramId(token_program.to_string()),
                None,
            )
            .await;

        assert!(result.is_ok(), "Non-existent delegate should succeed");
        let response = result.unwrap();
        assert_eq!(response.value.len(), 0, "Should find 0 token accounts");

        // wrong mint - should return empty
        let wrong_mint = Pubkey::new_unique();
        let result = setup
            .rpc
            .get_token_accounts_by_delegate(
                Some(setup.context.clone()),
                delegate.to_string(),
                RpcTokenAccountsFilter::Mint(wrong_mint.to_string()),
                None,
            )
            .await;

        assert!(result.is_ok(), "Wrong mint should succeed");
        let response = result.unwrap();
        assert_eq!(response.value.len(), 0, "Should find 0 token accounts");

        // invalid delegate pubkey - should fail
        let result = setup
            .rpc
            .get_token_accounts_by_delegate(
                Some(setup.context.clone()),
                "invalid_pubkey".to_string(),
                RpcTokenAccountsFilter::ProgramId(token_program.to_string()),
                None,
            )
            .await;

        assert!(result.is_err(), "Invalid pubkey should fail");
    }

    #[tokio::test(flavor = "multi_thread")]
    async fn test_get_token_accounts_by_delegate_multiple_accounts() {
        let setup = TestSetup::new(SurfpoolAccountsScanRpc);

        let delegate = Pubkey::new_unique();
        let owner1 = Pubkey::new_unique();
        let owner2 = Pubkey::new_unique();
        let mint1 = Pubkey::new_unique();
        let mint2 = Pubkey::new_unique();
        let token_account1 = Pubkey::new_unique();
        let token_account2 = Pubkey::new_unique();
        let token_program = spl_token::id();

        // create first token account with delegate
        let mut token_account_data1 = [0u8; spl_token::state::Account::LEN];
        let token_account_struct1 = spl_token::state::Account {
            mint: mint1,
            owner: owner1,
            amount: 1000,
            delegate: solana_sdk::program_option::COption::Some(delegate),
            state: spl_token::state::AccountState::Initialized,
            is_native: solana_sdk::program_option::COption::None,
            delegated_amount: 500,
            close_authority: solana_sdk::program_option::COption::None,
        };
        solana_sdk::program_pack::Pack::pack_into_slice(
            &token_account_struct1,
            &mut token_account_data1,
        );

        // create second token account with same delegate
        let mut token_account_data2 = [0u8; spl_token::state::Account::LEN];
        let token_account_struct2 = spl_token::state::Account {
            mint: mint2,
            owner: owner2,
            amount: 2000,
            delegate: solana_sdk::program_option::COption::Some(delegate),
            state: spl_token::state::AccountState::Initialized,
            is_native: solana_sdk::program_option::COption::None,
            delegated_amount: 1000,
            close_authority: solana_sdk::program_option::COption::None,
        };
        solana_sdk::program_pack::Pack::pack_into_slice(
            &token_account_struct2,
            &mut token_account_data2,
        );

        setup.context.svm_locker.with_svm_writer(|svm_writer| {
            svm_writer
                .set_account(
                    &token_account1,
                    Account {
                        lamports: 1000000,
                        data: token_account_data1.to_vec(),
                        owner: token_program,
                        executable: false,
                        rent_epoch: 0,
                    },
                )
                .unwrap();

            svm_writer
                .set_account(
                    &token_account2,
                    Account {
                        lamports: 1000000,
                        data: token_account_data2.to_vec(),
                        owner: token_program,
                        executable: false,
                        rent_epoch: 0,
                    },
                )
                .unwrap();
        });

        let result = setup
            .rpc
            .get_token_accounts_by_delegate(
                Some(setup.context.clone()),
                delegate.to_string(),
                RpcTokenAccountsFilter::ProgramId(token_program.to_string()),
                None,
            )
            .await;

        assert!(result.is_ok(), "ProgramId filter should succeed");
        let response = result.unwrap();
        assert_eq!(response.value.len(), 2, "Should find 2 token accounts");

        let returned_pubkeys: std::collections::HashSet<String> = response
            .value
            .iter()
            .map(|acc| acc.pubkey.clone())
            .collect();
        assert!(returned_pubkeys.contains(&token_account1.to_string()));
        assert!(returned_pubkeys.contains(&token_account2.to_string()));

        // Test: Mint filter for mint1 - should find only first account
        let result = setup
            .rpc
            .get_token_accounts_by_delegate(
                Some(setup.context.clone()),
                delegate.to_string(),
                RpcTokenAccountsFilter::Mint(mint1.to_string()),
                None,
            )
            .await;

        assert!(result.is_ok(), "Mint filter should succeed");
        let response = result.unwrap();
        assert_eq!(
            response.value.len(),
            1,
            "Should find 1 token account for mint1"
        );
        assert_eq!(response.value[0].pubkey, token_account1.to_string());
>>>>>>> 4ff15068
    }
}<|MERGE_RESOLUTION|>--- conflicted
+++ resolved
@@ -732,14 +732,10 @@
 
     use solana_account::Account;
     use solana_client::{
-<<<<<<< HEAD
         rpc_config::{
             RpcLargestAccountsConfig, RpcLargestAccountsFilter, RpcProgramAccountsConfig,
-            RpcSupplyConfig,
+            RpcSupplyConfig, RpcTokenAccountsFilter,
         },
-=======
-        rpc_config::{RpcProgramAccountsConfig, RpcSupplyConfig, RpcTokenAccountsFilter},
->>>>>>> 4ff15068
         rpc_filter::{Memcmp, RpcFilterType},
         rpc_response::OptionalContext,
     };
@@ -1179,7 +1175,6 @@
     }
 
     #[tokio::test(flavor = "multi_thread")]
-<<<<<<< HEAD
     async fn test_get_largest_accounts() {
         let setup = TestSetup::new(SurfpoolAccountsScanRpc);
 
@@ -1251,7 +1246,9 @@
             result.value[0].address
         );
         assert_eq!(large_non_circulating_amount, result.value[0].lamports);
-=======
+    }
+
+    #[tokio::test(flavor = "multi_thread")]
     async fn test_get_token_accounts_by_delegate() {
         let setup = TestSetup::new(SurfpoolAccountsScanRpc);
 
@@ -1483,6 +1480,5 @@
             "Should find 1 token account for mint1"
         );
         assert_eq!(response.value[0].pubkey, token_account1.to_string());
->>>>>>> 4ff15068
     }
 }