--- conflicted
+++ resolved
@@ -69,11 +69,7 @@
         if let Some(lamports) = self.lamports {
             account.lamports = lamports;
         }
-<<<<<<< HEAD
-        if let Some(owner) = self.owner {
-=======
         if let Some(owner) = &self.owner {
->>>>>>> c139d275
             account.owner = verify_pubkey(&owner)?;
         }
         if let Some(executable) = self.executable {
