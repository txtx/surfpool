use std::{str::FromStr, sync::Arc, time::Duration};

use base64::Engine;
use crossbeam_channel::{unbounded, unbounded as crossbeam_unbounded};
use jsonrpc_core::{
    futures::future::{self, join_all},
    Error, Result as JsonRpcResult,
};
use jsonrpc_core_client::transports::http;
use solana_hash::Hash;
use solana_keypair::Keypair;
use solana_message::{
    v0::{self},
    AddressLookupTableAccount, Message, VersionedMessage,
};
use solana_native_token::LAMPORTS_PER_SOL;
use solana_pubkey::{pubkey, Pubkey};
use solana_rpc_client_api::response::Response as RpcResponse;
use solana_sdk::system_instruction::transfer;
use solana_signer::Signer;
use solana_system_interface::instruction as system_instruction;
use solana_transaction::versioned::VersionedTransaction;
use surfpool_types::{
    types::{BlockProductionMode, ProfileResult as SurfpoolProfileResult, RpcConfig, SimnetConfig},
    SimnetCommand, SimnetEvent, SurfpoolConfig,
};
use tokio::{sync::RwLock, task};

use crate::{
    error::SurfpoolError,
    rpc::{
        full::FullClient, minimal::MinimalClient, surfnet_cheatcodes::SvmTricksRpc, RunloopContext,
    },
    runloops::start_local_surfnet_runloop,
    surfnet::{locker::SurfnetSvmLocker, svm::SurfnetSvm},
    tests::helpers::get_free_port,
    PluginManagerCommand,
};

fn wait_for_ready_and_connected(simnet_events_rx: &crossbeam_channel::Receiver<SimnetEvent>) {
    let mut ready = false;
    let mut connected = false;
    loop {
        match simnet_events_rx.recv() {
            Ok(SimnetEvent::Ready) => {
                ready = true;
            }
            Ok(SimnetEvent::Connected(_)) => {
                connected = true;
            }
            _ => (),
        }
        if ready && connected {
            break;
        }
    }
}

#[tokio::test]
async fn test_simnet_ready() {
    let config = SurfpoolConfig {
        simnets: vec![SimnetConfig {
            block_production_mode: BlockProductionMode::Manual, // Prevent ticks
            ..SimnetConfig::default()
        }],
        ..SurfpoolConfig::default()
    };

    let (surfnet_svm, simnet_events_rx, geyser_events_rx) = SurfnetSvm::new();
    let (simnet_commands_tx, simnet_commands_rx) = unbounded();
    let (subgraph_commands_tx, _subgraph_commands_rx) = unbounded();
    let svm_locker = SurfnetSvmLocker::new(surfnet_svm);

    let _handle = hiro_system_kit::thread_named("test").spawn(move || {
        let future = start_local_surfnet_runloop(
            svm_locker,
            config,
            subgraph_commands_tx,
            simnet_commands_tx,
            simnet_commands_rx,
            geyser_events_rx,
        );
        if let Err(e) = hiro_system_kit::nestable_block_on(future) {
            panic!("{e:?}");
        }
    });

    match simnet_events_rx.recv() {
        Ok(SimnetEvent::Ready) | Ok(SimnetEvent::Connected(_)) => (),
        e => panic!("Expected Ready event: {e:?}"),
    }
}

#[tokio::test]
async fn test_simnet_ticks() {
    let bind_host = "127.0.0.1";
    let bind_port = get_free_port().unwrap();
    let config = SurfpoolConfig {
        simnets: vec![SimnetConfig {
            slot_time: 1,
            ..SimnetConfig::default()
        }],
        rpc: RpcConfig {
            bind_host: bind_host.to_string(),
            bind_port,
            ..Default::default()
        },
        ..SurfpoolConfig::default()
    };

    let (surfnet_svm, simnet_events_rx, geyser_events_rx) = SurfnetSvm::new();
    let (simnet_commands_tx, simnet_commands_rx) = unbounded();
    let (subgraph_commands_tx, _subgraph_commands_rx) = unbounded();
    let (test_tx, test_rx) = unbounded();
    let svm_locker = SurfnetSvmLocker::new(surfnet_svm);

    let _handle = hiro_system_kit::thread_named("test").spawn(move || {
        let future = start_local_surfnet_runloop(
            svm_locker,
            config,
            subgraph_commands_tx,
            simnet_commands_tx,
            simnet_commands_rx,
            geyser_events_rx,
        );
        if let Err(e) = hiro_system_kit::nestable_block_on(future) {
            panic!("{e:?}");
        }
    });

    let _ = hiro_system_kit::thread_named("ticks").spawn(move || {
        let mut ticks = 0;
        loop {
            match simnet_events_rx.recv() {
                Ok(SimnetEvent::ClockUpdate(_)) => ticks += 1,
                _ => (),
            }

            if ticks > 100 {
                let _ = test_tx.send(true);
            }
        }
    });

    match test_rx.recv_timeout(Duration::from_secs(10)) {
        Ok(_) => (),
        Err(_) => panic!("not enough ticks"),
    }
}

<<<<<<< HEAD
// #[tokio::test]
// async fn test_simnet_some_sol_transfers() {
//     let n_addresses = 10;
//     let airdrop_keypairs = (0..n_addresses).map(|_| Keypair::new()).collect::<Vec<_>>();
//     let airdrop_addresses: Vec<Pubkey> = airdrop_keypairs.iter().map(|kp| kp.pubkey()).collect();
//     let airdrop_token_amount = LAMPORTS_PER_SOL;
//     let bind_host = "127.0.0.1";
//     let bind_port = get_free_port().unwrap();
//     let config = SurfpoolConfig {
//         simnets: vec![SimnetConfig {
//             slot_time: 1,
//             airdrop_addresses: airdrop_addresses.clone(),
//             airdrop_token_amount,
//             ..SimnetConfig::default()
//         }],
//         rpc: RpcConfig {
//             bind_host: bind_host.to_string(),
//             bind_port,
//             ..Default::default()
//         },
//         ..SurfpoolConfig::default()
//     };

//     let (surfnet_svm, simnet_events_rx, geyser_events_rx) = SurfnetSvm::new();
//     let (simnet_commands_tx, simnet_commands_rx) = unbounded();
//     let (subgraph_commands_tx, _subgraph_commands_rx) = unbounded();
//     let svm_locker = Arc::new(RwLock::new(surfnet_svm));

//     let _handle = hiro_system_kit::thread_named("test").spawn(move || {
//         let future = start_local_surfnet_runloop(
//             svm_locker,
//             config,
//             subgraph_commands_tx,
//             simnet_commands_tx,
//             simnet_commands_rx,
//             geyser_events_rx,
//         );
//         if let Err(e) = hiro_system_kit::nestable_block_on(future) {
//             panic!("{e:?}");
//         }
//     });

//     wait_for_ready_and_connected(&simnet_events_rx);

//     let minimal_client =
//         http::connect::<MinimalClient>(format!("http://{bind_host}:{bind_port}").as_str())
//             .await
//             .expect("Failed to connect to Surfpool");
//     let full_client =
//         http::connect::<FullClient>(format!("http://{bind_host}:{bind_port}").as_str())
//             .await
//             .expect("Failed to connect to Surfpool");

//     let recent_blockhash = full_client
//         .get_latest_blockhash(None)
//         .await
//         .map(|r| {
//             Hash::from_str(r.value.blockhash.as_str()).expect("Failed to deserialize blockhash")
//         })
//         .expect("Failed to get blockhash");

//     let balances = join_all(
//         airdrop_addresses
//             .iter()
//             .map(|pk| minimal_client.get_balance(pk.to_string(), None)),
//     )
//     .await
//     .into_iter()
//     .collect::<Result<Vec<_>, _>>()
//     .expect("Failed to fetch balances");

//     assert!(
//         balances.iter().all(|b| b.value == airdrop_token_amount),
//         "All addresses did not receive the airdrop"
//     );

//     let _transfers = join_all(airdrop_keypairs.iter().map(|kp| {
//         let msg = Message::new_with_blockhash(
//             &[system_instruction::transfer(
//                 &kp.pubkey(),
//                 &airdrop_addresses[0],
//                 airdrop_token_amount / 2,
//             )],
//             Some(&kp.pubkey()),
//             &recent_blockhash,
//         );

//         let Ok(tx) = VersionedTransaction::try_new(
//             VersionedMessage::Legacy(msg),
//             &vec![kp.insecure_clone()],
//         ) else {
//             return Box::pin(future::err(Error::invalid_params("tx")));
//         };

//         let Ok(encoded) = bincode::serialize(&tx) else {
//             return Box::pin(future::err(Error::invalid_params("encoded")));
//         };
//         let data = bs58::encode(encoded).into_string();

//         Box::pin(future::ready(Ok(full_client.send_transaction(data, None))))
//     }))
//     .await
//     .into_iter()
//     .collect::<Result<Vec<_>, _>>()
//     .expect("Transfers failed");

//     // Wait for all transactions to be received
//     let expected = airdrop_addresses.len();
//     let _ = task::spawn_blocking(move || {
//         let mut processed = 0;
//         loop {
//             match simnet_events_rx.recv() {
//                 Ok(SimnetEvent::TransactionProcessed(..)) => processed += 1,
//                 _ => (),
//             }

//             if processed == expected {
//                 break;
//             }
//         }
//     })
//     .await;

//     let final_balances = join_all(
//         airdrop_addresses
//             .iter()
//             .map(|pk| minimal_client.get_balance(pk.to_string(), None)),
//     )
//     .await
//     .into_iter()
//     .collect::<Result<Vec<_>, _>>()
//     .expect("Failed to fetch final balances");

//     assert!(
//         final_balances.iter().enumerate().all(|(i, b)| {
//             if i == 0 {
//                 b.value > airdrop_token_amount
//             } else {
//                 b.value < airdrop_token_amount / 2
//             }
//         }), // TODO: compute fee
//         "Some transfers failed"
//     );
// }
=======
#[tokio::test]
async fn test_simnet_some_sol_transfers() {
    let n_addresses = 10;
    let airdrop_keypairs = (0..n_addresses).map(|_| Keypair::new()).collect::<Vec<_>>();
    let airdrop_addresses: Vec<Pubkey> = airdrop_keypairs.iter().map(|kp| kp.pubkey()).collect();
    let airdrop_token_amount = LAMPORTS_PER_SOL;
    let bind_host = "127.0.0.1";
    let bind_port = get_free_port().unwrap();
    let config = SurfpoolConfig {
        simnets: vec![SimnetConfig {
            slot_time: 1,
            airdrop_addresses: airdrop_addresses.clone(),
            airdrop_token_amount,
            ..SimnetConfig::default()
        }],
        rpc: RpcConfig {
            bind_host: bind_host.to_string(),
            bind_port,
            ..Default::default()
        },
        ..SurfpoolConfig::default()
    };

    let (surfnet_svm, simnet_events_rx, geyser_events_rx) = SurfnetSvm::new();
    let (simnet_commands_tx, simnet_commands_rx) = unbounded();
    let (subgraph_commands_tx, _subgraph_commands_rx) = unbounded();
    let svm_locker = SurfnetSvmLocker::new(surfnet_svm);

    let _handle = hiro_system_kit::thread_named("test").spawn(move || {
        let future = start_local_surfnet_runloop(
            svm_locker,
            config,
            subgraph_commands_tx,
            simnet_commands_tx,
            simnet_commands_rx,
            geyser_events_rx,
        );
        if let Err(e) = hiro_system_kit::nestable_block_on(future) {
            panic!("{e:?}");
        }
    });

    wait_for_ready_and_connected(&simnet_events_rx);

    let minimal_client =
        http::connect::<MinimalClient>(format!("http://{bind_host}:{bind_port}").as_str())
            .await
            .expect("Failed to connect to Surfpool");
    let full_client =
        http::connect::<FullClient>(format!("http://{bind_host}:{bind_port}").as_str())
            .await
            .expect("Failed to connect to Surfpool");

    let recent_blockhash = full_client
        .get_latest_blockhash(None)
        .await
        .map(|r| {
            Hash::from_str(r.value.blockhash.as_str()).expect("Failed to deserialize blockhash")
        })
        .expect("Failed to get blockhash");

    let balances = join_all(
        airdrop_addresses
            .iter()
            .map(|pk| minimal_client.get_balance(pk.to_string(), None)),
    )
    .await
    .into_iter()
    .collect::<Result<Vec<_>, _>>()
    .expect("Failed to fetch balances");

    assert!(
        balances.iter().all(|b| b.value == airdrop_token_amount),
        "All addresses did not receive the airdrop"
    );

    let _transfers = join_all(airdrop_keypairs.iter().map(|kp| {
        let msg = Message::new_with_blockhash(
            &[system_instruction::transfer(
                &kp.pubkey(),
                &airdrop_addresses[0],
                airdrop_token_amount / 2,
            )],
            Some(&kp.pubkey()),
            &recent_blockhash,
        );

        let Ok(tx) = VersionedTransaction::try_new(
            VersionedMessage::Legacy(msg),
            &vec![kp.insecure_clone()],
        ) else {
            return Box::pin(future::err(Error::invalid_params("tx")));
        };

        let Ok(encoded) = bincode::serialize(&tx) else {
            return Box::pin(future::err(Error::invalid_params("encoded")));
        };
        let data = bs58::encode(encoded).into_string();

        Box::pin(future::ready(Ok(full_client.send_transaction(data, None))))
    }))
    .await
    .into_iter()
    .collect::<Result<Vec<_>, _>>()
    .expect("Transfers failed");

    // Wait for all transactions to be received
    let expected = airdrop_addresses.len();
    let _ = task::spawn_blocking(move || {
        let mut processed = 0;
        loop {
            match simnet_events_rx.recv() {
                Ok(SimnetEvent::TransactionProcessed(..)) => processed += 1,
                _ => (),
            }

            if processed == expected {
                break;
            }
        }
    })
    .await;

    let final_balances = join_all(
        airdrop_addresses
            .iter()
            .map(|pk| minimal_client.get_balance(pk.to_string(), None)),
    )
    .await
    .into_iter()
    .collect::<Result<Vec<_>, _>>()
    .expect("Failed to fetch final balances");

    assert!(
        final_balances.iter().enumerate().all(|(i, b)| {
            if i == 0 {
                b.value > airdrop_token_amount
            } else {
                b.value < airdrop_token_amount / 2
            }
        }), // TODO: compute fee
        "Some transfers failed"
    );
}
>>>>>>> a3086ad4

// This test is pretty minimal for lookup tables at this point.
// We are creating a v0 transaction with a lookup table that does exist on mainnet,
// and sending that tx to surfpool. We are verifying that the transaction is processed
// and that the lookup table and its entries are fetched from mainnet and added to the accounts in the SVM.
// However, we are not actually setting up a tx that will use the lookup table internally,
// we are kind of just trusting that LiteSVM will do its job here.
<<<<<<< HEAD
// #[tokio::test]
// async fn test_add_alt_entries_fetching() {
//     let payer = Keypair::new();
//     let pk = payer.pubkey();

//     let bind_host = "127.0.0.1";
//     let bind_port = get_free_port().unwrap();
//     let airdrop_token_amount = LAMPORTS_PER_SOL;
//     let config = SurfpoolConfig {
//         simnets: vec![SimnetConfig {
//             slot_time: 1,
//             airdrop_addresses: vec![pk], // just one
//             airdrop_token_amount,
//             ..SimnetConfig::default()
//         }],
//         rpc: RpcConfig {
//             bind_host: bind_host.to_string(),
//             bind_port,
//             ..Default::default()
//         },
//         ..SurfpoolConfig::default()
//     };

//     let (surfnet_svm, simnet_events_rx, geyser_events_rx) = SurfnetSvm::new();
//     let (simnet_commands_tx, simnet_commands_rx) = unbounded();
//     let (subgraph_commands_tx, _subgraph_commands_rx) = unbounded();
//     let svm_locker = Arc::new(RwLock::new(surfnet_svm));

//     let moved_svm_locker = svm_locker.clone();
//     let _handle = hiro_system_kit::thread_named("test").spawn(move || {
//         let future = start_local_surfnet_runloop(
//             moved_svm_locker,
//             config,
//             subgraph_commands_tx,
//             simnet_commands_tx,
//             simnet_commands_rx,
//             geyser_events_rx,
//         );
//         if let Err(e) = hiro_system_kit::nestable_block_on(future) {
//             panic!("{e:?}");
//         }
//     });

//     wait_for_ready_and_connected(&simnet_events_rx);

//     let full_client =
//         http::connect::<FullClient>(format!("http://{bind_host}:{bind_port}").as_str())
//             .await
//             .expect("Failed to connect to Surfpool");

//     let recent_blockhash = full_client
//         .get_latest_blockhash(None)
//         .await
//         .map(|r| {
//             Hash::from_str(r.value.blockhash.as_str()).expect("Failed to deserialize blockhash")
//         })
//         .expect("Failed to get blockhash");

//     let random_address = pubkey!("7zdYkYf7yD83j3TLXmkhxn6LjQP9y9bQ4pjfpquP8Hqw");

//     let instruction = transfer(&pk, &random_address, 100);

//     let alt_address = pubkey!("5KcPJehcpBLcPde2UhmY4dE9zCrv2r9AKFmW5CGtY1io"); // a mainnet lookup table

//     let address_lookup_table_account = AddressLookupTableAccount {
//         key: alt_address,
//         addresses: vec![random_address],
//     };

//     let tx = VersionedTransaction::try_new(
//         VersionedMessage::V0(
//             v0::Message::try_compile(
//                 &payer.pubkey(),
//                 &[instruction],
//                 &[address_lookup_table_account],
//                 recent_blockhash,
//             )
//             .expect("Failed to compile message"),
//         ),
//         &[payer],
//     )
//     .expect("Failed to create transaction");

//     let Ok(encoded) = bincode::serialize(&tx) else {
//         panic!("Failed to serialize transaction");
//     };
//     let data = bs58::encode(encoded).into_string();

//     let _ = match full_client.send_transaction(data, None).await {
//         Ok(res) => println!("Send transaction result: {}", res),
//         Err(err) => println!("Send transaction error result: {}", err),
//     };

//     // Wait for all transactions to be received
//     let _ = task::spawn_blocking(move || {
//         let mut processed = 0;
//         let expected = 1;
//         let mut alt_updated = false;
//         loop {
//             match simnet_events_rx.recv() {
//                 Ok(SimnetEvent::TransactionProcessed(..)) => processed += 1,
//                 Ok(SimnetEvent::AccountUpdate(_, account)) => {
//                     if account == alt_address {
//                         alt_updated = true;
//                     }
//                 }
//                 _ => (),
//             }

//             if processed == expected && alt_updated {
//                 break;
//             }
//         }
//     })
//     .await;

//     let surfnet_svm = svm_locker.read().await;

//     // get all the account keys + the address lookup tables + table_entries from the txn
//     let alts = tx.message.address_table_lookups().clone().unwrap();
//     let mut acc_keys = tx.message.static_account_keys().to_vec();
//     let mut alt_pubkeys = alts.iter().map(|msg| msg.account_key).collect::<Vec<_>>();
//     let mut table_entries = join_all(alts.iter().map(|msg| async {
//         let loaded_addresses = surfnet_svm.load_lookup_table_addresses(msg).await?;
//         let mut combined = loaded_addresses.writable;
//         combined.extend(loaded_addresses.readonly);
//         Ok::<_, SurfpoolError>(combined)
//     }))
//     .await
//     .into_iter()
//     .collect::<Result<Vec<Vec<Pubkey>>, SurfpoolError>>()
//     .unwrap() // Result<Vec<Vec<Pubkey>>, _>
//     .into_iter()
//     .flatten()
//     .collect();

//     acc_keys.append(&mut alt_pubkeys);
//     acc_keys.append(&mut table_entries);

//     // inner.get_account returns an Option<Account>; assert that none of them are None
//     assert!(
//         acc_keys
//             .iter()
//             .all(|key| { surfnet_svm.inner.get_account(key).is_some() }),
//         "account not found"
//     );
// }
=======
#[tokio::test(flavor = "multi_thread")]
async fn test_add_alt_entries_fetching() {
    let payer = Keypair::new();
    let pk = payer.pubkey();

    let bind_host = "127.0.0.1";
    let bind_port = get_free_port().unwrap();
    let airdrop_token_amount = LAMPORTS_PER_SOL;
    let config = SurfpoolConfig {
        simnets: vec![SimnetConfig {
            slot_time: 1,
            airdrop_addresses: vec![pk], // just one
            airdrop_token_amount,
            ..SimnetConfig::default()
        }],
        rpc: RpcConfig {
            bind_host: bind_host.to_string(),
            bind_port,
            ..Default::default()
        },
        ..SurfpoolConfig::default()
    };

    let (surfnet_svm, simnet_events_rx, geyser_events_rx) = SurfnetSvm::new();
    let (simnet_commands_tx, simnet_commands_rx) = unbounded();
    let (subgraph_commands_tx, _subgraph_commands_rx) = unbounded();
    let svm_locker = Arc::new(RwLock::new(surfnet_svm));

    let moved_svm_locker = svm_locker.clone();
    let _handle = hiro_system_kit::thread_named("test").spawn(move || {
        let future = start_local_surfnet_runloop(
            SurfnetSvmLocker(moved_svm_locker),
            config,
            subgraph_commands_tx,
            simnet_commands_tx,
            simnet_commands_rx,
            geyser_events_rx,
        );
        if let Err(e) = hiro_system_kit::nestable_block_on(future) {
            panic!("{e:?}");
        }
    });
    let svm_locker = SurfnetSvmLocker(svm_locker);

    wait_for_ready_and_connected(&simnet_events_rx);

    let full_client =
        http::connect::<FullClient>(format!("http://{bind_host}:{bind_port}").as_str())
            .await
            .expect("Failed to connect to Surfpool");

    let recent_blockhash = full_client
        .get_latest_blockhash(None)
        .await
        .map(|r| {
            Hash::from_str(r.value.blockhash.as_str()).expect("Failed to deserialize blockhash")
        })
        .expect("Failed to get blockhash");

    let random_address = pubkey!("7zdYkYf7yD83j3TLXmkhxn6LjQP9y9bQ4pjfpquP8Hqw");

    let instruction = transfer(&pk, &random_address, 100);

    let alt_address = pubkey!("5KcPJehcpBLcPde2UhmY4dE9zCrv2r9AKFmW5CGtY1io"); // a mainnet lookup table

    let address_lookup_table_account = AddressLookupTableAccount {
        key: alt_address,
        addresses: vec![random_address],
    };

    let tx = VersionedTransaction::try_new(
        VersionedMessage::V0(
            v0::Message::try_compile(
                &payer.pubkey(),
                &[instruction],
                &[address_lookup_table_account],
                recent_blockhash,
            )
            .expect("Failed to compile message"),
        ),
        &[payer],
    )
    .expect("Failed to create transaction");

    let Ok(encoded) = bincode::serialize(&tx) else {
        panic!("Failed to serialize transaction");
    };
    let data = bs58::encode(encoded).into_string();

    // Wait for all transactions to be received
    let _ = match full_client.send_transaction(data, None).await {
        Ok(res) => println!("Send transaction result: {}", res),
        Err(err) => println!("Send transaction error result: {}", err),
    };

    let mut processed = 0;
    let expected = 1;
    let mut alt_updated = false;
    loop {
        match simnet_events_rx.recv() {
            Ok(SimnetEvent::TransactionProcessed(..)) => processed += 1,
            Ok(SimnetEvent::AccountUpdate(_, account)) => {
                if account == alt_address {
                    alt_updated = true;
                }
            }
            Ok(SimnetEvent::ClockUpdate(_)) => {
                // do nothing
            }
            other => println!("Unexpected event: {:?}", other),
        }

        if processed == expected && alt_updated {
            break;
        }
    }

    // get all the account keys + the address lookup tables + table_entries from the txn
    let alts = tx.message.address_table_lookups().clone().unwrap();
    let mut acc_keys = tx.message.static_account_keys().to_vec();
    let mut alt_pubkeys = alts.iter().map(|msg| msg.account_key).collect::<Vec<_>>();
    let mut table_entries = join_all(alts.iter().map(|msg| async {
        let loaded_addresses = svm_locker
            .get_lookup_table_addresses(&None, msg)
            .await?
            .inner;
        let mut combined = loaded_addresses.writable;
        combined.extend(loaded_addresses.readonly);
        Ok::<_, SurfpoolError>(combined)
    }))
    .await
    .into_iter()
    .collect::<Result<Vec<Vec<Pubkey>>, SurfpoolError>>()
    .unwrap() // Result<Vec<Vec<Pubkey>>, _>
    .into_iter()
    .flatten()
    .collect();

    acc_keys.append(&mut alt_pubkeys);
    acc_keys.append(&mut table_entries);

    assert!(
        acc_keys.iter().all(|key| {
            svm_locker
                .get_account_local(key)
                .inner
                .map_account()
                .is_ok()
        }),
        "account not found"
    );
}
>>>>>>> a3086ad4

#[tokio::test(flavor = "multi_thread")]
async fn test_surfnet_estimate_compute_units() {
    let (mut svm_instance, _simnet_events_rx, _geyser_events_rx) = SurfnetSvm::new();
    let rpc_server = crate::rpc::surfnet_cheatcodes::SurfnetCheatcodesRpc;

    let payer = Keypair::new();
    let recipient = Pubkey::new_unique();
    let lamports_to_send = 1_000_000;

    svm_instance
        .airdrop(&payer.pubkey(), lamports_to_send * 2)
        .unwrap();

    let instruction = transfer(&payer.pubkey(), &recipient, lamports_to_send);
    let latest_blockhash = svm_instance.latest_blockhash();
    let message =
        Message::new_with_blockhash(&[instruction], Some(&payer.pubkey()), &latest_blockhash);
    let tx = VersionedTransaction::try_new(VersionedMessage::Legacy(message.clone()), &[&payer])
        .unwrap();

    let tx_bytes = bincode::serialize(&tx).unwrap();
    let tx_b64 = base64::engine::general_purpose::STANDARD.encode(&tx_bytes);

    // Manually construct RunloopContext
    let svm_locker_for_context = SurfnetSvmLocker::new(svm_instance);
    let (simnet_cmd_tx, _simnet_cmd_rx) = crossbeam_unbounded::<SimnetCommand>();
    let (plugin_cmd_tx, _plugin_cmd_rx) = crossbeam_unbounded::<PluginManagerCommand>();

    let runloop_context = RunloopContext {
        id: None,
        svm_locker: svm_locker_for_context.clone(),
        simnet_commands_tx: simnet_cmd_tx,
        plugin_manager_commands_tx: plugin_cmd_tx,
        remote_rpc_client: None,
    };

    // Test with None tag
    let response_no_tag_initial: JsonRpcResult<RpcResponse<SurfpoolProfileResult>> = rpc_server
        .estimate_compute_units(Some(runloop_context.clone()), tx_b64.clone(), None)
        .await;

    assert!(
        response_no_tag_initial.is_ok(),
        "RPC call with None tag failed: {:?}",
        response_no_tag_initial.err()
    );
    let rpc_response_value_no_tag = response_no_tag_initial.unwrap().value;

    assert!(
        rpc_response_value_no_tag.compute_units.success,
        "CU estimation with None tag failed"
    );
    println!(
        "Initial CU estimation (no tag): consumed = {}, success = {}",
        rpc_response_value_no_tag
            .compute_units
            .compute_units_consumed,
        rpc_response_value_no_tag.compute_units.success
    );
    assert!(
        rpc_response_value_no_tag
            .compute_units
            .compute_units_consumed
            > 0,
        "Invalid compute units consumed for None tag"
    );
    assert!(
        rpc_response_value_no_tag
            .compute_units
            .error_message
            .is_none(),
        "Error message should be None for None tag. Got: {:?}",
        rpc_response_value_no_tag.compute_units.error_message
    );
    assert!(
        rpc_response_value_no_tag
            .compute_units
            .log_messages
            .is_some(),
        "Log messages should be present for None tag"
    );

    // Test 1: Estimate with a tag and retrieve
    let tag1 = "test_tag_1".to_string();
    println!("\nTesting with tag: {}", tag1);
    let response_tagged_1: JsonRpcResult<RpcResponse<SurfpoolProfileResult>> = rpc_server
        .estimate_compute_units(
            Some(runloop_context.clone()),
            tx_b64.clone(),
            Some(tag1.clone()),
        )
        .await;
    assert!(
        response_tagged_1.is_ok(),
        "RPC call with tag1 failed: {:?}",
        response_tagged_1.err()
    );
    let rpc_response_tagged_1_value = response_tagged_1.unwrap().value;
    assert!(
        rpc_response_tagged_1_value.compute_units.success,
        "CU estimation with tag1 failed"
    );
    println!(
        "CU estimation (tag: {}): consumed = {}, success = {}",
        tag1,
        rpc_response_tagged_1_value
            .compute_units
            .compute_units_consumed,
        rpc_response_tagged_1_value.compute_units.success
    );

    println!("Retrieving profile results for tag: {}", tag1);
    let results_response_tag1: JsonRpcResult<RpcResponse<Vec<SurfpoolProfileResult>>> =
        rpc_server.get_profile_results(Some(runloop_context.clone()), tag1.clone());
    assert!(
        results_response_tag1.is_ok(),
        "get_profile_results for tag1 failed: {:?}",
        results_response_tag1.err()
    );
    let results_vec_tag1 = results_response_tag1.unwrap().value;
    assert_eq!(results_vec_tag1.len(), 1, "Expected 1 result for tag1");
    println!(
        "Found {} result(s) for tag: {}",
        results_vec_tag1.len(),
        tag1
    );
    assert_eq!(
        results_vec_tag1[0].compute_units.compute_units_consumed,
        rpc_response_tagged_1_value
            .compute_units
            .compute_units_consumed
    );
    assert_eq!(
        results_vec_tag1[0].compute_units.success,
        rpc_response_tagged_1_value.compute_units.success
    );
    println!(
        "Verified retrieved result for tag {}: CU = {}, success = {}",
        tag1,
        results_vec_tag1[0].compute_units.compute_units_consumed,
        results_vec_tag1[0].compute_units.success
    );

    // Test 2: Retrieve with a non-existent tag
    let tag_non_existent = "non_existent_tag".to_string();
    println!(
        "\nTesting retrieval with non-existent tag: {}",
        tag_non_existent
    );
    let results_non_existent_response: JsonRpcResult<RpcResponse<Vec<SurfpoolProfileResult>>> =
        rpc_server.get_profile_results(Some(runloop_context.clone()), tag_non_existent.clone());
    assert!(
        results_non_existent_response.is_ok(),
        "get_profile_results for non-existent tag failed"
    );
    let results_non_existent_vec = results_non_existent_response.unwrap().value;
    assert!(
        results_non_existent_vec.is_empty(),
        "Expected empty vec for non-existent tag"
    );
    println!(
        "Verified empty results for non-existent tag: {}",
        tag_non_existent
    );

    // Test 3: Estimate multiple times with the same tag
    let tag2 = "test_tag_2".to_string();
    println!("\nTesting multiple estimations with tag: {}", tag2);
    let response_tagged_2a: JsonRpcResult<RpcResponse<SurfpoolProfileResult>> = rpc_server
        .estimate_compute_units(
            Some(runloop_context.clone()),
            tx_b64.clone(),
            Some(tag2.clone()),
        )
        .await;
    assert!(response_tagged_2a.is_ok(), "First call with tag2 failed");
    let cu_2a_profile_result = response_tagged_2a.unwrap().value;
    println!(
        "CU estimation 1 (tag: {}): consumed = {}, success = {}",
        tag2,
        cu_2a_profile_result.compute_units.compute_units_consumed,
        cu_2a_profile_result.compute_units.success
    );

    let response_tagged_2b: JsonRpcResult<RpcResponse<SurfpoolProfileResult>> = rpc_server
        .estimate_compute_units(
            Some(runloop_context.clone()),
            tx_b64.clone(),
            Some(tag2.clone()),
        )
        .await;
    assert!(response_tagged_2b.is_ok(), "Second call with tag2 failed");
    let cu_2b_profile_result = response_tagged_2b.unwrap().value;
    println!(
        "CU estimation 2 (tag: {}): consumed = {}, success = {}",
        tag2,
        cu_2b_profile_result.compute_units.compute_units_consumed,
        cu_2b_profile_result.compute_units.success
    );

    println!("Retrieving profile results for tag: {}", tag2);
    let results_response_tag2: JsonRpcResult<RpcResponse<Vec<SurfpoolProfileResult>>> =
        rpc_server.get_profile_results(Some(runloop_context.clone()), tag2.clone());
    assert!(
        results_response_tag2.is_ok(),
        "get_profile_results for tag2 failed"
    );
    let results_vec_tag2 = results_response_tag2.unwrap().value;
    assert_eq!(results_vec_tag2.len(), 2, "Expected 2 results for tag2");
    println!(
        "Found {} result(s) for tag: {}",
        results_vec_tag2.len(),
        tag2
    );
    assert_eq!(
        results_vec_tag2[0].compute_units.compute_units_consumed,
        cu_2a_profile_result.compute_units.compute_units_consumed
    );
    println!(
        "Verified retrieved result 1 for tag {}: CU = {}",
        tag2, results_vec_tag2[0].compute_units.compute_units_consumed
    );
    assert_eq!(
        results_vec_tag2[1].compute_units.compute_units_consumed,
        cu_2b_profile_result.compute_units.compute_units_consumed
    );
    println!(
        "Verified retrieved result 2 for tag {}: CU = {}",
        tag2, results_vec_tag2[1].compute_units.compute_units_consumed
    );

    // Test 4: Estimate with another None tag, ensure it doesn't affect tagged results for tag1
    println!(
        "\nTesting None tag again to ensure no interference with tag: {}",
        tag1
    );
    let response_no_tag_again: JsonRpcResult<RpcResponse<SurfpoolProfileResult>> = rpc_server
        .estimate_compute_units(Some(runloop_context.clone()), tx_b64.clone(), None)
        .await;
    assert!(
        response_no_tag_again.is_ok(),
        "RPC call with None tag (again) failed"
    );
    let rpc_response_no_tag_again_value = response_no_tag_again.unwrap().value; // consume it
    println!(
        "CU estimation (None tag again): consumed = {}, success = {}",
        rpc_response_no_tag_again_value
            .compute_units
            .compute_units_consumed,
        rpc_response_no_tag_again_value.compute_units.success
    );

    println!("Retrieving profile results for tag: {} again", tag1);
    // runloop_context can be consumed here if it's the last use
    let results_response_tag1_again: JsonRpcResult<RpcResponse<Vec<SurfpoolProfileResult>>> =
        rpc_server.get_profile_results(Some(runloop_context), tag1.clone());
    assert!(
        results_response_tag1_again.is_ok(),
        "get_profile_results for tag1 (again) failed"
    );
    let results_vec_tag1_again = results_response_tag1_again.unwrap().value;
    assert_eq!(
        results_vec_tag1_again.len(),
        1,
        "Expected 1 result for tag1 after another None tag call, was {}",
        results_vec_tag1_again.len()
    );
    println!(
        "Found {} result(s) for tag: {} again",
        results_vec_tag1_again.len(),
        tag1
    );
    assert_eq!(
        results_vec_tag1_again[0]
            .compute_units
            .compute_units_consumed,
        rpc_response_tagged_1_value
            .compute_units
            .compute_units_consumed
    );
    println!(
        "Verified retrieved result for tag {}: CU = {} (after None tag call)",
        tag1,
        results_vec_tag1_again[0]
            .compute_units
            .compute_units_consumed
    );

    // Test send_transaction with cu_analysis_enabled = true
    // Create a new SVM instance
    let (mut svm_for_send, simnet_rx_for_send, _geyser_rx_for_send) = SurfnetSvm::new();
    svm_for_send
        .airdrop(&payer.pubkey(), lamports_to_send * 2)
        .unwrap();

    let latest_blockhash_for_send = svm_for_send.latest_blockhash();
    let message_for_send = Message::new_with_blockhash(
        &[transfer(&payer.pubkey(), &recipient, lamports_to_send)],
        Some(&payer.pubkey()),
        &latest_blockhash_for_send,
    );
    let tx_for_send =
        VersionedTransaction::try_new(VersionedMessage::Legacy(message_for_send), &[&payer])
            .unwrap();

    let _send_result = svm_for_send.send_transaction(tx_for_send, true);

    let mut found_cu_event = false;
    for _ in 0..10 {
        if let Ok(event) = simnet_rx_for_send.try_recv() {
            if let surfpool_types::SimnetEvent::InfoLog(_, msg) = event {
                if msg.starts_with("CU Estimation for tx") {
                    println!("Found CU estimation event: {}", msg);
                    found_cu_event = true;
                    break;
                }
            }
        }
        tokio::time::sleep(tokio::time::Duration::from_millis(50)).await;
    }
    assert!(found_cu_event, "Did not find CU estimation SimnetEvent");
}<|MERGE_RESOLUTION|>--- conflicted
+++ resolved
@@ -148,7 +148,6 @@
     }
 }
 
-<<<<<<< HEAD
 // #[tokio::test]
 // async fn test_simnet_some_sol_transfers() {
 //     let n_addresses = 10;
@@ -293,152 +292,6 @@
 //         "Some transfers failed"
 //     );
 // }
-=======
-#[tokio::test]
-async fn test_simnet_some_sol_transfers() {
-    let n_addresses = 10;
-    let airdrop_keypairs = (0..n_addresses).map(|_| Keypair::new()).collect::<Vec<_>>();
-    let airdrop_addresses: Vec<Pubkey> = airdrop_keypairs.iter().map(|kp| kp.pubkey()).collect();
-    let airdrop_token_amount = LAMPORTS_PER_SOL;
-    let bind_host = "127.0.0.1";
-    let bind_port = get_free_port().unwrap();
-    let config = SurfpoolConfig {
-        simnets: vec![SimnetConfig {
-            slot_time: 1,
-            airdrop_addresses: airdrop_addresses.clone(),
-            airdrop_token_amount,
-            ..SimnetConfig::default()
-        }],
-        rpc: RpcConfig {
-            bind_host: bind_host.to_string(),
-            bind_port,
-            ..Default::default()
-        },
-        ..SurfpoolConfig::default()
-    };
-
-    let (surfnet_svm, simnet_events_rx, geyser_events_rx) = SurfnetSvm::new();
-    let (simnet_commands_tx, simnet_commands_rx) = unbounded();
-    let (subgraph_commands_tx, _subgraph_commands_rx) = unbounded();
-    let svm_locker = SurfnetSvmLocker::new(surfnet_svm);
-
-    let _handle = hiro_system_kit::thread_named("test").spawn(move || {
-        let future = start_local_surfnet_runloop(
-            svm_locker,
-            config,
-            subgraph_commands_tx,
-            simnet_commands_tx,
-            simnet_commands_rx,
-            geyser_events_rx,
-        );
-        if let Err(e) = hiro_system_kit::nestable_block_on(future) {
-            panic!("{e:?}");
-        }
-    });
-
-    wait_for_ready_and_connected(&simnet_events_rx);
-
-    let minimal_client =
-        http::connect::<MinimalClient>(format!("http://{bind_host}:{bind_port}").as_str())
-            .await
-            .expect("Failed to connect to Surfpool");
-    let full_client =
-        http::connect::<FullClient>(format!("http://{bind_host}:{bind_port}").as_str())
-            .await
-            .expect("Failed to connect to Surfpool");
-
-    let recent_blockhash = full_client
-        .get_latest_blockhash(None)
-        .await
-        .map(|r| {
-            Hash::from_str(r.value.blockhash.as_str()).expect("Failed to deserialize blockhash")
-        })
-        .expect("Failed to get blockhash");
-
-    let balances = join_all(
-        airdrop_addresses
-            .iter()
-            .map(|pk| minimal_client.get_balance(pk.to_string(), None)),
-    )
-    .await
-    .into_iter()
-    .collect::<Result<Vec<_>, _>>()
-    .expect("Failed to fetch balances");
-
-    assert!(
-        balances.iter().all(|b| b.value == airdrop_token_amount),
-        "All addresses did not receive the airdrop"
-    );
-
-    let _transfers = join_all(airdrop_keypairs.iter().map(|kp| {
-        let msg = Message::new_with_blockhash(
-            &[system_instruction::transfer(
-                &kp.pubkey(),
-                &airdrop_addresses[0],
-                airdrop_token_amount / 2,
-            )],
-            Some(&kp.pubkey()),
-            &recent_blockhash,
-        );
-
-        let Ok(tx) = VersionedTransaction::try_new(
-            VersionedMessage::Legacy(msg),
-            &vec![kp.insecure_clone()],
-        ) else {
-            return Box::pin(future::err(Error::invalid_params("tx")));
-        };
-
-        let Ok(encoded) = bincode::serialize(&tx) else {
-            return Box::pin(future::err(Error::invalid_params("encoded")));
-        };
-        let data = bs58::encode(encoded).into_string();
-
-        Box::pin(future::ready(Ok(full_client.send_transaction(data, None))))
-    }))
-    .await
-    .into_iter()
-    .collect::<Result<Vec<_>, _>>()
-    .expect("Transfers failed");
-
-    // Wait for all transactions to be received
-    let expected = airdrop_addresses.len();
-    let _ = task::spawn_blocking(move || {
-        let mut processed = 0;
-        loop {
-            match simnet_events_rx.recv() {
-                Ok(SimnetEvent::TransactionProcessed(..)) => processed += 1,
-                _ => (),
-            }
-
-            if processed == expected {
-                break;
-            }
-        }
-    })
-    .await;
-
-    let final_balances = join_all(
-        airdrop_addresses
-            .iter()
-            .map(|pk| minimal_client.get_balance(pk.to_string(), None)),
-    )
-    .await
-    .into_iter()
-    .collect::<Result<Vec<_>, _>>()
-    .expect("Failed to fetch final balances");
-
-    assert!(
-        final_balances.iter().enumerate().all(|(i, b)| {
-            if i == 0 {
-                b.value > airdrop_token_amount
-            } else {
-                b.value < airdrop_token_amount / 2
-            }
-        }), // TODO: compute fee
-        "Some transfers failed"
-    );
-}
->>>>>>> a3086ad4
 
 // This test is pretty minimal for lookup tables at this point.
 // We are creating a v0 transaction with a lookup table that does exist on mainnet,
@@ -446,7 +299,7 @@
 // and that the lookup table and its entries are fetched from mainnet and added to the accounts in the SVM.
 // However, we are not actually setting up a tx that will use the lookup table internally,
 // we are kind of just trusting that LiteSVM will do its job here.
-<<<<<<< HEAD
+
 // #[tokio::test]
 // async fn test_add_alt_entries_fetching() {
 //     let payer = Keypair::new();
@@ -594,160 +447,6 @@
 //         "account not found"
 //     );
 // }
-=======
-#[tokio::test(flavor = "multi_thread")]
-async fn test_add_alt_entries_fetching() {
-    let payer = Keypair::new();
-    let pk = payer.pubkey();
-
-    let bind_host = "127.0.0.1";
-    let bind_port = get_free_port().unwrap();
-    let airdrop_token_amount = LAMPORTS_PER_SOL;
-    let config = SurfpoolConfig {
-        simnets: vec![SimnetConfig {
-            slot_time: 1,
-            airdrop_addresses: vec![pk], // just one
-            airdrop_token_amount,
-            ..SimnetConfig::default()
-        }],
-        rpc: RpcConfig {
-            bind_host: bind_host.to_string(),
-            bind_port,
-            ..Default::default()
-        },
-        ..SurfpoolConfig::default()
-    };
-
-    let (surfnet_svm, simnet_events_rx, geyser_events_rx) = SurfnetSvm::new();
-    let (simnet_commands_tx, simnet_commands_rx) = unbounded();
-    let (subgraph_commands_tx, _subgraph_commands_rx) = unbounded();
-    let svm_locker = Arc::new(RwLock::new(surfnet_svm));
-
-    let moved_svm_locker = svm_locker.clone();
-    let _handle = hiro_system_kit::thread_named("test").spawn(move || {
-        let future = start_local_surfnet_runloop(
-            SurfnetSvmLocker(moved_svm_locker),
-            config,
-            subgraph_commands_tx,
-            simnet_commands_tx,
-            simnet_commands_rx,
-            geyser_events_rx,
-        );
-        if let Err(e) = hiro_system_kit::nestable_block_on(future) {
-            panic!("{e:?}");
-        }
-    });
-    let svm_locker = SurfnetSvmLocker(svm_locker);
-
-    wait_for_ready_and_connected(&simnet_events_rx);
-
-    let full_client =
-        http::connect::<FullClient>(format!("http://{bind_host}:{bind_port}").as_str())
-            .await
-            .expect("Failed to connect to Surfpool");
-
-    let recent_blockhash = full_client
-        .get_latest_blockhash(None)
-        .await
-        .map(|r| {
-            Hash::from_str(r.value.blockhash.as_str()).expect("Failed to deserialize blockhash")
-        })
-        .expect("Failed to get blockhash");
-
-    let random_address = pubkey!("7zdYkYf7yD83j3TLXmkhxn6LjQP9y9bQ4pjfpquP8Hqw");
-
-    let instruction = transfer(&pk, &random_address, 100);
-
-    let alt_address = pubkey!("5KcPJehcpBLcPde2UhmY4dE9zCrv2r9AKFmW5CGtY1io"); // a mainnet lookup table
-
-    let address_lookup_table_account = AddressLookupTableAccount {
-        key: alt_address,
-        addresses: vec![random_address],
-    };
-
-    let tx = VersionedTransaction::try_new(
-        VersionedMessage::V0(
-            v0::Message::try_compile(
-                &payer.pubkey(),
-                &[instruction],
-                &[address_lookup_table_account],
-                recent_blockhash,
-            )
-            .expect("Failed to compile message"),
-        ),
-        &[payer],
-    )
-    .expect("Failed to create transaction");
-
-    let Ok(encoded) = bincode::serialize(&tx) else {
-        panic!("Failed to serialize transaction");
-    };
-    let data = bs58::encode(encoded).into_string();
-
-    // Wait for all transactions to be received
-    let _ = match full_client.send_transaction(data, None).await {
-        Ok(res) => println!("Send transaction result: {}", res),
-        Err(err) => println!("Send transaction error result: {}", err),
-    };
-
-    let mut processed = 0;
-    let expected = 1;
-    let mut alt_updated = false;
-    loop {
-        match simnet_events_rx.recv() {
-            Ok(SimnetEvent::TransactionProcessed(..)) => processed += 1,
-            Ok(SimnetEvent::AccountUpdate(_, account)) => {
-                if account == alt_address {
-                    alt_updated = true;
-                }
-            }
-            Ok(SimnetEvent::ClockUpdate(_)) => {
-                // do nothing
-            }
-            other => println!("Unexpected event: {:?}", other),
-        }
-
-        if processed == expected && alt_updated {
-            break;
-        }
-    }
-
-    // get all the account keys + the address lookup tables + table_entries from the txn
-    let alts = tx.message.address_table_lookups().clone().unwrap();
-    let mut acc_keys = tx.message.static_account_keys().to_vec();
-    let mut alt_pubkeys = alts.iter().map(|msg| msg.account_key).collect::<Vec<_>>();
-    let mut table_entries = join_all(alts.iter().map(|msg| async {
-        let loaded_addresses = svm_locker
-            .get_lookup_table_addresses(&None, msg)
-            .await?
-            .inner;
-        let mut combined = loaded_addresses.writable;
-        combined.extend(loaded_addresses.readonly);
-        Ok::<_, SurfpoolError>(combined)
-    }))
-    .await
-    .into_iter()
-    .collect::<Result<Vec<Vec<Pubkey>>, SurfpoolError>>()
-    .unwrap() // Result<Vec<Vec<Pubkey>>, _>
-    .into_iter()
-    .flatten()
-    .collect();
-
-    acc_keys.append(&mut alt_pubkeys);
-    acc_keys.append(&mut table_entries);
-
-    assert!(
-        acc_keys.iter().all(|key| {
-            svm_locker
-                .get_account_local(key)
-                .inner
-                .map_account()
-                .is_ok()
-        }),
-        "account not found"
-    );
-}
->>>>>>> a3086ad4
 
 #[tokio::test(flavor = "multi_thread")]
 async fn test_surfnet_estimate_compute_units() {
