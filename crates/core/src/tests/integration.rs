use std::{str::FromStr, sync::Arc, time::Duration};

use base64::Engine;
use crossbeam_channel::{unbounded, unbounded as crossbeam_unbounded};
use jsonrpc_core::{
    Error, Result as JsonRpcResult,
    futures::future::{self, join_all},
};
use jsonrpc_core_client::transports::http;
use solana_clock::Slot;
use solana_hash::Hash;
use solana_keypair::Keypair;
use solana_message::{
    AddressLookupTableAccount, Message, VersionedMessage,
    v0::{self},
};
use solana_native_token::LAMPORTS_PER_SOL;
use solana_pubkey::{Pubkey, pubkey};
use solana_rpc_client_api::response::Response as RpcResponse;
use solana_sdk::system_instruction::transfer;
use solana_signer::Signer;
use solana_system_interface::instruction as system_instruction;
use solana_transaction::versioned::VersionedTransaction;
use surfpool_types::{
<<<<<<< HEAD
    SimnetCommand, SimnetEvent, SurfpoolConfig,
    types::{
        BlockProductionMode, KeyedProfileResult as SurfpoolProfileResult, RpcConfig, SimnetConfig,
=======
    Idl, SimnetCommand, SimnetEvent, SurfpoolConfig,
    types::{
        BlockProductionMode, ProfileResult as SurfpoolProfileResult, RpcConfig, SimnetConfig,
        TransactionStatusEvent, UuidOrSignature,
>>>>>>> f602b20e
    },
};
use tokio::{sync::RwLock, task};

use crate::{
    PluginManagerCommand,
    error::SurfpoolError,
    rpc::{
        RunloopContext,
        full::FullClient,
        minimal::MinimalClient,
        surfnet_cheatcodes::{SurfnetCheatcodesRpc, SvmTricksRpc},
    },
    runloops::start_local_surfnet_runloop,
    surfnet::{locker::SurfnetSvmLocker, svm::SurfnetSvm},
    tests::helpers::get_free_port,
};

fn wait_for_ready_and_connected(simnet_events_rx: &crossbeam_channel::Receiver<SimnetEvent>) {
    let mut ready = false;
    let mut connected = false;
    loop {
        match simnet_events_rx.recv() {
            Ok(SimnetEvent::Ready) => {
                ready = true;
            }
            Ok(SimnetEvent::Connected(_)) => {
                connected = true;
            }
            _ => (),
        }
        if ready && connected {
            break;
        }
    }
}

#[cfg_attr(feature = "ignore_tests_ci", ignore = "flaky CI tests")]
#[tokio::test]
async fn test_simnet_ready() {
    let config = SurfpoolConfig {
        simnets: vec![SimnetConfig {
            block_production_mode: BlockProductionMode::Manual, // Prevent ticks
            ..SimnetConfig::default()
        }],
        ..SurfpoolConfig::default()
    };

    let (surfnet_svm, simnet_events_rx, geyser_events_rx) = SurfnetSvm::new();
    let (simnet_commands_tx, simnet_commands_rx) = unbounded();
    let (subgraph_commands_tx, _subgraph_commands_rx) = unbounded();
    let svm_locker = SurfnetSvmLocker::new(surfnet_svm);

    let _handle = hiro_system_kit::thread_named("test").spawn(move || {
        let future = start_local_surfnet_runloop(
            svm_locker,
            config,
            subgraph_commands_tx,
            simnet_commands_tx,
            simnet_commands_rx,
            geyser_events_rx,
        );
        if let Err(e) = hiro_system_kit::nestable_block_on(future) {
            panic!("{e:?}");
        }
    });

    match simnet_events_rx.recv() {
        Ok(SimnetEvent::Ready) | Ok(SimnetEvent::Connected(_)) => (),
        e => panic!("Expected Ready event: {e:?}"),
    }
}

#[cfg_attr(feature = "ignore_tests_ci", ignore = "flaky CI tests")]
#[tokio::test]
async fn test_simnet_ticks() {
    let bind_host = "127.0.0.1";
    let bind_port = get_free_port().unwrap();
    let config = SurfpoolConfig {
        simnets: vec![SimnetConfig {
            slot_time: 1,
            ..SimnetConfig::default()
        }],
        rpc: RpcConfig {
            bind_host: bind_host.to_string(),
            bind_port,
            ..Default::default()
        },
        ..SurfpoolConfig::default()
    };

    let (surfnet_svm, simnet_events_rx, geyser_events_rx) = SurfnetSvm::new();
    let (simnet_commands_tx, simnet_commands_rx) = unbounded();
    let (subgraph_commands_tx, _subgraph_commands_rx) = unbounded();
    let (test_tx, test_rx) = unbounded();
    let svm_locker = SurfnetSvmLocker::new(surfnet_svm);

    let _handle = hiro_system_kit::thread_named("test").spawn(move || {
        let future = start_local_surfnet_runloop(
            svm_locker,
            config,
            subgraph_commands_tx,
            simnet_commands_tx,
            simnet_commands_rx,
            geyser_events_rx,
        );
        if let Err(e) = hiro_system_kit::nestable_block_on(future) {
            panic!("{e:?}");
        }
    });

    let _ = hiro_system_kit::thread_named("ticks").spawn(move || {
        let mut ticks = 0;
        loop {
            match simnet_events_rx.recv() {
                Ok(SimnetEvent::ClockUpdate(_)) => ticks += 1,
                _ => (),
            }

            if ticks > 100 {
                let _ = test_tx.send(true);
            }
        }
    });

    match test_rx.recv_timeout(Duration::from_secs(10)) {
        Ok(_) => (),
        Err(_) => panic!("not enough ticks"),
    }
}

#[cfg_attr(feature = "ignore_tests_ci", ignore = "flaky CI tests")]
#[tokio::test]
async fn test_simnet_some_sol_transfers() {
    let n_addresses = 10;
    let airdrop_keypairs = (0..n_addresses).map(|_| Keypair::new()).collect::<Vec<_>>();
    let airdrop_addresses: Vec<Pubkey> = airdrop_keypairs.iter().map(|kp| kp.pubkey()).collect();
    let airdrop_token_amount = LAMPORTS_PER_SOL;
    let bind_host = "127.0.0.1";
    let bind_port = get_free_port().unwrap();
    let config = SurfpoolConfig {
        simnets: vec![SimnetConfig {
            slot_time: 1,
            airdrop_addresses: airdrop_addresses.clone(),
            airdrop_token_amount,
            ..SimnetConfig::default()
        }],
        rpc: RpcConfig {
            bind_host: bind_host.to_string(),
            bind_port,
            ..Default::default()
        },
        ..SurfpoolConfig::default()
    };

    let (surfnet_svm, simnet_events_rx, geyser_events_rx) = SurfnetSvm::new();
    let (simnet_commands_tx, simnet_commands_rx) = unbounded();
    let (subgraph_commands_tx, _subgraph_commands_rx) = unbounded();
    let svm_locker = SurfnetSvmLocker::new(surfnet_svm);

    let _handle = hiro_system_kit::thread_named("test").spawn(move || {
        let future = start_local_surfnet_runloop(
            svm_locker,
            config,
            subgraph_commands_tx,
            simnet_commands_tx,
            simnet_commands_rx,
            geyser_events_rx,
        );
        if let Err(e) = hiro_system_kit::nestable_block_on(future) {
            panic!("{e:?}");
        }
    });

    wait_for_ready_and_connected(&simnet_events_rx);

    let minimal_client =
        http::connect::<MinimalClient>(format!("http://{bind_host}:{bind_port}").as_str())
            .await
            .expect("Failed to connect to Surfpool");
    let full_client =
        http::connect::<FullClient>(format!("http://{bind_host}:{bind_port}").as_str())
            .await
            .expect("Failed to connect to Surfpool");

    let recent_blockhash = full_client
        .get_latest_blockhash(None)
        .await
        .map(|r| {
            Hash::from_str(r.value.blockhash.as_str()).expect("Failed to deserialize blockhash")
        })
        .expect("Failed to get blockhash");

    let balances = join_all(
        airdrop_addresses
            .iter()
            .map(|pk| minimal_client.get_balance(pk.to_string(), None)),
    )
    .await
    .into_iter()
    .collect::<Result<Vec<_>, _>>()
    .expect("Failed to fetch balances");

    assert!(
        balances.iter().all(|b| b.value == airdrop_token_amount),
        "All addresses did not receive the airdrop"
    );

    let _transfers = join_all(airdrop_keypairs.iter().map(|kp| {
        let msg = Message::new_with_blockhash(
            &[system_instruction::transfer(
                &kp.pubkey(),
                &airdrop_addresses[0],
                airdrop_token_amount / 2,
            )],
            Some(&kp.pubkey()),
            &recent_blockhash,
        );

        let Ok(tx) = VersionedTransaction::try_new(
            VersionedMessage::Legacy(msg),
            &vec![kp.insecure_clone()],
        ) else {
            return Box::pin(future::err(Error::invalid_params("tx")));
        };

        let Ok(encoded) = bincode::serialize(&tx) else {
            return Box::pin(future::err(Error::invalid_params("encoded")));
        };
        let data = bs58::encode(encoded).into_string();

        Box::pin(future::ready(Ok(full_client.send_transaction(data, None))))
    }))
    .await
    .into_iter()
    .collect::<Result<Vec<_>, _>>()
    .expect("Transfers failed");

    // Wait for all transactions to be received
    let expected = airdrop_addresses.len();
    let _ = task::spawn_blocking(move || {
        let mut processed = 0;
        loop {
            match simnet_events_rx.recv() {
                Ok(SimnetEvent::TransactionProcessed(..)) => processed += 1,
                _ => (),
            }

            if processed == expected {
                break;
            }
        }
    })
    .await;

    let final_balances = join_all(
        airdrop_addresses
            .iter()
            .map(|pk| minimal_client.get_balance(pk.to_string(), None)),
    )
    .await
    .into_iter()
    .collect::<Result<Vec<_>, _>>()
    .expect("Failed to fetch final balances");

    assert!(
        final_balances.iter().enumerate().all(|(i, b)| {
            if i == 0 {
                b.value > airdrop_token_amount
            } else {
                b.value < airdrop_token_amount / 2
            }
        }), // TODO: compute fee
        "Some transfers failed"
    );
}

// This test is pretty minimal for lookup tables at this point.
// We are creating a v0 transaction with a lookup table that does exist on mainnet,
// and sending that tx to surfpool. We are verifying that the transaction is processed
// and that the lookup table and its entries are fetched from mainnet and added to the accounts in the SVM.
// However, we are not actually setting up a tx that will use the lookup table internally,
// we are kind of just trusting that LiteSVM will do its job here.
#[cfg_attr(feature = "ignore_tests_ci", ignore = "flaky CI tests")]
#[tokio::test(flavor = "multi_thread")]
async fn test_add_alt_entries_fetching() {
    let payer = Keypair::new();
    let pk = payer.pubkey();

    let bind_host = "127.0.0.1";
    let bind_port = get_free_port().unwrap();
    let airdrop_token_amount = LAMPORTS_PER_SOL;
    let config = SurfpoolConfig {
        simnets: vec![SimnetConfig {
            slot_time: 1,
            airdrop_addresses: vec![pk], // just one
            airdrop_token_amount,
            ..SimnetConfig::default()
        }],
        rpc: RpcConfig {
            bind_host: bind_host.to_string(),
            bind_port,
            ..Default::default()
        },
        ..SurfpoolConfig::default()
    };

    let (surfnet_svm, simnet_events_rx, geyser_events_rx) = SurfnetSvm::new();
    let (simnet_commands_tx, simnet_commands_rx) = unbounded();
    let (subgraph_commands_tx, _subgraph_commands_rx) = unbounded();
    let svm_locker = Arc::new(RwLock::new(surfnet_svm));

    let moved_svm_locker = svm_locker.clone();
    let _handle = hiro_system_kit::thread_named("test").spawn(move || {
        let future = start_local_surfnet_runloop(
            SurfnetSvmLocker(moved_svm_locker),
            config,
            subgraph_commands_tx,
            simnet_commands_tx,
            simnet_commands_rx,
            geyser_events_rx,
        );
        if let Err(e) = hiro_system_kit::nestable_block_on(future) {
            panic!("{e:?}");
        }
    });
    let svm_locker = SurfnetSvmLocker(svm_locker);

    wait_for_ready_and_connected(&simnet_events_rx);

    let full_client =
        http::connect::<FullClient>(format!("http://{bind_host}:{bind_port}").as_str())
            .await
            .expect("Failed to connect to Surfpool");

    let recent_blockhash = full_client
        .get_latest_blockhash(None)
        .await
        .map(|r| {
            Hash::from_str(r.value.blockhash.as_str()).expect("Failed to deserialize blockhash")
        })
        .expect("Failed to get blockhash");

    let random_address = pubkey!("7zdYkYf7yD83j3TLXmkhxn6LjQP9y9bQ4pjfpquP8Hqw");

    let instruction = transfer(&pk, &random_address, 100);

    let alt_address = pubkey!("5KcPJehcpBLcPde2UhmY4dE9zCrv2r9AKFmW5CGtY1io"); // a mainnet lookup table

    let address_lookup_table_account = AddressLookupTableAccount {
        key: alt_address,
        addresses: vec![random_address],
    };

    let tx = VersionedTransaction::try_new(
        VersionedMessage::V0(
            v0::Message::try_compile(
                &payer.pubkey(),
                &[instruction],
                &[address_lookup_table_account],
                recent_blockhash,
            )
            .expect("Failed to compile message"),
        ),
        &[payer],
    )
    .expect("Failed to create transaction");

    let Ok(encoded) = bincode::serialize(&tx) else {
        panic!("Failed to serialize transaction");
    };
    let data = bs58::encode(encoded).into_string();

    // Wait for all transactions to be received
    let _ = match full_client.send_transaction(data, None).await {
        Ok(res) => println!("Send transaction result: {}", res),
        Err(err) => println!("Send transaction error result: {}", err),
    };

    let mut processed = 0;
    let expected = 1;
    let mut alt_updated = false;
    loop {
        match simnet_events_rx.recv() {
            Ok(SimnetEvent::TransactionProcessed(..)) => processed += 1,
            Ok(SimnetEvent::AccountUpdate(_, account)) => {
                if account == alt_address {
                    alt_updated = true;
                }
            }
            Ok(SimnetEvent::ClockUpdate(_)) => {
                // do nothing
            }
            other => println!("Unexpected event: {:?}", other),
        }

        if processed == expected && alt_updated {
            break;
        }
    }

    // get all the account keys + the address lookup tables + table_entries from the txn
    let alts = tx.message.address_table_lookups().clone().unwrap();
    let mut acc_keys = tx.message.static_account_keys().to_vec();
    let mut alt_pubkeys = alts.iter().map(|msg| msg.account_key).collect::<Vec<_>>();
    let mut table_entries = join_all(alts.iter().map(|msg| async {
        let loaded_addresses = svm_locker
            .get_lookup_table_addresses(&None, msg)
            .await?
            .inner;
        let mut combined = loaded_addresses.writable;
        combined.extend(loaded_addresses.readonly);
        Ok::<_, SurfpoolError>(combined)
    }))
    .await
    .into_iter()
    .collect::<Result<Vec<Vec<Pubkey>>, SurfpoolError>>()
    .unwrap() // Result<Vec<Vec<Pubkey>>, _>
    .into_iter()
    .flatten()
    .collect();

    acc_keys.append(&mut alt_pubkeys);
    acc_keys.append(&mut table_entries);

    assert!(
        acc_keys.iter().all(|key| {
            svm_locker
                .get_account_local(key)
                .inner
                .map_account()
                .is_ok()
        }),
        "account not found"
    );
}

// This test is pretty minimal for lookup tables at this point.
// We are creating a v0 transaction with a lookup table that does exist on mainnet,
// and sending that tx to surfpool. We are verifying that the transaction is processed
// and that the lookup table and its entries are fetched from mainnet and added to the accounts in the SVM.
// However, we are not actually setting up a tx that will use the lookup table internally,
// we are kind of just trusting that LiteSVM will do its job here.
#[cfg_attr(feature = "ignore_tests_ci", ignore = "flaky CI tests")]
#[tokio::test(flavor = "multi_thread")]
async fn test_simulate_add_alt_entries_fetching() {
    let payer = Keypair::new();
    let pk = payer.pubkey();

    let bind_host = "127.0.0.1";
    let bind_port = get_free_port().unwrap();
    let airdrop_token_amount = LAMPORTS_PER_SOL;
    let config = SurfpoolConfig {
        simnets: vec![SimnetConfig {
            slot_time: 1,
            airdrop_addresses: vec![pk], // just one
            airdrop_token_amount,
            ..SimnetConfig::default()
        }],
        rpc: RpcConfig {
            bind_host: bind_host.to_string(),
            bind_port,
            ..Default::default()
        },
        ..SurfpoolConfig::default()
    };

    let (surfnet_svm, simnet_events_rx, geyser_events_rx) = SurfnetSvm::new();
    let (simnet_commands_tx, simnet_commands_rx) = unbounded();
    let (subgraph_commands_tx, _subgraph_commands_rx) = unbounded();
    let svm_locker = Arc::new(RwLock::new(surfnet_svm));

    let moved_svm_locker = svm_locker.clone();
    let _handle = hiro_system_kit::thread_named("test").spawn(move || {
        let future = start_local_surfnet_runloop(
            SurfnetSvmLocker(moved_svm_locker),
            config,
            subgraph_commands_tx,
            simnet_commands_tx,
            simnet_commands_rx,
            geyser_events_rx,
        );
        if let Err(e) = hiro_system_kit::nestable_block_on(future) {
            panic!("{e:?}");
        }
    });
    let svm_locker = SurfnetSvmLocker(svm_locker);

    wait_for_ready_and_connected(&simnet_events_rx);

    let full_client =
        http::connect::<FullClient>(format!("http://{bind_host}:{bind_port}").as_str())
            .await
            .expect("Failed to connect to Surfpool");

    let random_address = pubkey!("7zdYkYf7yD83j3TLXmkhxn6LjQP9y9bQ4pjfpquP8Hqw");

    let instruction = transfer(&pk, &random_address, 100);
    let recent_blockhash = svm_locker.with_svm_reader(|svm_reader| svm_reader.latest_blockhash());

    let alt_address = pubkey!("5KcPJehcpBLcPde2UhmY4dE9zCrv2r9AKFmW5CGtY1io"); // a mainnet lookup table

    let address_lookup_table_account = AddressLookupTableAccount {
        key: alt_address,
        addresses: vec![random_address],
    };

    let tx = VersionedTransaction::try_new(
        VersionedMessage::V0(
            v0::Message::try_compile(
                &payer.pubkey(),
                &[instruction],
                &[address_lookup_table_account],
                recent_blockhash,
            )
            .expect("Failed to compile message"),
        ),
        &[payer],
    )
    .expect("Failed to create transaction");

    let Ok(encoded) = bincode::serialize(&tx) else {
        panic!("Failed to serialize transaction");
    };
    let data = bs58::encode(encoded).into_string();

    let simulation_res = full_client.simulate_transaction(data, None).await.unwrap();
    assert_eq!(
        simulation_res.value.err, None,
        "Unexpected simulation error"
    );
}

#[cfg_attr(feature = "ignore_tests_ci", ignore = "flaky CI tests")]
#[tokio::test(flavor = "multi_thread")]
async fn test_surfnet_estimate_compute_units() {
    let (mut svm_instance, _simnet_events_rx, _geyser_events_rx) = SurfnetSvm::new();
    let rpc_server = crate::rpc::surfnet_cheatcodes::SurfnetCheatcodesRpc;

    let payer = Keypair::new();
    let recipient = Pubkey::new_unique();
    let lamports_to_send = 1_000_000;

    svm_instance
        .airdrop(&payer.pubkey(), lamports_to_send * 2)
        .unwrap();

    let instruction = transfer(&payer.pubkey(), &recipient, lamports_to_send);
    let latest_blockhash = svm_instance.latest_blockhash();
    let message =
        Message::new_with_blockhash(&[instruction], Some(&payer.pubkey()), &latest_blockhash);
    let tx = VersionedTransaction::try_new(VersionedMessage::Legacy(message.clone()), &[&payer])
        .unwrap();

    let tx_bytes = bincode::serialize(&tx).unwrap();
    let tx_b64 = base64::engine::general_purpose::STANDARD.encode(&tx_bytes);

    // Manually construct RunloopContext
    let svm_locker_for_context = SurfnetSvmLocker::new(svm_instance);
    let (simnet_cmd_tx, _simnet_cmd_rx) = crossbeam_unbounded::<SimnetCommand>();
    let (plugin_cmd_tx, _plugin_cmd_rx) = crossbeam_unbounded::<PluginManagerCommand>();

    let runloop_context = RunloopContext {
        id: None,
        svm_locker: svm_locker_for_context.clone(),
        simnet_commands_tx: simnet_cmd_tx,
        plugin_manager_commands_tx: plugin_cmd_tx,
        remote_rpc_client: None,
    };

    // Test with None tag
    let response_no_tag_initial: JsonRpcResult<RpcResponse<SurfpoolProfileResult>> = rpc_server
        .profile_transaction(Some(runloop_context.clone()), tx_b64.clone(), None, None)
        .await;

    assert!(
        response_no_tag_initial.is_ok(),
        "RPC call with None tag failed: {:?}",
        response_no_tag_initial.err()
    );
    let rpc_response_value_no_tag = response_no_tag_initial.unwrap().value;

    assert!(
        rpc_response_value_no_tag
            .profile
            .transaction_profile
            .state
            .success,
        "CU estimation with None tag failed"
    );
    println!(
        "Initial CU estimation (no tag): consumed = {}, success = {}",
        rpc_response_value_no_tag
            .profile
            .transaction_profile
            .state
            .compute_units_consumed,
        rpc_response_value_no_tag
            .profile
            .transaction_profile
            .state
            .success
    );
    assert!(
        rpc_response_value_no_tag
            .compute_units
            .compute_units_consumed
            > 0,
        "Invalid compute units consumed for None tag"
    );
    assert!(
        rpc_response_value_no_tag
            .compute_units
            .error_message
            .is_none(),
        "Error message should be None for None tag. Got: {:?}",
        rpc_response_value_no_tag.compute_units.error_message
    );
    assert!(
        rpc_response_value_no_tag
            .compute_units
            .log_messages
            .is_some(),
        "Log messages should be present for None tag"
    );

    // Test 1: Estimate with a tag and retrieve
    let tag1 = "test_tag_1".to_string();
    println!("\nTesting with tag: {}", tag1);
    let response_tagged_1: JsonRpcResult<RpcResponse<SurfpoolProfileResult>> = rpc_server
        .profile_transaction(
            Some(runloop_context.clone()),
            tx_b64.clone(),
            Some(tag1.clone()),
            None,
        )
        .await;
    assert!(
        response_tagged_1.is_ok(),
        "RPC call with tag1 failed: {:?}",
        response_tagged_1.err()
    );
    let rpc_response_tagged_1_value = response_tagged_1.unwrap().value;
    assert!(
        rpc_response_tagged_1_value.compute_units.success,
        "CU estimation with tag1 failed"
    );
    println!(
        "CU estimation (tag: {}): consumed = {}, success = {}",
        tag1,
        rpc_response_tagged_1_value
            .compute_units
            .compute_units_consumed,
        rpc_response_tagged_1_value.compute_units.success
    );

    println!("Retrieving profile results for tag: {}", tag1);
    let results_response_tag1 = rpc_server
        .get_profile_results_by_tag(Some(runloop_context.clone()), tag1.clone())
        .await;
    assert!(
        results_response_tag1.is_ok(),
        "get_profile_results for tag1 failed: {:?}",
        results_response_tag1.err()
    );
    let results_vec_tag1 = results_response_tag1.unwrap().value.unwrap_or_default();
    assert_eq!(results_vec_tag1.len(), 1, "Expected 1 result for tag1");
    println!(
        "Found {} result(s) for tag: {}",
        results_vec_tag1.len(),
        tag1
    );
    assert_eq!(
        results_vec_tag1[0].compute_units.compute_units_consumed,
        rpc_response_tagged_1_value
            .compute_units
            .compute_units_consumed
    );
    assert_eq!(
        results_vec_tag1[0].compute_units.success,
        rpc_response_tagged_1_value.compute_units.success
    );
    println!(
        "Verified retrieved result for tag {}: CU = {}, success = {}",
        tag1,
        results_vec_tag1[0].compute_units.compute_units_consumed,
        results_vec_tag1[0].compute_units.success
    );

    // Test 2: Retrieve with a non-existent tag
    let tag_non_existent = "non_existent_tag".to_string();
    println!(
        "\nTesting retrieval with non-existent tag: {}",
        tag_non_existent
    );
    let results_non_existent_response = rpc_server
        .get_profile_results_by_tag(Some(runloop_context.clone()), tag_non_existent.clone())
        .await;
    assert!(
        results_non_existent_response.is_ok(),
        "get_profile_results for non-existent tag failed"
    );
    let results_non_existent_vec = results_non_existent_response
        .unwrap()
        .value
        .unwrap_or_default();
    assert!(
        results_non_existent_vec.is_empty(),
        "Expected empty vec for non-existent tag"
    );
    println!(
        "Verified empty results for non-existent tag: {}",
        tag_non_existent
    );

    // Test 3: Estimate multiple times with the same tag
    let tag2 = "test_tag_2".to_string();
    println!("\nTesting multiple estimations with tag: {}", tag2);
    let response_tagged_2a: JsonRpcResult<RpcResponse<SurfpoolProfileResult>> = rpc_server
        .profile_transaction(
            Some(runloop_context.clone()),
            tx_b64.clone(),
            Some(tag2.clone()),
            None,
        )
        .await;
    assert!(response_tagged_2a.is_ok(), "First call with tag2 failed");
    let cu_2a_profile_result = response_tagged_2a.unwrap().value;
    println!(
        "CU estimation 1 (tag: {}): consumed = {}, success = {}",
        tag2,
        cu_2a_profile_result.compute_units.compute_units_consumed,
        cu_2a_profile_result.compute_units.success
    );

    let response_tagged_2b: JsonRpcResult<RpcResponse<SurfpoolProfileResult>> = rpc_server
        .profile_transaction(
            Some(runloop_context.clone()),
            tx_b64.clone(),
            Some(tag2.clone()),
            None,
        )
        .await;
    assert!(response_tagged_2b.is_ok(), "Second call with tag2 failed");
    let cu_2b_profile_result = response_tagged_2b.unwrap().value;
    println!(
        "CU estimation 2 (tag: {}): consumed = {}, success = {}",
        tag2,
        cu_2b_profile_result.compute_units.compute_units_consumed,
        cu_2b_profile_result.compute_units.success
    );

    println!("Retrieving profile results for tag: {}", tag2);
    let results_response_tag2 = rpc_server
        .get_profile_results_by_tag(Some(runloop_context.clone()), tag2.clone())
        .await;
    assert!(
        results_response_tag2.is_ok(),
        "get_profile_results for tag2 failed"
    );
    let results_vec_tag2 = results_response_tag2.unwrap().value.unwrap_or_default();
    assert_eq!(results_vec_tag2.len(), 2, "Expected 2 results for tag2");
    println!(
        "Found {} result(s) for tag: {}",
        results_vec_tag2.len(),
        tag2
    );
    assert_eq!(
        results_vec_tag2[0].compute_units.compute_units_consumed,
        cu_2a_profile_result.compute_units.compute_units_consumed
    );
    println!(
        "Verified retrieved result 1 for tag {}: CU = {}",
        tag2, results_vec_tag2[0].compute_units.compute_units_consumed
    );
    assert_eq!(
        results_vec_tag2[1].compute_units.compute_units_consumed,
        cu_2b_profile_result.compute_units.compute_units_consumed
    );
    println!(
        "Verified retrieved result 2 for tag {}: CU = {}",
        tag2, results_vec_tag2[1].compute_units.compute_units_consumed
    );

    // Test 4: Estimate with another None tag, ensure it doesn't affect tagged results for tag1
    println!(
        "\nTesting None tag again to ensure no interference with tag: {}",
        tag1
    );
    let response_no_tag_again: JsonRpcResult<RpcResponse<SurfpoolProfileResult>> = rpc_server
        .profile_transaction(Some(runloop_context.clone()), tx_b64.clone(), None, None)
        .await;
    assert!(
        response_no_tag_again.is_ok(),
        "RPC call with None tag (again) failed"
    );
    let rpc_response_no_tag_again_value = response_no_tag_again.unwrap().value; // consume it
    println!(
        "CU estimation (None tag again): consumed = {}, success = {}",
        rpc_response_no_tag_again_value
            .compute_units
            .compute_units_consumed,
        rpc_response_no_tag_again_value.compute_units.success
    );

    println!("Retrieving profile results for tag: {} again", tag1);
    let results_response_tag1_again = rpc_server
        .get_profile_results_by_tag(Some(runloop_context), tag1.clone())
        .await;
    assert!(
        results_response_tag1_again.is_ok(),
        "get_profile_results for tag1 (again) failed"
    );
    let results_vec_tag1_again = results_response_tag1_again
        .unwrap()
        .value
        .unwrap_or_default();
    assert_eq!(
        results_vec_tag1_again.len(),
        1,
        "Expected 1 result for tag1 after another None tag call, was {}",
        results_vec_tag1_again.len()
    );
    println!(
        "Found {} result(s) for tag: {} again",
        results_vec_tag1_again.len(),
        tag1
    );
    assert_eq!(
        results_vec_tag1_again[0]
            .compute_units
            .compute_units_consumed,
        rpc_response_tagged_1_value
            .compute_units
            .compute_units_consumed
    );
    println!(
        "Verified retrieved result for tag {}: CU = {} (after None tag call)",
        tag1,
        results_vec_tag1_again[0]
            .compute_units
            .compute_units_consumed
    );

    // Test send_transaction with cu_analysis_enabled = true
    // Create a new SVM instance
    let (mut svm_for_send, simnet_rx_for_send, _geyser_rx_for_send) = SurfnetSvm::new();
    svm_for_send
        .airdrop(&payer.pubkey(), lamports_to_send * 2)
        .unwrap();

    let latest_blockhash_for_send = svm_for_send.latest_blockhash();
    let message_for_send = Message::new_with_blockhash(
        &[transfer(&payer.pubkey(), &recipient, lamports_to_send)],
        Some(&payer.pubkey()),
        &latest_blockhash_for_send,
    );
    let tx_for_send =
        VersionedTransaction::try_new(VersionedMessage::Legacy(message_for_send), &[&payer])
            .unwrap();

    let _send_result = svm_for_send.send_transaction(tx_for_send, true);

    let mut found_cu_event = false;
    for _ in 0..10 {
        if let Ok(event) = simnet_rx_for_send.try_recv() {
            if let surfpool_types::SimnetEvent::InfoLog(_, msg) = event {
                if msg.starts_with("CU Estimation for tx") {
                    println!("Found CU estimation event: {}", msg);
                    found_cu_event = true;
                    break;
                }
            }
        }
        tokio::time::sleep(tokio::time::Duration::from_millis(50)).await;
    }
    assert!(found_cu_event, "Did not find CU estimation SimnetEvent");
}

#[tokio::test(flavor = "multi_thread")]
async fn test_surfnet_estimate_compute_units_with_state_snapshots() {
    let (mut svm_instance, _simnet_events_rx, _geyser_events_rx) = SurfnetSvm::new();
    let rpc_server = crate::rpc::surfnet_cheatcodes::SurfnetCheatcodesRpc;

    let payer_keypair = Keypair::new();
    let payer_pubkey = payer_keypair.pubkey();
    let recipient_pubkey = Pubkey::new_unique();
    let initial_payer_lamports = 2 * LAMPORTS_PER_SOL;
    let lamports_to_send = 1 * LAMPORTS_PER_SOL;

    // Airdrop to payer
    svm_instance
        .airdrop(&payer_pubkey, initial_payer_lamports)
        .unwrap();

    // Store initial recipient balance (should be 0 or account non-existent)
    let initial_recipient_lamports_pre = svm_instance
        .inner
        .get_account(&recipient_pubkey)
        .map_or(0, |acc| acc.lamports);

    // Create a transfer transaction
    let instruction = transfer(&payer_pubkey, &recipient_pubkey, lamports_to_send);
    let latest_blockhash = svm_instance.latest_blockhash();
    let message =
        Message::new_with_blockhash(&[instruction], Some(&payer_pubkey), &latest_blockhash);
    let tx =
        VersionedTransaction::try_new(VersionedMessage::Legacy(message.clone()), &[&payer_keypair])
            .unwrap();

    let tx_bytes = bincode::serialize(&tx).unwrap();
    let tx_b64 = base64::engine::general_purpose::STANDARD.encode(&tx_bytes);

    // Manually construct RunloopContext
    let svm_locker_for_context = SurfnetSvmLocker::new(svm_instance.clone()); // Clone for the locker
    let (simnet_cmd_tx, _simnet_cmd_rx) = crossbeam_unbounded::<SimnetCommand>();
    let (plugin_cmd_tx, _plugin_cmd_rx) = crossbeam_unbounded::<PluginManagerCommand>();

    let runloop_context = RunloopContext {
        id: None,
        svm_locker: svm_locker_for_context.clone(),
        simnet_commands_tx: simnet_cmd_tx,
        plugin_manager_commands_tx: plugin_cmd_tx,
        remote_rpc_client: None,
    };

    // Call profile_transaction
    let response: JsonRpcResult<RpcResponse<SurfpoolProfileResult>> = rpc_server
        .profile_transaction(Some(runloop_context.clone()), tx_b64.clone(), None, None)
        .await;

    assert!(response.is_ok(), "RPC call failed: {:?}", response.err());
    let profile_result = response.unwrap().value;

    // Verify compute units part
    assert!(profile_result.compute_units.success, "CU estimation failed");
    assert!(
        profile_result.compute_units.compute_units_consumed > 0,
        "Invalid CU consumption"
    );

    // Verify pre_execution state
    assert!(
        profile_result
            .state
            .pre_execution
            .contains_key(&payer_pubkey)
    );

    assert!(
        profile_result
            .state
            .pre_execution
            .contains_key(&recipient_pubkey)
    );

    let payer_pre_account = profile_result
        .state
        .pre_execution
        .get(&payer_pubkey)
        .unwrap()
        .as_ref()
        .unwrap();
    assert_eq!(
        payer_pre_account.lamports, initial_payer_lamports,
        "Payer pre-execution lamports mismatch"
    );

    let recipient_pre_account = profile_result
        .state
        .pre_execution
        .get(&recipient_pubkey)
        .unwrap();

    assert!(
        recipient_pre_account.is_none(),
        "Recipient pre-execution account should be None (not created yet)"
    );

    // Verify post_execution state
    assert!(
        profile_result
            .state
            .post_execution
            .contains_key(&payer_pubkey)
    );
    assert!(
        profile_result
            .state
            .post_execution
            .contains_key(&recipient_pubkey)
    );

    let payer_post_data = profile_result
        .state
        .post_execution
        .get(&payer_pubkey)
        .unwrap()
        .as_ref()
        .unwrap();

    // Payer's balance should decrease by lamports_to_send + fees. For simplicity, just check that it's less than initial.
    // A more precise check would involve calculating exact fees, which LiteSVM not expose easily here.
    assert!(
        payer_post_data.lamports < initial_payer_lamports,
        "Payer post-execution lamports did not decrease as expected"
    );
    assert!(
        payer_post_data.lamports <= initial_payer_lamports - lamports_to_send,
        "Payer post-execution lamports mismatch after send"
    );

    let recipient_post_data = profile_result
        .state
        .post_execution
        .get(&recipient_pubkey)
        .unwrap()
        .as_ref()
        .unwrap();
    assert_eq!(
        recipient_post_data.lamports,
        initial_recipient_lamports_pre + lamports_to_send,
        "Recipient post-execution lamports mismatch"
    );

    println!("Profiled transaction successfully with state snapshots.");
    println!(
        "  Payer pre-lamports: {}, post-lamports: {}",
        payer_pre_account.lamports, payer_post_data.lamports
    );
    println!(
        "  Recipient pre-lamports: {}, post-lamports: {}",
        initial_recipient_lamports_pre, recipient_post_data.lamports
    );
}

#[tokio::test(flavor = "multi_thread")]
async fn test_get_transaction_profile() {
    let rpc_server = SurfnetCheatcodesRpc;
    let (mut svm_instance, _simnet_events_rx, _geyser_events_rx) = SurfnetSvm::new();

    // Set up test accounts
    let payer = Keypair::new();
    let recipient = Pubkey::new_unique();
    let lamports_to_send = 1_000_000;

    svm_instance
        .airdrop(&payer.pubkey(), lamports_to_send * 2)
        .unwrap();

    // Create a transaction to profile
    let instruction = transfer(&payer.pubkey(), &recipient, lamports_to_send);
    let latest_blockhash = svm_instance.latest_blockhash();
    let message =
        Message::new_with_blockhash(&[instruction], Some(&payer.pubkey()), &latest_blockhash);
    let tx = VersionedTransaction::try_new(VersionedMessage::Legacy(message.clone()), &[&payer])
        .unwrap();

    let tx_bytes = bincode::serialize(&tx).unwrap();
    let tx_b64 = base64::engine::general_purpose::STANDARD.encode(&tx_bytes);

    // Manually construct RunloopContext
    let svm_locker_for_context = SurfnetSvmLocker::new(svm_instance);
    let (simnet_cmd_tx, _simnet_cmd_rx) = crossbeam_unbounded::<SimnetCommand>();
    let (plugin_cmd_tx, _plugin_cmd_rx) = crossbeam_unbounded::<PluginManagerCommand>();

    let runloop_context = RunloopContext {
        id: None,
        svm_locker: svm_locker_for_context.clone(),
        simnet_commands_tx: simnet_cmd_tx,
        plugin_manager_commands_tx: plugin_cmd_tx,
        remote_rpc_client: None,
    };

    // Test 1: Profile a transaction with a tag and retrieve by UUID
    let tag = "test_get_transaction_profile_tag".to_string();
    println!("Testing transaction profiling with tag: {}", tag);

    let profile_response: JsonRpcResult<RpcResponse<SurfpoolProfileResult>> = rpc_server
        .profile_transaction(
            Some(runloop_context.clone()),
            tx_b64.clone(),
            Some(tag.clone()),
            None,
        )
        .await;

    assert!(
        profile_response.is_ok(),
        "Profile transaction failed: {:?}",
        profile_response.err()
    );

    let profile_result = profile_response.unwrap().value;
    assert!(
        profile_result.compute_units.success,
        "Transaction profiling failed"
    );

    let uuid = profile_result
        .uuid
        .expect("Profile result should have a UUID");
    println!("Generated UUID: {}", uuid);

    // Test 2: Retrieve profile by UUID
    println!("Testing retrieval by UUID: {}", uuid);
    let uuid_response: JsonRpcResult<RpcResponse<Option<SurfpoolProfileResult>>> = rpc_server
        .get_transaction_profile(Some(runloop_context.clone()), UuidOrSignature::Uuid(uuid))
        .await;

    assert!(
        uuid_response.is_ok(),
        "Get transaction profile by UUID failed: {:?}",
        uuid_response.err()
    );

    let retrieved_profile = uuid_response.unwrap().value;
    assert!(
        retrieved_profile.is_some(),
        "Profile should be found by UUID"
    );

    let retrieved = retrieved_profile.unwrap();
    assert_eq!(
        retrieved.compute_units.compute_units_consumed,
        profile_result.compute_units.compute_units_consumed,
        "Retrieved profile should match original profile"
    );
    assert_eq!(
        retrieved.compute_units.success, profile_result.compute_units.success,
        "Retrieved profile success should match original"
    );
    assert_eq!(
        retrieved.uuid,
        Some(uuid),
        "Retrieved profile should have the same UUID"
    );

    // Test 3: Process the transaction to get a signature and retrieve by signature
    println!("Processing transaction to get signature");
    let (status_tx, status_rx) = crossbeam_unbounded();

    svm_locker_for_context
        .process_transaction(&None, tx.clone(), status_tx, false)
        .await
        .unwrap();

    // Wait for transaction processing
    match status_rx.recv() {
        Ok(TransactionStatusEvent::Success(_)) => {
            println!("Transaction processed successfully");
        }
        Ok(TransactionStatusEvent::SimulationFailure((error, _))) => {
            panic!("Transaction simulation failed: {:?}", error);
        }
        Ok(TransactionStatusEvent::ExecutionFailure((error, _))) => {
            panic!("Transaction execution failed: {:?}", error);
        }
        Ok(TransactionStatusEvent::VerificationFailure(error)) => {
            panic!("Transaction verification failed: {}", error);
        }
        Err(e) => {
            panic!("Failed to receive transaction status: {:?}", e);
        }
    }

    let signature = tx.signatures[0];
    println!("Transaction signature: {}", signature);

    // Test 4: Retrieve profile by signature
    println!("Testing retrieval by signature: {}", signature);
    let signature_response: JsonRpcResult<RpcResponse<Option<SurfpoolProfileResult>>> = rpc_server
        .get_transaction_profile(
            Some(runloop_context.clone()),
            UuidOrSignature::Signature(signature),
        )
        .await;

    assert!(
        signature_response.is_ok(),
        "Get transaction profile by signature failed: {:?}",
        signature_response.err()
    );

    let retrieved_by_signature = signature_response.unwrap().value;
    assert!(
        retrieved_by_signature.is_some(),
        "Profile should be found by signature"
    );

    let retrieved_sig = retrieved_by_signature.unwrap();
    assert!(
        retrieved_sig.compute_units.success,
        "Retrieved profile by signature should be successful"
    );
    assert!(
        retrieved_sig.compute_units.compute_units_consumed > 0,
        "Retrieved profile should have consumed compute units"
    );

    // Test 5: Test retrieval with non-existent UUID
    println!("Testing retrieval with non-existent UUID");
    let non_existent_uuid = uuid::Uuid::new_v4();
    let non_existent_uuid_response: JsonRpcResult<RpcResponse<Option<SurfpoolProfileResult>>> =
        rpc_server
            .get_transaction_profile(
                Some(runloop_context.clone()),
                UuidOrSignature::Uuid(non_existent_uuid),
            )
            .await;

    assert!(
        non_existent_uuid_response.is_ok(),
        "Get transaction profile with non-existent UUID should not fail"
    );

    let non_existent_result = non_existent_uuid_response.unwrap().value;
    assert!(
        non_existent_result.is_none(),
        "Non-existent UUID should return None"
    );

    // Test 6: Test retrieval with non-existent signature
    println!("Testing retrieval with non-existent signature");
    let non_existent_signature = solana_sdk::signature::Signature::new_unique();
    let non_existent_sig_response: JsonRpcResult<RpcResponse<Option<SurfpoolProfileResult>>> =
        rpc_server
            .get_transaction_profile(
                Some(runloop_context.clone()),
                UuidOrSignature::Signature(non_existent_signature),
            )
            .await;

    assert!(
        non_existent_sig_response.is_ok(),
        "Get transaction profile with non-existent signature should not fail"
    );

    let non_existent_sig_result = non_existent_sig_response.unwrap().value;
    assert!(
        non_existent_sig_result.is_none(),
        "Non-existent signature should return None"
    );
    println!("All get_transaction_profile tests passed successfully!");
}

#[test]
fn test_register_and_get_idl_without_slot() {
    let idl: Idl = serde_json::from_slice(include_bytes!("./assets/idl_v1.json")).unwrap();
    let rpc_server = SurfnetCheatcodesRpc;
    let (svm_instance, _simnet_events_rx, _geyser_events_rx) = SurfnetSvm::new();

    let svm_locker_for_context = SurfnetSvmLocker::new(svm_instance);
    let (simnet_cmd_tx, _simnet_cmd_rx) = crossbeam_unbounded::<SimnetCommand>();
    let (plugin_cmd_tx, _plugin_cmd_rx) = crossbeam_unbounded::<PluginManagerCommand>();

    let runloop_context = RunloopContext {
        id: None,
        svm_locker: svm_locker_for_context.clone(),
        simnet_commands_tx: simnet_cmd_tx,
        plugin_manager_commands_tx: plugin_cmd_tx,
        remote_rpc_client: None,
    };

    // Test 1: Register IDL without slot

    let register_response: JsonRpcResult<RpcResponse<()>> =
        rpc_server.register_idl(Some(runloop_context.clone()), idl.clone(), None);

    assert!(
        register_response.is_ok(),
        "Register IDL failed: {:?}",
        register_response.err()
    );

    // Test 2: Get IDL without slot

    let get_idl_response: JsonRpcResult<RpcResponse<Option<Idl>>> =
        rpc_server.get_idl(Some(runloop_context.clone()), idl.address.to_string(), None);

    assert!(
        get_idl_response.is_ok(),
        "Get IDL failed: {:?}",
        get_idl_response.err()
    );

    let retrieved_idl = get_idl_response.unwrap().value;
    assert!(retrieved_idl.is_some(), "IDL should be found");
    assert_eq!(
        retrieved_idl.unwrap(),
        idl,
        "Retrieved IDL should match registered IDL"
    );

    println!("All IDL registration and retrieval tests passed successfully!");
}

#[test]
fn test_register_and_get_idl_with_slot() {
    let idl: Idl = serde_json::from_slice(include_bytes!("./assets/idl_v1.json")).unwrap();
    let rpc_server = SurfnetCheatcodesRpc;
    let (svm_instance, _simnet_events_rx, _geyser_events_rx) = SurfnetSvm::new();

    let svm_locker_for_context = SurfnetSvmLocker::new(svm_instance);
    let (simnet_cmd_tx, _simnet_cmd_rx) = crossbeam_unbounded::<SimnetCommand>();
    let (plugin_cmd_tx, _plugin_cmd_rx) = crossbeam_unbounded::<PluginManagerCommand>();

    let runloop_context = RunloopContext {
        id: None,
        svm_locker: svm_locker_for_context.clone(),
        simnet_commands_tx: simnet_cmd_tx,
        plugin_manager_commands_tx: plugin_cmd_tx,
        remote_rpc_client: None,
    };

    // Test 1: Register IDL with slot

    let register_response: JsonRpcResult<RpcResponse<()>> = rpc_server.register_idl(
        Some(runloop_context.clone()),
        idl.clone(),
        Some(Slot::from(
            svm_locker_for_context.get_latest_absolute_slot(),
        )),
    );

    assert!(
        register_response.is_ok(),
        "Register IDL failed: {:?}",
        register_response.err()
    );

    // Test 2: Get IDL with slot

    let get_idl_response: JsonRpcResult<RpcResponse<Option<Idl>>> = rpc_server.get_idl(
        Some(runloop_context.clone()),
        idl.address.to_string(),
        Some(Slot::from(
            svm_locker_for_context.get_latest_absolute_slot(),
        )),
    );

    assert!(
        get_idl_response.is_ok(),
        "Get IDL failed: {:?}",
        get_idl_response.err()
    );

    let retrieved_idl = get_idl_response.unwrap().value;
    assert!(retrieved_idl.is_some(), "IDL should be found");
    assert_eq!(
        retrieved_idl.unwrap(),
        idl,
        "Retrieved IDL should match registered IDL"
    );

    println!("All IDL registration and retrieval tests passed successfully!");
}

#[tokio::test(flavor = "multi_thread")]
async fn test_register_and_get_same_idl_with_different_slots() {
    let idl_v1: Idl = serde_json::from_slice(include_bytes!("./assets/idl_v1.json")).unwrap();
    let idl_v2: Idl = serde_json::from_slice(include_bytes!("./assets/idl_v2.json")).unwrap();
    let idl_v3: Idl = serde_json::from_slice(include_bytes!("./assets/idl_v3.json")).unwrap();
    let rpc_server = SurfnetCheatcodesRpc;
    let (svm_instance, _simnet_events_rx, _geyser_events_rx) = SurfnetSvm::new();

    let svm_locker_for_context = SurfnetSvmLocker::new(svm_instance);

    // Prepare slots for registering different IDLs
    let current_slot = svm_locker_for_context.get_latest_absolute_slot();
    let slot_1 = current_slot.saturating_add(10); // First IDL registration
    let slot_2 = current_slot.saturating_add(50); // Second IDL registration  
    let slot_3 = current_slot.saturating_add(100); // Third IDL registration

    println!("Current slot: {}", current_slot);
    println!("Slot 1 (IDL v1): {}", slot_1);
    println!("Slot 2 (IDL v2): {}", slot_2);
    println!("Slot 3 (IDL v3): {}", slot_3);

    // Setup runloop context
    let (simnet_cmd_tx, _simnet_cmd_rx) = crossbeam_unbounded::<SimnetCommand>();
    let (plugin_cmd_tx, _plugin_cmd_rx) = crossbeam_unbounded::<PluginManagerCommand>();

    let runloop_context = RunloopContext {
        id: None,
        svm_locker: svm_locker_for_context.clone(),
        simnet_commands_tx: simnet_cmd_tx,
        plugin_manager_commands_tx: plugin_cmd_tx,
        remote_rpc_client: None,
    };

    // Step 1: Register IDL v1 at slot_1
    println!("  [1] Registering IDL v1 at slot: {}", slot_1);
    let register_response: JsonRpcResult<RpcResponse<()>> = rpc_server.register_idl(
        Some(runloop_context.clone()),
        idl_v1.clone(),
        Some(Slot::from(slot_1)),
    );

    assert!(
        register_response.is_ok(),
        "Register IDL v1 failed at slot {}: {:?}",
        slot_1,
        register_response.err()
    );

    // Step 2: Register IDL v2 at slot_2
    println!("  [2] Registering IDL v2 at slot: {}", slot_2);
    let register_response: JsonRpcResult<RpcResponse<()>> = rpc_server.register_idl(
        Some(runloop_context.clone()),
        idl_v2.clone(),
        Some(Slot::from(slot_2)),
    );

    assert!(
        register_response.is_ok(),
        "Register IDL v2 failed at slot {}: {:?}",
        slot_2,
        register_response.err()
    );

    // Step 3: Register IDL v3 at slot_3
    println!("  [3] Registering IDL v3 at slot: {}", slot_3);
    let register_response: JsonRpcResult<RpcResponse<()>> = rpc_server.register_idl(
        Some(runloop_context.clone()),
        idl_v3.clone(),
        Some(Slot::from(slot_3)),
    );

    assert!(
        register_response.is_ok(),
        "Register IDL v3 failed at slot {}: {:?}",
        slot_3,
        register_response.err()
    );

    // Step 4: Test retrieval at different points in time
    let test_cases = vec![
        (current_slot + 5, "before any registration", None), // Before slot_1
        (slot_1 + 5, "after v1 registration", Some(&idl_v1)), // After slot_1, before slot_2
        (slot_2 + 5, "after v2 registration", Some(&idl_v2)), // After slot_2, before slot_3
        (slot_3 + 5, "after v3 registration", Some(&idl_v3)), // After slot_3
    ];

    for (i, (query_slot, description, expected_idl)) in test_cases.iter().enumerate() {
        println!(
            "  [{}] Querying IDL at slot {} ({})",
            i + 4,
            query_slot,
            description
        );

        let get_idl_response: JsonRpcResult<RpcResponse<Option<Idl>>> = rpc_server.get_idl(
            Some(runloop_context.clone()),
            idl_v1.address.to_string(),
            Some(Slot::from(*query_slot)),
        );

        assert!(
            get_idl_response.is_ok(),
            "Get IDL failed at slot {}: {:?}",
            query_slot,
            get_idl_response.err()
        );

        let retrieved_idl = get_idl_response.unwrap().value;

        match expected_idl {
            None => {
                // Should not have any IDL before first registration
                assert!(
                    retrieved_idl.is_none(),
                    "IDL should not be available when querying at slot {} (before first registration)",
                    query_slot
                );
                println!(
                    "  [{}] Correctly: No IDL available at slot {} (before first registration)",
                    i + 4,
                    query_slot
                );
            }
            Some(expected) => {
                // Should have the appropriate IDL
                assert!(
                    retrieved_idl.is_some(),
                    "IDL should be available when querying at slot {}",
                    query_slot
                );

                let retrieved = retrieved_idl.unwrap();
                assert_eq!(
                    retrieved, **expected,
                    "Retrieved IDL should match expected IDL at slot {}",
                    query_slot
                );
                println!(
                    "  [{}] Correctly: Expected IDL retrieved at slot {}",
                    i + 4,
                    query_slot
                );
            }
        }
    }

    println!("All IDL registration and retrieval tests at different slots passed successfully!");
}<|MERGE_RESOLUTION|>--- conflicted
+++ resolved
@@ -22,16 +22,10 @@
 use solana_system_interface::instruction as system_instruction;
 use solana_transaction::versioned::VersionedTransaction;
 use surfpool_types::{
-<<<<<<< HEAD
-    SimnetCommand, SimnetEvent, SurfpoolConfig,
+    Idl, SimnetCommand, SimnetEvent, SurfpoolConfig,
     types::{
         BlockProductionMode, KeyedProfileResult as SurfpoolProfileResult, RpcConfig, SimnetConfig,
-=======
-    Idl, SimnetCommand, SimnetEvent, SurfpoolConfig,
-    types::{
-        BlockProductionMode, ProfileResult as SurfpoolProfileResult, RpcConfig, SimnetConfig,
         TransactionStatusEvent, UuidOrSignature,
->>>>>>> f602b20e
     },
 };
 use tokio::{sync::RwLock, task};
@@ -618,8 +612,8 @@
         rpc_response_value_no_tag
             .profile
             .transaction_profile
-            .state
-            .success,
+            .error_message
+            .is_none(),
         "CU estimation with None tag failed"
     );
     println!(
@@ -627,32 +621,37 @@
         rpc_response_value_no_tag
             .profile
             .transaction_profile
-            .state
             .compute_units_consumed,
         rpc_response_value_no_tag
             .profile
             .transaction_profile
-            .state
-            .success
+            .error_message
+            .is_none()
     );
     assert!(
         rpc_response_value_no_tag
-            .compute_units
+            .profile
+            .transaction_profile
             .compute_units_consumed
             > 0,
         "Invalid compute units consumed for None tag"
     );
     assert!(
         rpc_response_value_no_tag
-            .compute_units
+            .profile
+            .transaction_profile
             .error_message
             .is_none(),
         "Error message should be None for None tag. Got: {:?}",
-        rpc_response_value_no_tag.compute_units.error_message
-    );
-    assert!(
         rpc_response_value_no_tag
-            .compute_units
+            .profile
+            .transaction_profile
+            .error_message
+    );
+    assert!(
+        rpc_response_value_no_tag
+            .profile
+            .transaction_profile
             .log_messages
             .is_some(),
         "Log messages should be present for None tag"
@@ -676,16 +675,25 @@
     );
     let rpc_response_tagged_1_value = response_tagged_1.unwrap().value;
     assert!(
-        rpc_response_tagged_1_value.compute_units.success,
+        rpc_response_tagged_1_value
+            .profile
+            .transaction_profile
+            .error_message
+            .is_none(),
         "CU estimation with tag1 failed"
     );
     println!(
         "CU estimation (tag: {}): consumed = {}, success = {}",
         tag1,
         rpc_response_tagged_1_value
-            .compute_units
+            .profile
+            .transaction_profile
             .compute_units_consumed,
-        rpc_response_tagged_1_value.compute_units.success
+        rpc_response_tagged_1_value
+            .profile
+            .transaction_profile
+            .error_message
+            .is_none()
     );
 
     println!("Retrieving profile results for tag: {}", tag1);
@@ -705,20 +713,39 @@
         tag1
     );
     assert_eq!(
-        results_vec_tag1[0].compute_units.compute_units_consumed,
+        results_vec_tag1[0]
+            .profile
+            .transaction_profile
+            .compute_units_consumed,
         rpc_response_tagged_1_value
-            .compute_units
+            .profile
+            .transaction_profile
             .compute_units_consumed
     );
     assert_eq!(
-        results_vec_tag1[0].compute_units.success,
-        rpc_response_tagged_1_value.compute_units.success
+        results_vec_tag1[0]
+            .profile
+            .transaction_profile
+            .error_message
+            .is_none(),
+        rpc_response_tagged_1_value
+            .profile
+            .transaction_profile
+            .error_message
+            .is_none()
     );
     println!(
         "Verified retrieved result for tag {}: CU = {}, success = {}",
         tag1,
-        results_vec_tag1[0].compute_units.compute_units_consumed,
-        results_vec_tag1[0].compute_units.success
+        results_vec_tag1[0]
+            .profile
+            .transaction_profile
+            .compute_units_consumed,
+        results_vec_tag1[0]
+            .profile
+            .transaction_profile
+            .error_message
+            .is_none()
     );
 
     // Test 2: Retrieve with a non-existent tag
@@ -763,8 +790,15 @@
     println!(
         "CU estimation 1 (tag: {}): consumed = {}, success = {}",
         tag2,
-        cu_2a_profile_result.compute_units.compute_units_consumed,
-        cu_2a_profile_result.compute_units.success
+        cu_2a_profile_result
+            .profile
+            .transaction_profile
+            .compute_units_consumed,
+        cu_2a_profile_result
+            .profile
+            .transaction_profile
+            .error_message
+            .is_none()
     );
 
     let response_tagged_2b: JsonRpcResult<RpcResponse<SurfpoolProfileResult>> = rpc_server
@@ -780,8 +814,15 @@
     println!(
         "CU estimation 2 (tag: {}): consumed = {}, success = {}",
         tag2,
-        cu_2b_profile_result.compute_units.compute_units_consumed,
-        cu_2b_profile_result.compute_units.success
+        cu_2b_profile_result
+            .profile
+            .transaction_profile
+            .compute_units_consumed,
+        cu_2b_profile_result
+            .profile
+            .transaction_profile
+            .error_message
+            .is_none()
     );
 
     println!("Retrieving profile results for tag: {}", tag2);
@@ -800,20 +841,40 @@
         tag2
     );
     assert_eq!(
-        results_vec_tag2[0].compute_units.compute_units_consumed,
-        cu_2a_profile_result.compute_units.compute_units_consumed
+        results_vec_tag2[0]
+            .profile
+            .transaction_profile
+            .compute_units_consumed,
+        cu_2a_profile_result
+            .profile
+            .transaction_profile
+            .compute_units_consumed
     );
     println!(
         "Verified retrieved result 1 for tag {}: CU = {}",
-        tag2, results_vec_tag2[0].compute_units.compute_units_consumed
+        tag2,
+        results_vec_tag2[0]
+            .profile
+            .transaction_profile
+            .compute_units_consumed
     );
     assert_eq!(
-        results_vec_tag2[1].compute_units.compute_units_consumed,
-        cu_2b_profile_result.compute_units.compute_units_consumed
+        results_vec_tag2[1]
+            .profile
+            .transaction_profile
+            .compute_units_consumed,
+        cu_2b_profile_result
+            .profile
+            .transaction_profile
+            .compute_units_consumed
     );
     println!(
         "Verified retrieved result 2 for tag {}: CU = {}",
-        tag2, results_vec_tag2[1].compute_units.compute_units_consumed
+        tag2,
+        results_vec_tag2[1]
+            .profile
+            .transaction_profile
+            .compute_units_consumed
     );
 
     // Test 4: Estimate with another None tag, ensure it doesn't affect tagged results for tag1
@@ -832,9 +893,14 @@
     println!(
         "CU estimation (None tag again): consumed = {}, success = {}",
         rpc_response_no_tag_again_value
-            .compute_units
+            .profile
+            .transaction_profile
             .compute_units_consumed,
-        rpc_response_no_tag_again_value.compute_units.success
+        rpc_response_no_tag_again_value
+            .profile
+            .transaction_profile
+            .error_message
+            .is_none()
     );
 
     println!("Retrieving profile results for tag: {} again", tag1);
@@ -862,17 +928,20 @@
     );
     assert_eq!(
         results_vec_tag1_again[0]
-            .compute_units
+            .profile
+            .transaction_profile
             .compute_units_consumed,
         rpc_response_tagged_1_value
-            .compute_units
+            .profile
+            .transaction_profile
             .compute_units_consumed
     );
     println!(
         "Verified retrieved result for tag {}: CU = {} (after None tag call)",
         tag1,
         results_vec_tag1_again[0]
-            .compute_units
+            .profile
+            .transaction_profile
             .compute_units_consumed
     );
 
@@ -967,15 +1036,28 @@
     let profile_result = response.unwrap().value;
 
     // Verify compute units part
-    assert!(profile_result.compute_units.success, "CU estimation failed");
-    assert!(
-        profile_result.compute_units.compute_units_consumed > 0,
+    assert!(
+        profile_result
+            .profile
+            .transaction_profile
+            .error_message
+            .is_none(),
+        "CU estimation failed"
+    );
+    assert!(
+        profile_result
+            .profile
+            .transaction_profile
+            .compute_units_consumed
+            > 0,
         "Invalid CU consumption"
     );
 
     // Verify pre_execution state
     assert!(
         profile_result
+            .profile
+            .transaction_profile
             .state
             .pre_execution
             .contains_key(&payer_pubkey)
@@ -983,12 +1065,16 @@
 
     assert!(
         profile_result
+            .profile
+            .transaction_profile
             .state
             .pre_execution
             .contains_key(&recipient_pubkey)
     );
 
     let payer_pre_account = profile_result
+        .profile
+        .transaction_profile
         .state
         .pre_execution
         .get(&payer_pubkey)
@@ -1001,6 +1087,8 @@
     );
 
     let recipient_pre_account = profile_result
+        .profile
+        .transaction_profile
         .state
         .pre_execution
         .get(&recipient_pubkey)
@@ -1014,18 +1102,24 @@
     // Verify post_execution state
     assert!(
         profile_result
+            .profile
+            .transaction_profile
             .state
             .post_execution
             .contains_key(&payer_pubkey)
     );
     assert!(
         profile_result
+            .profile
+            .transaction_profile
             .state
             .post_execution
             .contains_key(&recipient_pubkey)
     );
 
     let payer_post_data = profile_result
+        .profile
+        .transaction_profile
         .state
         .post_execution
         .get(&payer_pubkey)
@@ -1045,6 +1139,8 @@
     );
 
     let recipient_post_data = profile_result
+        .profile
+        .transaction_profile
         .state
         .post_execution
         .get(&recipient_pubkey)
@@ -1127,13 +1223,20 @@
 
     let profile_result = profile_response.unwrap().value;
     assert!(
-        profile_result.compute_units.success,
+        profile_result
+            .profile
+            .transaction_profile
+            .error_message
+            .is_none(),
         "Transaction profiling failed"
     );
 
-    let uuid = profile_result
-        .uuid
-        .expect("Profile result should have a UUID");
+    let UuidOrSignature::Uuid(uuid) = profile_result.key else {
+        panic!(
+            "Expected a UUID from the profile result, got: {:?}",
+            profile_result.key
+        );
+    };
     println!("Generated UUID: {}", uuid);
 
     // Test 2: Retrieve profile by UUID
@@ -1156,17 +1259,29 @@
 
     let retrieved = retrieved_profile.unwrap();
     assert_eq!(
-        retrieved.compute_units.compute_units_consumed,
-        profile_result.compute_units.compute_units_consumed,
+        retrieved.profile.transaction_profile.compute_units_consumed,
+        profile_result
+            .profile
+            .transaction_profile
+            .compute_units_consumed,
         "Retrieved profile should match original profile"
     );
     assert_eq!(
-        retrieved.compute_units.success, profile_result.compute_units.success,
+        retrieved
+            .profile
+            .transaction_profile
+            .error_message
+            .is_none(),
+        profile_result
+            .profile
+            .transaction_profile
+            .error_message
+            .is_none(),
         "Retrieved profile success should match original"
     );
     assert_eq!(
-        retrieved.uuid,
-        Some(uuid),
+        retrieved.key,
+        UuidOrSignature::Uuid(uuid),
         "Retrieved profile should have the same UUID"
     );
 
@@ -1224,11 +1339,19 @@
 
     let retrieved_sig = retrieved_by_signature.unwrap();
     assert!(
-        retrieved_sig.compute_units.success,
+        retrieved_sig
+            .profile
+            .transaction_profile
+            .error_message
+            .is_none(),
         "Retrieved profile by signature should be successful"
     );
     assert!(
-        retrieved_sig.compute_units.compute_units_consumed > 0,
+        retrieved_sig
+            .profile
+            .transaction_profile
+            .compute_units_consumed
+            > 0,
         "Retrieved profile should have consumed compute units"
     );
 
