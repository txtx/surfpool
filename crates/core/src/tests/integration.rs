--- conflicted
+++ resolved
@@ -11,6 +11,7 @@
 use solana_address_lookup_table_interface::state::{AddressLookupTable, LookupTableMeta};
 use solana_client::rpc_response::RpcLogsResponse;
 use solana_clock::{Clock, Slot};
+use solana_compute_budget_interface::ComputeBudgetInstruction;
 use solana_epoch_info::EpochInfo;
 use solana_hash::Hash;
 use solana_keypair::Keypair;
@@ -21,13 +22,7 @@
 use solana_native_token::LAMPORTS_PER_SOL;
 use solana_pubkey::{Pubkey, pubkey};
 use solana_rpc_client_api::response::Response as RpcResponse;
-<<<<<<< HEAD
-use solana_sdk::{
-    compute_budget, system_instruction::transfer, system_program, transaction::Transaction,
-};
-=======
 use solana_sdk::{system_instruction::transfer, transaction::Transaction};
->>>>>>> 11800252
 use solana_signer::Signer;
 use solana_system_interface::{instruction as system_instruction, program as system_program};
 use solana_transaction::versioned::VersionedTransaction;
@@ -3703,11 +3698,7 @@
 }
 
 #[tokio::test(flavor = "multi_thread")]
-<<<<<<< HEAD
-async fn test_compute_budget_profiling() {
-=======
 async fn it_should_delete_accounts_with_no_lamports() {
->>>>>>> 11800252
     let (svm_locker, _simnet_cmd_tx, _simnet_events_rx) =
         boot_simnet(BlockProductionMode::Clock, Some(400));
 
@@ -3719,25 +3710,61 @@
     let recent_blockhash = svm_locker.with_svm_reader(|svm| svm.latest_blockhash());
 
     let message = Message::new_with_blockhash(
-<<<<<<< HEAD
-        &[
-            compute_budget::ComputeBudgetInstruction::set_compute_unit_limit(1_000_000),
-            compute_budget::ComputeBudgetInstruction::set_compute_unit_price(1),
-            system_instruction::transfer(&p1.pubkey(), &p2.pubkey(), LAMPORTS_PER_SOL),
-        ],
-=======
         &[system_instruction::transfer(
             &p1.pubkey(),
             &p2.pubkey(),
             LAMPORTS_PER_SOL - 5000,
         )],
->>>>>>> 11800252
         Some(&p1.pubkey()),
         &recent_blockhash,
     );
     let tx = VersionedTransaction::try_new(VersionedMessage::Legacy(message), &[&p1]).unwrap();
 
-<<<<<<< HEAD
+    let (status_tx, rx) = unbounded();
+    let _ = svm_locker
+        .process_transaction(&None, tx, status_tx, true, false)
+        .await
+        .unwrap();
+
+    loop {
+        match rx.recv() {
+            Ok(status) => {
+                println!("Transaction status: {:?}", status);
+                break;
+            }
+            Err(_) => panic!("status channel closed unexpectedly"),
+        }
+    }
+
+    assert!(
+        svm_locker.get_account_local(&p1.pubkey()).inner.is_none(),
+        "Account should be deleted"
+    );
+}
+
+#[tokio::test(flavor = "multi_thread")]
+async fn test_compute_budget_profiling() {
+    let (svm_locker, _simnet_cmd_tx, _simnet_events_rx) =
+        boot_simnet(BlockProductionMode::Clock, Some(400));
+
+    let p1 = Keypair::new();
+    let p2 = Keypair::new();
+
+    svm_locker.airdrop(&p1.pubkey(), LAMPORTS_PER_SOL).unwrap();
+
+    let recent_blockhash = svm_locker.with_svm_reader(|svm| svm.latest_blockhash());
+
+    let message = Message::new_with_blockhash(
+        &[
+            ComputeBudgetInstruction::set_compute_unit_limit(1_000_000),
+            ComputeBudgetInstruction::set_compute_unit_price(1),
+            system_instruction::transfer(&p1.pubkey(), &p2.pubkey(), LAMPORTS_PER_SOL),
+        ],
+        Some(&p1.pubkey()),
+        &recent_blockhash,
+    );
+    let tx = VersionedTransaction::try_new(VersionedMessage::Legacy(message), &[&p1]).unwrap();
+
     let uuid = svm_locker
         .profile_transaction(&None, tx, None)
         .await
@@ -3777,26 +3804,4 @@
         ix.error_message.as_ref().unwrap()
     );
     assert_eq!(ix.compute_units_consumed, 150);
-=======
-    let (status_tx, rx) = unbounded();
-    let _ = svm_locker
-        .process_transaction(&None, tx, status_tx, true, false)
-        .await
-        .unwrap();
-
-    loop {
-        match rx.recv() {
-            Ok(status) => {
-                println!("Transaction status: {:?}", status);
-                break;
-            }
-            Err(_) => panic!("status channel closed unexpectedly"),
-        }
-    }
-
-    assert!(
-        svm_locker.get_account_local(&p1.pubkey()).inner.is_none(),
-        "Account should be deleted"
-    );
->>>>>>> 11800252
 }