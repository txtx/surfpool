--- conflicted
+++ resolved
@@ -24,13 +24,7 @@
     where
         DefaultScalarValue: 'r,
     {
-<<<<<<< HEAD
         let mut args = vec![registry.arg::<Option<NumericFilter>>("slot", &FieldInfo::new("slot"))];
-=======
-        let mut args = vec![
-            registry.arg::<Option<NumericFilter>>("blockHeight", &FieldInfo::new("blockHeight")),
-        ];
->>>>>>> 8e7391d6
 
         for field in spec.fields.iter() {
             if field.is_bool() {
