--- conflicted
+++ resolved
@@ -223,9 +223,6 @@
         let Some(ref subgraph_request) = self.subgraph_request else {
             return Ok(());
         };
-<<<<<<< HEAD
-        let entries = probe_transaction(transaction, u64::from(slot), subgraph_request);
-=======
 
         let SubgraphRequest::V0(subgraph_request_v0) = subgraph_request;
 
@@ -291,7 +288,6 @@
                 todo!()
             }
         };
->>>>>>> 14845ce4
         if !entries.is_empty() {
             let data = serde_json::to_vec(&entries).unwrap();
             let _ = tx.send(DataIndexingCommand::ProcessCollectionEntriesPack(
@@ -320,140 +316,6 @@
     fn entry_notifications_enabled(&self) -> bool {
         false
     }
-}
-
-pub fn probe_transaction(
-    transaction: ReplicaTransactionInfoVersions,
-    slot: u64,
-    subgraph_request: &SubgraphRequest,
-) -> Vec<HashMap<String, TxtxValue>> {
-    let mut entries = vec![];
-    match transaction {
-        ReplicaTransactionInfoVersions::V0_0_2(data) => {
-            if data.is_vote {
-                return entries;
-            }
-
-            let transaction = data.transaction;
-            let account_keys = transaction.message().account_keys();
-            let account_pubkeys = account_keys.iter().cloned().collect::<Vec<_>>();
-            let is_program_id_match = transaction.message().instructions().iter().any(|ix| {
-                ix.program_id(account_pubkeys.as_ref())
-                    .eq(&subgraph_request.program_id)
-            });
-            if !is_program_id_match {
-                return entries;
-            }
-
-            match &subgraph_request.data_source {
-                IndexedSubgraphSourceType::Instruction(_) => return entries,
-                IndexedSubgraphSourceType::Event(event_source) =>
-                // Check inner instructions
-                {
-                    if let Some(ref inner_instructions) =
-                        data.transaction_status_meta.inner_instructions
-                    {
-                        for inner_instructions in inner_instructions.iter() {
-                            for instruction in inner_instructions.instructions.iter() {
-                                let instruction = &instruction.instruction;
-                                // it's not valid cpi event data if there isn't an 8-byte signature
-                                // well, that ^ is what I thought, but it looks like the _second_ 8 bytes
-                                // are matching the discriminator
-                                if instruction.data.len() < 16 {
-                                    continue;
-                                }
-
-                                let eight_bytes = instruction.data[8..16].to_vec();
-                                let rest = instruction.data[16..].to_vec();
-
-                                if event_source.event.discriminator.eq(eight_bytes.as_slice()) {
-                                    let parsed_value =
-                                        parse_bytes_to_value_with_expected_idl_type_def_ty(
-                                            &rest,
-                                            &event_source.ty.ty,
-                                        )
-                                        .unwrap();
-
-                                    let obj = parsed_value.as_object().unwrap().clone();
-                                    let mut entry = HashMap::new();
-                                    for field in subgraph_request.defined_fields.iter() {
-                                        if let Some(v) = obj.get(&field.source_key) {
-                                            entry.insert(field.display_name.clone(), v.clone());
-                                        }
-                                    }
-
-                                    subgraph_request.intrinsic_fields.iter().for_each(|field| {
-                                        if let Some((entry_key, entry_value)) = field
-                                            .extract_intrinsic(
-                                                Some(slot),
-                                                Some(transaction.signature().clone()),
-                                                None,
-                                                None,
-                                                None,
-                                                None,
-                                            )
-                                        {
-                                            entry.insert(entry_key, entry_value);
-                                        }
-                                    });
-
-                                    entries.push(entry);
-                                }
-                            }
-                        }
-                    }
-                }
-                IndexedSubgraphSourceType::Pda(pda_source) => {
-                    for instruction in transaction.message().instructions() {
-                        let Some((matching_idl_instruction, idl_instruction_account)) = pda_source
-                            .instruction_accounts
-                            .iter()
-                            .find_map(|(ix, ix_account)| {
-                                if instruction.data.starts_with(&ix.discriminator) {
-                                    Some((ix, ix_account))
-                                } else {
-                                    None
-                                }
-                            })
-                        else {
-                            continue;
-                        };
-
-                        let idl_accounts = match_idl_accounts(
-                            matching_idl_instruction,
-                            &instruction.accounts,
-                            &account_pubkeys,
-                        );
-                        let Some(pda) = idl_accounts.iter().find_map(|(name, pubkey)| {
-                            if idl_instruction_account.name.eq(name) {
-                                Some(pubkey)
-                            } else {
-                                None
-                            }
-                        }) else {
-                            continue;
-                        };
-
-                        // self.release_account(
-                        //     pda,
-                        //     ParsablePdaData {
-                        //         account: pda_source.account.clone(),
-                        //         account_type: pda_source.account_type.clone(),
-                        //     },
-                        //     subgraph_request,
-                        //     transaction.signature().clone(),
-                        //     tx,
-                        // )
-                        // .unwrap();
-                    }
-                }
-            }
-        }
-        ReplicaTransactionInfoVersions::V0_0_1(_) => {
-            todo!()
-        }
-    };
-    entries
 }
 
 #[unsafe(no_mangle)]
