use std::{collections::BTreeMap, fmt, path::PathBuf, str::FromStr};

use blake3::Hash;
use chrono::{DateTime, Local};
use crossbeam_channel::{Receiver, Sender};
// use litesvm::types::TransactionMetadata;
use serde::{Deserialize, Deserializer, Serialize, Serializer, de::Visitor};
use serde_with::{BytesOrString, serde_as};
use solana_account_decoder_client_types::UiAccount;
use solana_clock::{Clock, Epoch};
use solana_epoch_info::EpochInfo;
use solana_message::inner_instruction::InnerInstructionsList;
use solana_pubkey::Pubkey;
use solana_signature::Signature;
use solana_transaction::versioned::VersionedTransaction;
use solana_transaction_context::TransactionReturnData;
use solana_transaction_error::TransactionError;
use txtx_addon_network_svm_types::subgraph::SubgraphRequest;
use uuid::Uuid;

pub const DEFAULT_RPC_URL: &str = "https://api.mainnet-beta.solana.com";
pub const DEFAULT_RPC_PORT: u16 = 8899;
pub const DEFAULT_WS_PORT: u16 = 8900;
pub const DEFAULT_STUDIO_PORT: u16 = 8488;
pub const CHANGE_TO_DEFAULT_STUDIO_PORT_ONCE_SUPERVISOR_MERGED: u16 = 18488;
pub const DEFAULT_NETWORK_HOST: &str = "127.0.0.1";

#[derive(Debug, Default, Clone, PartialEq, Serialize, Deserialize)]
pub struct TransactionMetadata {
    pub signature: Signature,
    pub logs: Vec<String>,
    pub inner_instructions: InnerInstructionsList,
    pub compute_units_consumed: u64,
    pub return_data: TransactionReturnData,
}

#[derive(Clone, Debug, PartialEq, Eq, Serialize, Deserialize)]
#[serde(rename_all = "camelCase")]
pub enum TransactionConfirmationStatus {
    Processed,
    Confirmed,
    Finalized,
}

#[derive(Clone, Debug, PartialEq, Eq, Default, Serialize, Deserialize)]
pub enum BlockProductionMode {
    #[default]
    Clock,
    Transaction,
    Manual,
}

#[derive(Debug)]
pub enum SubgraphEvent {
    EndpointReady,
    InfoLog(DateTime<Local>, String),
    ErrorLog(DateTime<Local>, String),
    WarnLog(DateTime<Local>, String),
    DebugLog(DateTime<Local>, String),
    Shutdown,
}

impl SubgraphEvent {
    pub fn info<S>(msg: S) -> Self
    where
        S: Into<String>,
    {
        Self::InfoLog(Local::now(), msg.into())
    }

    pub fn warn<S>(msg: S) -> Self
    where
        S: Into<String>,
    {
        Self::WarnLog(Local::now(), msg.into())
    }

    pub fn error<S>(msg: S) -> Self
    where
        S: Into<String>,
    {
        Self::ErrorLog(Local::now(), msg.into())
    }

    pub fn debug<S>(msg: S) -> Self
    where
        S: Into<String>,
    {
        Self::DebugLog(Local::now(), msg.into())
    }
}

/// Result structure for compute units estimation.
#[derive(Debug, Clone, Serialize, Deserialize, PartialEq)]
#[serde(rename_all = "camelCase")]
pub struct ComputeUnitsEstimationResult {
    pub success: bool,
    pub compute_units_consumed: u64,
    pub log_messages: Option<Vec<String>>,
    pub error_message: Option<String>,
}

/// The struct for storing the profiling results.
#[derive(Debug, Clone, Serialize, Deserialize, PartialEq)]
#[serde(rename_all = "camelCase")]
pub struct ProfileResult {
    pub compute_units: ComputeUnitsEstimationResult,
    pub state: ProfileState,
    pub slot: u64,
    pub uuid: Option<Uuid>,
}

impl ProfileResult {
    pub fn success(
        compute_units_consumed: u64,
        logs: Vec<String>,
        pre_execution: BTreeMap<Pubkey, Option<UiAccount>>,
        post_execution: BTreeMap<Pubkey, Option<UiAccount>>,
        slot: u64,
    ) -> Self {
        Self {
            compute_units: ComputeUnitsEstimationResult {
                success: true,
                compute_units_consumed,
                log_messages: Some(logs),
                error_message: None,
            },
            state: ProfileState::new(pre_execution, post_execution),
            slot,
            uuid: None,
        }
    }
}

#[derive(Debug, Clone, Serialize, Deserialize, PartialEq)]
#[serde(rename_all = "camelCase")]

pub struct ProfileState {
    #[serde(with = "profile_state_map")]
    pub pre_execution: BTreeMap<Pubkey, Option<UiAccount>>,
    #[serde(with = "profile_state_map")]
    pub post_execution: BTreeMap<Pubkey, Option<UiAccount>>,
}

impl ProfileState {
    pub fn new(
        pre_execution: BTreeMap<Pubkey, Option<UiAccount>>,
        post_execution: BTreeMap<Pubkey, Option<UiAccount>>,
    ) -> Self {
        Self {
            pre_execution,
            post_execution,
        }
    }
}

pub mod profile_state_map {
    use super::*;

    pub fn serialize<S>(
        map: &BTreeMap<Pubkey, Option<UiAccount>>,
        serializer: S,
    ) -> Result<S::Ok, S::Error>
    where
        S: Serializer,
    {
        let str_map: BTreeMap<String, &Option<UiAccount>> =
            map.iter().map(|(k, v)| (k.to_string(), v)).collect();
        str_map.serialize(serializer)
    }

    pub fn deserialize<'de, D>(
        deserializer: D,
    ) -> Result<BTreeMap<Pubkey, Option<UiAccount>>, D::Error>
    where
        D: Deserializer<'de>,
    {
        let str_map: BTreeMap<String, Option<UiAccount>> = BTreeMap::deserialize(deserializer)?;
        str_map
            .into_iter()
            .map(|(k, v)| {
                Pubkey::from_str(&k)
                    .map(|pk| (pk, v))
                    .map_err(serde::de::Error::custom)
            })
            .collect()
    }
}

#[derive(Debug, Clone)]
pub enum SubgraphCommand {
    CreateCollection(Uuid, SubgraphRequest, Sender<String>),
    ObserveCollection(Receiver<DataIndexingCommand>),
    Shutdown,
}

#[derive(Debug)]
pub enum SimnetEvent {
    Ready,
    Connected(String),
    Aborted(String),
    Shutdown,
    ClockUpdate(Clock),
    EpochInfoUpdate(EpochInfo),
    BlockHashExpired,
    InfoLog(DateTime<Local>, String),
    ErrorLog(DateTime<Local>, String),
    WarnLog(DateTime<Local>, String),
    DebugLog(DateTime<Local>, String),
    PluginLoaded(String),
    TransactionReceived(DateTime<Local>, VersionedTransaction),
    TransactionProcessed(
        DateTime<Local>,
        TransactionMetadata,
        Option<TransactionError>,
    ),
    AccountUpdate(DateTime<Local>, Pubkey),
    TaggedProfile {
        result: ProfileResult,
        tag: String,
        timestamp: DateTime<Local>,
    },
    RunbookStarted(String),
    RunbookCompleted(String),
}

impl SimnetEvent {
    pub fn info<S>(msg: S) -> Self
    where
        S: Into<String>,
    {
        Self::InfoLog(Local::now(), msg.into())
    }

    pub fn warn<S>(msg: S) -> Self
    where
        S: Into<String>,
    {
        Self::WarnLog(Local::now(), msg.into())
    }

    pub fn error<S>(msg: S) -> Self
    where
        S: Into<String>,
    {
        Self::ErrorLog(Local::now(), msg.into())
    }

    pub fn debug<S>(msg: S) -> Self
    where
        S: Into<String>,
    {
        Self::DebugLog(Local::now(), msg.into())
    }

    pub fn transaction_processed(meta: TransactionMetadata, err: Option<TransactionError>) -> Self {
        Self::TransactionProcessed(Local::now(), meta, err)
    }

    pub fn transaction_received(tx: VersionedTransaction) -> Self {
        Self::TransactionReceived(Local::now(), tx)
    }

    pub fn account_update(pubkey: Pubkey) -> Self {
        Self::AccountUpdate(Local::now(), pubkey)
    }

    pub fn tagged_profile(result: ProfileResult, tag: String) -> Self {
        Self::TaggedProfile {
            result,
            tag,
            timestamp: Local::now(),
        }
    }

    pub fn account_update_msg(&self) -> String {
        match self {
            SimnetEvent::AccountUpdate(_, pubkey) => {
                format!("Account {} updated.", pubkey)
            }
            _ => unreachable!("This function should only be called for AccountUpdate events"),
        }
    }

    pub fn epoch_info_update_msg(&self) -> String {
        match self {
            SimnetEvent::EpochInfoUpdate(epoch_info) => {
                format!(
                    "Connection established. Epoch {} / Slot index {} / Slot {}.",
                    epoch_info.epoch, epoch_info.slot_index, epoch_info.absolute_slot
                )
            }
            _ => unreachable!("This function should only be called for EpochInfoUpdate events"),
        }
    }

    pub fn plugin_loaded_msg(&self) -> String {
        match self {
            SimnetEvent::PluginLoaded(plugin_name) => {
                format!("Plugin {} successfully loaded.", plugin_name)
            }
            _ => unreachable!("This function should only be called for PluginLoaded events"),
        }
    }

    pub fn clock_update_msg(&self) -> String {
        match self {
            SimnetEvent::ClockUpdate(clock) => {
                format!("Clock ticking (epoch {}, slot {})", clock.epoch, clock.slot)
            }
            _ => unreachable!("This function should only be called for ClockUpdate events"),
        }
    }
}

#[derive(Debug)]
pub enum TransactionStatusEvent {
    Success(TransactionConfirmationStatus),
    SimulationFailure((TransactionError, TransactionMetadata)),
    ExecutionFailure((TransactionError, TransactionMetadata)),
    VerificationFailure(String),
}

#[derive(Debug)]
pub enum SimnetCommand {
    SlotForward(Option<Hash>),
    SlotBackward(Option<Hash>),
    UpdateClock(ClockCommand),
    UpdateBlockProductionMode(BlockProductionMode),
    TransactionReceived(
        Option<Hash>,
        VersionedTransaction,
        Sender<TransactionStatusEvent>,
        bool,
    ),
    Terminate(Option<Hash>),
}

#[derive(Debug)]
pub enum ClockCommand {
    Pause,
    Resume,
    Toggle,
    UpdateSlotInterval(u64),
}

pub enum ClockEvent {
    Tick,
    ExpireBlockHash,
}

#[derive(Clone, Debug, Default, Serialize)]
pub struct SanitizedConfig {
    pub rpc_url: String,
    pub ws_url: String,
    pub rpc_datasource_url: String,
    pub studio_url: String,
    pub graphql_query_route_url: String,
}

#[derive(Clone, Debug, Default)]
pub struct SurfpoolConfig {
    pub simnets: Vec<SimnetConfig>,
    pub rpc: RpcConfig,
    pub subgraph: SubgraphConfig,
    pub studio: StudioConfig,
    pub plugin_config_path: Vec<PathBuf>,
}

#[derive(Clone, Debug)]
pub struct SimnetConfig {
    pub remote_rpc_url: String,
    pub slot_time: u64,
    pub block_production_mode: BlockProductionMode,
    pub airdrop_addresses: Vec<Pubkey>,
    pub airdrop_token_amount: u64,
    pub expiry: Option<u64>,
}

impl Default for SimnetConfig {
    fn default() -> Self {
        Self {
            remote_rpc_url: DEFAULT_RPC_URL.to_string(),
            slot_time: 0,
            block_production_mode: BlockProductionMode::Clock,
            airdrop_addresses: vec![],
            airdrop_token_amount: 0,
            expiry: None,
        }
    }
}

impl SimnetConfig {
    pub fn get_sanitized_datasource_url(&self) -> String {
        self.remote_rpc_url
            .split("?")
            .map(|e| e.to_string())
            .collect::<Vec<String>>()
            .first()
            .expect("datasource url invalid")
            .to_string()
    }
}

#[derive(Clone, Debug, Default)]
pub struct SubgraphConfig {}

#[derive(Clone, Debug)]
pub struct RpcConfig {
    pub bind_host: String,
    pub bind_port: u16,
    pub ws_port: u16,
}

impl RpcConfig {
    pub fn get_rpc_base_url(&self) -> String {
        format!("{}:{}", self.bind_host, self.bind_port)
    }
    pub fn get_ws_base_url(&self) -> String {
        format!("{}:{}", self.bind_host, self.ws_port)
    }
}

impl Default for RpcConfig {
    fn default() -> Self {
        Self {
            bind_host: DEFAULT_NETWORK_HOST.to_string(),
            bind_port: DEFAULT_RPC_PORT,
            ws_port: DEFAULT_WS_PORT,
        }
    }
}

#[derive(Clone, Debug)]
pub struct StudioConfig {
    pub bind_host: String,
    pub bind_port: u16,
}

impl StudioConfig {
    pub fn get_studio_base_url(&self) -> String {
        format!("{}:{}", self.bind_host, self.bind_port)
    }
}

impl Default for StudioConfig {
    fn default() -> Self {
        Self {
            bind_host: DEFAULT_NETWORK_HOST.to_string(),
            bind_port: CHANGE_TO_DEFAULT_STUDIO_PORT_ONCE_SUPERVISOR_MERGED,
        }
    }
}

#[derive(Debug, Clone, Deserialize, Serialize)]
pub struct SubgraphPluginConfig {
    pub uuid: Uuid,
    pub ipc_token: String,
    pub subgraph_request: SubgraphRequest,
}

#[derive(Serialize, Deserialize, Clone, Debug)]
pub struct SvmSimnetInitializationRequest {
    pub domain: String,
    pub block_production_mode: BlockProductionMode,
    pub datasource_rpc_url: String,
}

#[derive(Serialize, Deserialize, Clone, Debug)]
pub enum SvmSimnetCommand {
    Init(SvmSimnetInitializationRequest),
}

#[derive(Serialize, Deserialize)]
pub struct CreateNetworkRequest {
    pub workspace_id: Uuid,
    pub name: String,
    pub description: Option<String>,
    pub datasource_rpc_url: String,
    pub block_production_mode: BlockProductionMode,
}

impl CreateNetworkRequest {
    pub fn new(
        workspace_id: Uuid,
        name: String,
        description: Option<String>,
        datasource_rpc_url: String,
        block_production_mode: BlockProductionMode,
    ) -> Self {
        Self {
            workspace_id,
            name,
            description,
            datasource_rpc_url,
            block_production_mode,
        }
    }
}

#[derive(Serialize, Deserialize)]
pub struct CreateNetworkResponse {
    pub rpc_url: String,
}

#[derive(Serialize, Deserialize)]
pub struct DeleteNetworkRequest {
    pub workspace_id: Uuid,
    pub network_id: Uuid,
}

impl DeleteNetworkRequest {
    pub fn new(workspace_id: Uuid, network_id: Uuid) -> Self {
        Self {
            workspace_id,
            network_id,
        }
    }
}

#[derive(Serialize, Deserialize)]
pub struct DeleteNetworkResponse;

#[serde_as]
#[derive(Debug, Clone, Default, PartialEq, Eq, Serialize, Deserialize)]
#[serde(rename_all = "camelCase")]
pub struct AccountUpdate {
    /// providing this value sets the lamports in the account
    pub lamports: Option<u64>,
    /// providing this value sets the data held in this account
    #[serde_as(as = "Option<BytesOrString>")]
    pub data: Option<Vec<u8>>,
    ///  providing this value sets the program that owns this account. If executable, the program that loads this account.
    pub owner: Option<String>,
    /// providing this value sets whether this account's data contains a loaded program (and is now read-only)
    pub executable: Option<bool>,
    /// providing this value sets the epoch at which this account will next owe rent
    pub rent_epoch: Option<Epoch>,
}

#[derive(Debug, Clone)]
pub enum SetSomeAccount {
    Account(String),
    NoAccount,
}

impl<'de> Deserialize<'de> for SetSomeAccount {
    fn deserialize<D>(deserializer: D) -> std::result::Result<Self, D::Error>
    where
        D: Deserializer<'de>,
    {
        struct SetSomeAccountVisitor;

        impl<'de> Visitor<'de> for SetSomeAccountVisitor {
            type Value = SetSomeAccount;

            fn expecting(&self, formatter: &mut fmt::Formatter) -> fmt::Result {
                formatter.write_str("a Pubkey String or the String 'null'")
            }

            fn visit_some<D_>(self, deserializer: D_) -> std::result::Result<Self::Value, D_::Error>
            where
                D_: Deserializer<'de>,
            {
                Deserialize::deserialize(deserializer).map(|v: String| match v.as_str() {
                    "null" => SetSomeAccount::NoAccount,
                    _ => SetSomeAccount::Account(v.to_string()),
                })
            }
        }

        deserializer.deserialize_option(SetSomeAccountVisitor)
    }
}

impl Serialize for SetSomeAccount {
    fn serialize<S>(&self, serializer: S) -> std::result::Result<S::Ok, S::Error>
    where
        S: Serializer,
    {
        match self {
            SetSomeAccount::Account(val) => serializer.serialize_str(val),
            SetSomeAccount::NoAccount => serializer.serialize_str("null"),
        }
    }
}

#[serde_as]
#[derive(Debug, Clone, Default, Serialize, Deserialize)]
#[serde(rename_all = "camelCase")]
pub struct TokenAccountUpdate {
    /// providing this value sets the amount of the token in the account data
    pub amount: Option<u64>,
    /// providing this value sets the delegate of the token account
    pub delegate: Option<SetSomeAccount>,
    /// providing this value sets the state of the token account
    pub state: Option<String>,
    /// providing this value sets the amount authorized to the delegate
    pub delegated_amount: Option<u64>,
    /// providing this value sets the close authority of the token account
    pub close_authority: Option<SetSomeAccount>,
}

// token supply update for set supply method in SVM tricks
#[derive(Debug, Clone, serde::Deserialize, serde::Serialize)]
pub struct SupplyUpdate {
    pub total: Option<u64>,
    pub circulating: Option<u64>,
    pub non_circulating: Option<u64>,
    pub non_circulating_accounts: Option<Vec<String>>,
}

<<<<<<< HEAD
#[derive(Clone, Debug)]
=======
#[derive(Clone, Debug, Serialize)]
>>>>>>> 99bd74ee
pub enum UuidOrSignature {
    Uuid(Uuid),
    Signature(Signature),
}

<<<<<<< HEAD
/// Intermediate struct used for deserialization of [UuidOrSignature].
#[derive(Deserialize)]
#[serde(untagged)]
enum UuidOrSignatureHelper {
    Uuid { uuid: Uuid },
    Signature { signature: String },
}

impl Serialize for UuidOrSignature {
    fn serialize<S>(&self, serializer: S) -> Result<S::Ok, S::Error>
    where
        S: serde::Serializer,
    {
        match self {
            UuidOrSignature::Uuid(uuid) => {
                let mut map = std::collections::HashMap::new();
                map.insert("uuid", uuid.to_string());
                map.serialize(serializer)
            }
            UuidOrSignature::Signature(sig) => {
                println!("Serializing signature: {}", sig);
                let mut map = std::collections::HashMap::new();
                map.insert("signature", sig.to_string());
                map.serialize(serializer)
            }
        }
    }
}

=======
>>>>>>> 99bd74ee
impl<'de> Deserialize<'de> for UuidOrSignature {
    fn deserialize<D>(deserializer: D) -> Result<Self, D::Error>
    where
        D: Deserializer<'de>,
    {
<<<<<<< HEAD
        let helper = UuidOrSignatureHelper::deserialize(deserializer)?;

        match helper {
            UuidOrSignatureHelper::Uuid { uuid } => Ok(UuidOrSignature::Uuid(uuid)),
            UuidOrSignatureHelper::Signature { signature } => {
                println!("Deserializing signature: {}", signature);
                let sig = Signature::from_str(&signature).map_err(serde::de::Error::custom);
                println!("Deserialized signature: {:?}", sig);
                Ok(UuidOrSignature::Signature(sig?))
            }
        }
=======
        let s = String::deserialize(deserializer)?;

        if let Ok(uuid) = Uuid::parse_str(&s) {
            return Ok(UuidOrSignature::Uuid(uuid));
        }

        if let Ok(signature) = s.parse::<Signature>() {
            return Ok(UuidOrSignature::Signature(signature));
        }

        Err(serde::de::Error::custom(
            "expected a Uuid or a valid Solana Signature",
        ))
>>>>>>> 99bd74ee
    }
}

#[derive(Debug, Clone, Deserialize, Serialize)]
pub enum DataIndexingCommand {
    ProcessCollection(Uuid),
    ProcessCollectionEntriesPack(Uuid, Vec<u8>),
}<|MERGE_RESOLUTION|>--- conflicted
+++ resolved
@@ -610,66 +610,17 @@
     pub non_circulating_accounts: Option<Vec<String>>,
 }
 
-<<<<<<< HEAD
-#[derive(Clone, Debug)]
-=======
 #[derive(Clone, Debug, Serialize)]
->>>>>>> 99bd74ee
 pub enum UuidOrSignature {
     Uuid(Uuid),
     Signature(Signature),
 }
 
-<<<<<<< HEAD
-/// Intermediate struct used for deserialization of [UuidOrSignature].
-#[derive(Deserialize)]
-#[serde(untagged)]
-enum UuidOrSignatureHelper {
-    Uuid { uuid: Uuid },
-    Signature { signature: String },
-}
-
-impl Serialize for UuidOrSignature {
-    fn serialize<S>(&self, serializer: S) -> Result<S::Ok, S::Error>
-    where
-        S: serde::Serializer,
-    {
-        match self {
-            UuidOrSignature::Uuid(uuid) => {
-                let mut map = std::collections::HashMap::new();
-                map.insert("uuid", uuid.to_string());
-                map.serialize(serializer)
-            }
-            UuidOrSignature::Signature(sig) => {
-                println!("Serializing signature: {}", sig);
-                let mut map = std::collections::HashMap::new();
-                map.insert("signature", sig.to_string());
-                map.serialize(serializer)
-            }
-        }
-    }
-}
-
-=======
->>>>>>> 99bd74ee
 impl<'de> Deserialize<'de> for UuidOrSignature {
     fn deserialize<D>(deserializer: D) -> Result<Self, D::Error>
     where
         D: Deserializer<'de>,
     {
-<<<<<<< HEAD
-        let helper = UuidOrSignatureHelper::deserialize(deserializer)?;
-
-        match helper {
-            UuidOrSignatureHelper::Uuid { uuid } => Ok(UuidOrSignature::Uuid(uuid)),
-            UuidOrSignatureHelper::Signature { signature } => {
-                println!("Deserializing signature: {}", signature);
-                let sig = Signature::from_str(&signature).map_err(serde::de::Error::custom);
-                println!("Deserialized signature: {:?}", sig);
-                Ok(UuidOrSignature::Signature(sig?))
-            }
-        }
-=======
         let s = String::deserialize(deserializer)?;
 
         if let Ok(uuid) = Uuid::parse_str(&s) {
@@ -683,7 +634,6 @@
         Err(serde::de::Error::custom(
             "expected a Uuid or a valid Solana Signature",
         ))
->>>>>>> 99bd74ee
     }
 }
 
