[package]
name = "surfpool-cli"
description = "Where you train before surfing Solana"
readme = { workspace = true }
version = { workspace = true }
edition = { workspace = true }
license = { workspace = true }
repository = { workspace = true }
keywords = { workspace = true }
categories = { workspace = true }

[[bin]]
name = "surfpool"
path = "src/main.rs"

[dependencies]
actix-cors = "0.7.0"
actix-web = "4"
ansi_term = "0.12.1"
anyhow = "1.0.95"
atty = "0.2.13"
chrono = "0.4"
clap = { version = "4.5.27", features = ["derive"], optional = true }
clap_complete = "4.5.44"
convert_case = { workspace = true }
crossbeam = "0.8.4"
crossterm = "0.28.1"
ctrlc = { version = "3.4.5", optional = true }
dialoguer = "0.11.0"
dirs = "6.0.0"
fern = { version = "0.7.1", features = ["colored"] }
hiro-system-kit = "0.3.1"
indicatif = "0.18.0"
juniper_actix = { version = "0.6.0", features = ["subscriptions"] }
juniper_graphql_ws = { version = "0.4.0", features = ["graphql-transport-ws"] }
lazy_static = "1.5.0"
log = "0.4.27"
mime_guess = "2.0.4"
mustache = "0.9.0"
notify = { version = "8.0.0" }
ratatui = "0.29.0"
rust-embed = "8.2.0"
serde = "1.0.217"
serde_json = "1.0.138"
solana-clock = { workspace = true }
solana-commitment-config = { workspace = true }
solana-epoch-info = { workspace = true }
solana-keypair = { workspace = true }
solana-message = { workspace = true }
solana-pubkey = { workspace = true }
solana-signer = { workspace = true }
solana-system-interface = { workspace = true }
solana-transaction = { workspace = true }
surfpool-core = { workspace = true }
surfpool-gql = { workspace = true }
surfpool-types = { workspace = true }
surfpool-mcp = { workspace = true }
surfpool-studio-ui = { workspace = true }
tokio = { workspace = true }
toml = { version = "0.8.2", features = ["preserve_order"], optional = true }
txtx-addon-network-svm = { workspace = true }
txtx-core = { workspace = true }
txtx-gql = { workspace = true }
txtx-cloud = { workspace = true }
txtx-supervisor-ui = { workspace = true, optional = true }
url = "2.5.4"

[features]
default = ["cli", "sqlite", "supervisor_ui"]
cli = ["clap", "toml", "ctrlc", "hiro-system-kit/log"]
supervisor_ui = ["txtx-supervisor-ui"]
explorer = []
geyser-plugin = ["surfpool-core/geyser-plugin"]
sqlite = ["surfpool-gql/sqlite"]
<<<<<<< HEAD
postgres = ["surfpool-gql/postgres"]
=======
version_check = []
>>>>>>> d661914c
<|MERGE_RESOLUTION|>--- conflicted
+++ resolved
@@ -72,8 +72,5 @@
 explorer = []
 geyser-plugin = ["surfpool-core/geyser-plugin"]
 sqlite = ["surfpool-gql/sqlite"]
-<<<<<<< HEAD
 postgres = ["surfpool-gql/postgres"]
-=======
-version_check = []
->>>>>>> d661914c
+version_check = []