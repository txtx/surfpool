--- conflicted
+++ resolved
@@ -657,13 +657,10 @@
                         },
                         Err(_) => {
                             deployment_completed = true;
-<<<<<<< HEAD
                             let _ = app
                                 .simnet_commands_tx
-                                .send(SimnetCommand::SetInstructionProfiling(true));
-=======
+                                .send(SimnetCommand::SetInstructionProfiling(true))
                             break;
->>>>>>> 6211c36f
                         }
                     },
                 }
