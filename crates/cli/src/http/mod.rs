--- conflicted
+++ resolved
@@ -217,11 +217,8 @@
     config: SanitizedConfig,
     ctx: &Context,
 ) -> Result<JoinHandle<Result<(), String>>, String> {
-<<<<<<< HEAD
     let ctx = ctx.clone();
     let worker_id = Uuid::default();
-=======
->>>>>>> d661914c
     let handle = hiro_system_kit::thread_named("Subgraph")
         .spawn(move || {
             let mut observers = vec![];
@@ -255,13 +252,8 @@
                                         "{err_ctx}: Failed to acquire write lock on gql context"
                                     )
                                 })?;
-<<<<<<< HEAD
                                 if let Err(e) = gql_context.pool.register_collection(&metadata, &request, &worker_id) {
-                                    error!(ctx.expect_logger(), "{}", e);
-=======
-                                if let Err(e) = gql_context.pool.register_collection(&metadata) {
                                     error!("{}", e);
->>>>>>> d661914c
                                 }
                                 collections_metadata_lookup.add_collection(metadata);
                                 gql_schema.replace(new_dynamic_schema(collections_metadata_lookup.clone()));
