--- conflicted
+++ resolved
@@ -20,16 +20,9 @@
 #[cfg(feature = "explorer")]
 use rust_embed::RustEmbed;
 use surfpool_gql::{
-<<<<<<< HEAD
-    new_dynamic_schema,
+    DynamicSchema, new_dynamic_schema,
     query::{DataloaderContext, SchemaDataSource, SqlStore},
-    types::{schema::DynamicSchemaSpec, SubgraphSpec},
-    DynamicSchema,
-=======
-    DynamicSchema, new_dynamic_schema,
-    query::{DataloaderContext, MemoryStore, SchemaDataSource},
     types::{SubgraphSpec, schema::DynamicSchemaSpec},
->>>>>>> 8e7391d6
 };
 use surfpool_types::{
     SchemaDataSourcingEvent, SubgraphCommand, SubgraphDataEntry, SubgraphEvent, SurfpoolConfig,
