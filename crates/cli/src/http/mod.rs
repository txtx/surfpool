--- conflicted
+++ resolved
@@ -1,11 +1,8 @@
 #![allow(unused_imports, unused_variables)]
-<<<<<<< HEAD
-=======
 use std::{
     collections::HashMap, error::Error as StdError, sync::RwLock, thread::JoinHandle,
     time::Duration,
 };
->>>>>>> b1d6f6b6
 
 use actix_cors::Cors;
 use actix_web::{
@@ -22,10 +19,6 @@
 use log::{debug, error, info, trace, warn};
 #[cfg(feature = "explorer")]
 use rust_embed::RustEmbed;
-use std::{
-    collections::HashMap, error::Error as StdError, sync::RwLock, thread::JoinHandle,
-    time::Duration,
-};
 use surfpool_gql::{
     DynamicSchema,
     db::schema::collections,
