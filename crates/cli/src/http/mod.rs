--- conflicted
+++ resolved
@@ -1,14 +1,6 @@
 #![allow(unused_imports, unused_variables)]
 
-<<<<<<< HEAD
 use crate::cli::{Context, DEFAULT_EXPLORER_PORT};
-=======
-use std::{
-    collections::HashMap, error::Error as StdError, sync::RwLock, thread::JoinHandle,
-    time::Duration,
-};
-
->>>>>>> bed1dc9e
 use actix_cors::Cors;
 use actix_web::{
     dev::ServerHandle,
@@ -22,6 +14,10 @@
 use juniper_graphql_ws::ConnectionConfig;
 #[cfg(feature = "explorer")]
 use rust_embed::RustEmbed;
+use std::{
+    collections::HashMap, error::Error as StdError, sync::RwLock, thread::JoinHandle,
+    time::Duration,
+};
 use surfpool_gql::{
     new_dynamic_schema,
     query::{DataloaderContext, MemoryStore, SchemaDataSource},
@@ -32,8 +28,6 @@
     SchemaDataSourcingEvent, SubgraphCommand, SubgraphDataEntry, SubgraphEvent, SurfpoolConfig,
 };
 use txtx_core::kit::types::types::Value;
-
-use crate::cli::{Context, DEFAULT_EXPLORER_PORT};
 
 #[cfg(feature = "explorer")]
 #[derive(RustEmbed)]
