use crate::cli::Context;
use actix_cors::Cors;
use actix_web::dev::ServerHandle;
use actix_web::http::header::{self};
use actix_web::web::{self, Data};
use actix_web::HttpRequest;
use actix_web::{middleware, App, HttpResponse, HttpServer};
use actix_web::{Error, Responder};
use crossbeam::channel::{Receiver, Select, Sender};
use juniper_actix::{graphiql_handler, graphql_handler, subscriptions};
use juniper_graphql_ws::ConnectionConfig;
use std::collections::HashMap;
use std::error::Error as StdError;
use std::sync::RwLock;
use std::thread::JoinHandle;
use std::time::Duration;
use surfpool_gql::query::{DataloaderContext, MemoryStore, SchemaDataSource};
use surfpool_gql::types::schema::DynamicSchemaSpec;
use surfpool_gql::types::SubgraphSpec;
use surfpool_gql::{new_dynamic_schema, DynamicSchema};
use surfpool_types::{
    SchemaDataSourcingEvent, SubgraphCommand, SubgraphDataEntry, SubgraphEvent, SurfpoolConfig,
};
use txtx_core::kit::types::types::Value;

#[cfg(feature = "explorer")]
use rust_embed::RustEmbed;

#[cfg(feature = "explorer")]
#[derive(RustEmbed)]
#[folder = "../../../explorer/.next/server/app"]
pub struct Asset;

pub async fn start_subgraph_and_explorer_server(
    network_binding: String,
    _config: SurfpoolConfig,
    subgraph_events_tx: Sender<SubgraphEvent>,
    subgraph_commands_rx: Receiver<SubgraphCommand>,
    _ctx: &Context,
) -> Result<(ServerHandle, JoinHandle<Result<(), String>>), Box<dyn StdError>> {
    // let schema_ref: &(dyn Dataloader + Sync) = schema_guard.as_ref();

    let context: DataloaderContext = Box::new(MemoryStore::new());
    let schema_datasource = SchemaDataSource::new();
    let schema = RwLock::new(Some(new_dynamic_schema(schema_datasource.clone())));
    let schema_wrapped = Data::new(schema);
    let context_wrapped = Data::new(RwLock::new(context));

    let subgraph_handle = start_subgraph_runloop(
        subgraph_events_tx,
        subgraph_commands_rx,
        context_wrapped.clone(),
        schema_wrapped.clone(),
        schema_datasource,
    )?;

    let server = HttpServer::new(move || {
        App::new()
            .app_data(schema_wrapped.clone())
            .app_data(context_wrapped.clone())
            .wrap(
                Cors::default()
                    .allow_any_origin()
                    .allowed_methods(vec!["POST", "GET", "OPTIONS", "DELETE"])
                    .allowed_headers(vec![header::AUTHORIZATION, header::ACCEPT])
                    .allowed_header(header::CONTENT_TYPE)
                    .supports_credentials()
                    .max_age(3600),
            )
            .wrap(middleware::Compress::default())
            .wrap(middleware::Logger::default())
            .service(
                web::scope("/gql/v1")
                    .route("/graphql?<request..>", web::get().to(get_graphql))
                    .route("/graphql", web::post().to(post_graphql))
                    .route("/subscriptions", web::get().to(subscriptions)),
            )
            .service(web::resource("/gql/console").route(web::get().to(graphiql)))
            .service(dist)
    })
    .workers(5)
    .bind(network_binding)?
    .run();
    let handle = server.handle();
    tokio::spawn(server);
    Ok((handle, subgraph_handle))
}

#[cfg(feature = "explorer")]
fn handle_embedded_file(path: &str) -> HttpResponse {
    use mime_guess::from_path;
    match Asset::get(path) {
        Some(content) => HttpResponse::Ok()
            .content_type(from_path(path).first_or_octet_stream().as_ref())
            .body(content.data.into_owned()),
        None => {
            if let Some(index_content) = Asset::get("index.html") {
                HttpResponse::Ok()
                    .content_type("text/html")
                    .body(index_content.data.into_owned())
            } else {
                HttpResponse::NotFound().body("404 Not Found")
            }
        }
    }
}

#[cfg(not(feature = "explorer"))]
fn handle_embedded_file(_path: &str) -> HttpResponse {
    HttpResponse::NotFound().body("404 Not Found")
}

#[actix_web::get("/{_:.*}")]
async fn dist(path: web::Path<String>) -> impl Responder {
    let path_str = match path.as_str() {
        "" => "index.html",
        other => other,
    };
    handle_embedded_file(path_str)
}

async fn post_graphql(
    req: HttpRequest,
    payload: web::Payload,
    schema: Data<RwLock<Option<DynamicSchema>>>,
    context: Data<RwLock<DataloaderContext>>,
) -> Result<HttpResponse, Error> {
    let context = context
        .read()
        .map_err(|_| actix_web::error::ErrorInternalServerError("Failed to read context"))?;
    let schema = schema
        .read()
        .map_err(|_| actix_web::error::ErrorInternalServerError("Failed to read schema"))?;
    let schema = schema
        .as_ref()
        .ok_or(actix_web::error::ErrorInternalServerError(
            "Missing expected schema",
        ))?;
    graphql_handler(&schema, &context, req, payload).await
}

async fn get_graphql(
    req: HttpRequest,
    payload: web::Payload,
    schema: Data<RwLock<Option<DynamicSchema>>>,
    context: Data<RwLock<DataloaderContext>>,
) -> Result<HttpResponse, Error> {
    let context = context
        .read()
        .map_err(|_| actix_web::error::ErrorInternalServerError("Failed to read context"))?;
    let schema = schema
        .read()
        .map_err(|_| actix_web::error::ErrorInternalServerError("Failed to read schema"))?;
    let schema = schema
        .as_ref()
        .ok_or(actix_web::error::ErrorInternalServerError(
            "Missing expected schema",
        ))?;
    graphql_handler(&schema, &context, req, payload).await
}

async fn subscriptions(
    req: HttpRequest,
    stream: web::Payload,
    schema: Data<DynamicSchema>,
    context: Data<RwLock<DataloaderContext>>,
) -> Result<HttpResponse, Error> {
    let context = context
        .read()
        .map_err(|_| actix_web::error::ErrorInternalServerError("Failed to read context"))?;
    let config = ConnectionConfig::new(context);
    let config = config.with_keep_alive_interval(Duration::from_secs(15));
    unimplemented!()
    // subscriptions::ws_handler(req, stream, schema.into_inner(), config).await
}

async fn graphiql() -> Result<HttpResponse, Error> {
    // graphiql_handler("/gql/v1/graphql", Some("/gql/v1/subscriptions")).await
    graphiql_handler(
        "http://127.0.0.1:9000/lambda-url/svm-subgraph-gql-api/graphql",
        Some("/gql/v1/subscriptions"),
    )
    .await
}

fn start_subgraph_runloop(
    subgraph_events_tx: Sender<SubgraphEvent>,
    subgraph_commands_rx: Receiver<SubgraphCommand>,
    gql_context: Data<RwLock<DataloaderContext>>,
    gql_schema: Data<RwLock<Option<DynamicSchema>>>,
    mut schema_datasource: SchemaDataSource,
) -> Result<JoinHandle<Result<(), String>>, String> {
    let handle = hiro_system_kit::thread_named("Subgraph")
        .spawn(move || {
            let mut observers = vec![];
            loop {
                let mut selector = Select::new();
                let mut handles = vec![];
                selector.recv(&subgraph_commands_rx);
                for rx in observers.iter() {
                    handles.push(selector.recv(rx));
                }
                let oper = selector.select();
                match oper.index() {
                    0 => match oper.recv(&subgraph_commands_rx) {
                        Err(_e) => {
                            // todo
                        }
                        Ok(cmd) => match cmd {
                            SubgraphCommand::CreateSubgraph(uuid, request, sender) => {
                                let err_ctx = "Failed to create new subgraph";
                                let mut gql_schema = gql_schema.write().map_err(|_| {
                                    format!("{err_ctx}: Failed to acquire write lock on gql schema")
                                })?;
                                // println!("{}", serde_json::json!(request));

                                let subgraph_uuid = uuid;
                                schema_datasource.add_entry(DynamicSchemaSpec::from_request(&uuid, &request));
                                gql_schema.replace(new_dynamic_schema(schema_datasource.clone()));

                                let gql_context = gql_context.write().map_err(|_| {
                                    format!("{err_ctx}: Failed to acquire write lock on gql context")
                                })?;
                                gql_context.register_subgraph(&request.subgraph_name, subgraph_uuid)?;
                                let _ = sender.send("http://127.0.0.1:8900/gql/console".into());
                            }
                            SubgraphCommand::ObserveSubgraph(subgraph_observer_rx) => {
                                observers.push(subgraph_observer_rx);
                            }
                            SubgraphCommand::Shutdown => {
                                let _ = subgraph_events_tx.send(SubgraphEvent::Shutdown);
                            }
                        },
                    },
                    i => match oper.recv(&observers[i - 1]) {
                        Ok(cmd) => match cmd {
                            SchemaDataSourcingEvent::ApplyEntry(
                                uuid,
                                values,
                                slot,
                                tx_hash
                            ) => {
                                let err_ctx = "Failed to apply new database entry to subgraph";
                                let gql_context = gql_context.write().map_err(|_| {
                                    format!("{err_ctx}: Failed to acquire write lock on gql context")
                                })?;
                                let subgraph_name = gql_context.get_subgraph_name(&uuid).ok_or_else(|| {
                                    format!("{err_ctx}: Subgraph name not found for uuid: {}", uuid)
                                })?;
                                let values: HashMap<String, Value> = serde_json::from_slice(values.as_slice()).map_err(|e| {
                                    format!("{err_ctx}: Failed to deserialize new database entry for subgraph {}: {}", subgraph_name, e)
                                })?;
<<<<<<< HEAD
                                gql_context.insert_entry_to_subgraph(&subgraph_name, SubgraphSpec(SubgraphDataEntry::new(values)))?;
=======
                                entries.push(GqlSubgraphDataEntry(SubgraphDataEntry::new(values, slot, tx_hash)));
>>>>>>> b040771a
                            }
                            SchemaDataSourcingEvent::Rountrip(_uuid) => {}
                        },
                        Err(_e) => {}
                    },
                }
            }
            #[allow(unreachable_code)]
            Ok::<(), String>(())
        })
        .map_err(|e| format!("Subgraph processing thread failed: {}", e))?;

    Ok(handle)
}<|MERGE_RESOLUTION|>--- conflicted
+++ resolved
@@ -250,11 +250,8 @@
                                 let values: HashMap<String, Value> = serde_json::from_slice(values.as_slice()).map_err(|e| {
                                     format!("{err_ctx}: Failed to deserialize new database entry for subgraph {}: {}", subgraph_name, e)
                                 })?;
-<<<<<<< HEAD
+                                entries.push(GqlSubgraphDataEntry(SubgraphDataEntry::new(values, slot, tx_hash)));
                                 gql_context.insert_entry_to_subgraph(&subgraph_name, SubgraphSpec(SubgraphDataEntry::new(values)))?;
-=======
-                                entries.push(GqlSubgraphDataEntry(SubgraphDataEntry::new(values, slot, tx_hash)));
->>>>>>> b040771a
                             }
                             SchemaDataSourcingEvent::Rountrip(_uuid) => {}
                         },
