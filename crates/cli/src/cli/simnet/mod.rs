--- conflicted
+++ resolved
@@ -1,3 +1,11 @@
+use crossbeam::channel::{Select, Sender};
+use notify::{
+    event::{CreateKind, DataChange, ModifyKind},
+    Config, Event, EventKind, RecursiveMode, Result as NotifyResult, Watcher,
+};
+use serde::{Deserialize, Serialize};
+use solana_keypair::Keypair;
+use solana_signer::Signer;
 use std::{
     path::Path,
     sync::{
@@ -7,20 +15,7 @@
     thread::sleep,
     time::Duration,
 };
-<<<<<<< HEAD
 use surfpool_core::{start_local_surfnet, surfnet::svm::SurfnetSvm};
-=======
-
-use crossbeam::channel::{Select, Sender};
-use notify::{
-    event::{CreateKind, DataChange, ModifyKind},
-    Config, Event, EventKind, RecursiveMode, Result as NotifyResult, Watcher,
-};
-use serde::{Deserialize, Serialize};
-use solana_keypair::Keypair;
-use solana_signer::Signer;
-use surfpool_core::{start_local_surfnet, surfnet::SurfnetSvm};
->>>>>>> bed1dc9e
 use surfpool_types::{SimnetEvent, SubgraphEvent};
 use txtx_core::kit::{
     channel::Receiver, futures::future::join_all, helpers::fs::FileLocation,
