--- conflicted
+++ resolved
@@ -185,23 +185,16 @@
     /// List of geyser plugins to load (eg. surfpool start --geyser-plugin-config plugin1.json --geyser-plugin-config plugin2.json)
     #[arg(long = "geyser-plugin-config", short = 'g')]
     pub plugin_config_path: Vec<String>,
-<<<<<<< HEAD
     /// Subgraph database connection URL (default to sqlite ":memory:", also supports postgres: "postgres://postgres:posgres@e127.0.0.1:5432/surfpool")
     /// Disable Studio (default: false)
-    #[arg(long = "subgraph-db", short = 'd')]
-    pub subgraph_db: Option<String>,
-    #[clap(long = "no-studio")]
-=======
-    /// Path to subgraph's sqlite database (eg. surfpool start --subgraph-database-path subgraph.db)
     #[arg(
-        long = "subgraph-database-path",
+        long = "subgraph-db",
         short = 'd',
         default_value = ":memory:"
     )]
-    pub subgraph_database_path: Option<String>,
+    pub subgraph_db: Option<String>,
     /// Disable Studio (eg. surfpool start --no-studio)
     #[clap(long = "no-studio", default_value = "false")]
->>>>>>> c1f8a1a6
     pub no_studio: bool,
     /// Set the Studio port (eg. surfpool start --studio-port 8080)
     #[arg(long = "studio-port", short = 's', default_value_t = CHANGE_TO_DEFAULT_STUDIO_PORT_ONCE_SUPERVISOR_MERGED)]
