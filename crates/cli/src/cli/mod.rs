--- conflicted
+++ resolved
@@ -182,11 +182,7 @@
     /// Disable explorer (default: false) (eg. surfpool start --no-explorer)
     #[clap(long = "no-explorer")]
     pub no_explorer: bool,
-<<<<<<< HEAD
-    /// Watch programs (default: false) (eg. surfpool start --watch)
-=======
     /// Watch programs in your `target/deploy` folder, and automatically re-execute the deployment runbook when the `.so` files change. (default: false)
->>>>>>> 486b2448
     #[clap(long = "watch", action=ArgAction::SetTrue)]
     pub watch: bool,
     /// List of geyser plugins to load (eg. surfpool start --geyser-plugin-config plugin1.json --geyser-plugin-config plugin2.json)
@@ -195,11 +191,7 @@
     /// Path to subgraph's sqlite database (default: :memory:) (eg. surfpool start --subgraph-database-path subgraph.db)
     #[arg(long = "subgraph-database-path", short = 'd')]
     pub subgraph_database_path: Option<String>,
-<<<<<<< HEAD
-    /// Disable Studio (default: true) (eg. surfpool start --no-studio)
-=======
-    /// Disable Studio (default: false)
->>>>>>> 486b2448
+    /// Disable Studio (eg. surfpool start --no-studio) (default: false)
     #[clap(long = "no-studio")]
     pub no_studio: bool,
     /// Set the Studio port (eg. surfpool start --studio-port 8080)
