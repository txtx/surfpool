use std::{env, fs::File, path::PathBuf, process, str::FromStr};

use chrono::Local;
use clap::{ArgAction, CommandFactory, Parser, Subcommand};
use clap_complete::{Generator, Shell};
use fern::colors::{Color, ColoredLevelConfig};
use hiro_system_kit::{self, Logger};
use solana_keypair::Keypair;
use solana_pubkey::Pubkey;
use solana_signer::{EncodableKey, Signer};
use surfpool_mcp::McpOptions;
use surfpool_types::{
    CHANGE_TO_DEFAULT_STUDIO_PORT_ONCE_SUPERVISOR_MERGED, DEFAULT_NETWORK_HOST, DEFAULT_RPC_PORT,
    DEFAULT_SLOT_TIME_MS, DEFAULT_WS_PORT, RpcConfig, SimnetConfig, SimnetEvent, StudioConfig,
    SubgraphConfig, SurfpoolConfig,
};
use txtx_cloud::LoginCommand;
use txtx_core::manifest::WorkspaceManifest;
use txtx_gql::kit::{helpers::fs::FileLocation, types::frontend::LogLevel};

use crate::{cloud::CloudStartCommand, runbook::handle_execute_runbook_command};

mod simnet;

#[derive(Clone)]
pub struct Context {
    pub logger: Option<Logger>,
    #[allow(dead_code)]
    pub tracer: bool,
}

pub const DEFAULT_RPC_URL: &str = "https://api.mainnet-beta.solana.com";
pub const DEVNET_RPC_URL: &str = "https://api.devnet.solana.com";
pub const TESTNET_RPC_URL: &str = "https://api.testnet.solana.com";
pub const DEFAULT_ID_SVC_URL: &str = "https://id.txtx.run/v1";
pub const DEFAULT_CLOUD_URL: &str = "https://cloud.txtx.run";
pub const DEFAULT_SVM_GQL_URL: &str = "https://svm-cloud.gql.txtx.run/v1/graphql";
pub const DEFAULT_SVM_CLOUD_API_URL: &str = "https://svm-cloud-api.txtx.run/v1/surfnets";
pub const DEFAULT_RUNBOOK: &str = "deployment";
pub const DEFAULT_AIRDROP_AMOUNT: &str = "10000000000000";

lazy_static::lazy_static! {
    pub static ref DEFAULT_SOLANA_KEYPAIR_PATH: String = {
        PathBuf::from("~").join(".config").join("solana")
            .join("id.json")
            .display()
            .to_string()
    };

    pub static ref DEFAULT_LOG_DIR: String = {
        PathBuf::from(".surfpool").join("logs")
            .display()
            .to_string()
    };
}

/// Gets the user's home directory, accounting for the Snap confinement environment.
/// We set out snap build to set this environment variable to the real home directory,
/// because by default, snaps run in a confined environment where the home directory is not
/// the user's actual home directory.
pub fn get_home_dir() -> String {
    if let Ok(real_home) = env::var("SNAP_REAL_HOME") {
        let path_buf = PathBuf::from(real_home);
        path_buf.display().to_string()
    } else {
        dirs::home_dir().unwrap().display().to_string()
    }
}

/// Resolves a path, expanding the `~` to the user's home directory if present.
pub fn resolve_path(path: &str) -> PathBuf {
    let path = if let Some(stripped) = path.strip_prefix("~") {
        let joined = format!("{}{}", get_home_dir(), stripped);
        joined
    } else {
        path.to_string()
    };
    PathBuf::from(path)
}

impl Context {
    #[allow(dead_code)]
    pub fn empty() -> Context {
        Context {
            logger: None,
            tracer: false,
        }
    }

    #[allow(dead_code)]
    pub fn try_log<F>(&self, closure: F)
    where
        F: FnOnce(&Logger),
    {
        if let Some(ref logger) = self.logger {
            closure(logger)
        }
    }

    pub fn expect_logger(&self) -> &Logger {
        self.logger.as_ref().unwrap()
    }
}

#[derive(Parser, Debug)]
#[clap(author, version, about, long_about = None, name = "surfpool", bin_name = "surfpool")]
struct Opts {
    #[clap(subcommand)]
    command: Command,
}

#[derive(Subcommand, PartialEq, Clone, Debug)]
enum Command {
    /// Start Simnet
    #[clap(name = "start", bin_name = "start", aliases = &["simnet"])]
    Simnet(StartSimnet),
    /// Generate shell completions scripts
    #[clap(name = "completions", bin_name = "completions", aliases = &["completion"])]
    Completions(Completions),
    /// Run, runbook, run!
    #[clap(name = "run", bin_name = "run")]
    Run(ExecuteRunbook),
    /// List runbooks present in the current direcoty
    #[clap(name = "ls", bin_name = "ls")]
    List(ListRunbooks),
    /// Txtx cloud commands
    #[clap(subcommand, name = "cloud", bin_name = "cloud")]
    Cloud(CloudCommand),
    /// Start MCP server
    #[clap(name = "mcp", bin_name = "mcp")]
    Mcp,
}

#[derive(Parser, PartialEq, Clone, Debug)]
pub struct StartSimnet {
    /// Path to the manifest
    #[arg(
        long = "manifest-file-path",
        short = 'm',
        default_value = "./Surfpool.toml"
    )]
    pub manifest_path: String,
    /// Set the Simnet RPC port
    #[arg(long = "port", short = 'p', default_value_t = DEFAULT_RPC_PORT)]
    pub simnet_port: u16,
    /// Set the Simnet WS port
    #[arg(long = "ws-port", short = 'w', default_value_t = DEFAULT_WS_PORT)]
    pub ws_port: u16,
    /// Set the Simnet host address
    #[arg(long = "host", short = 'o', default_value = DEFAULT_NETWORK_HOST)]
    pub network_host: String,
    /// Set the slot time
    #[arg(long = "slot-time", short = 't', default_value_t = DEFAULT_SLOT_TIME_MS)]
    pub slot_time: u64,
    /// Set a datasource RPC URL (cannot be used with --network). Can also be set via SURFPOOL_DATASOURCE_RPC_URL.
    #[arg(long = "rpc-url", short = 'u', conflicts_with = "network")]
    pub rpc_url: Option<String>,
    /// Choose a predefined network (cannot be used with --rpc-url)
    #[arg(long = "network", short = 'n', value_enum, conflicts_with = "rpc_url")]
    pub network: Option<NetworkType>,
    /// Display streams of logs instead of terminal UI dashboard (default: false)
    #[clap(long = "no-tui")]
    pub no_tui: bool,
    /// Include debug logs (default: false)
    #[clap(long = "debug", action=ArgAction::SetTrue)]
    pub debug: bool,
    /// Disable auto deployments (default: false)
    #[clap(long = "no-deploy")]
    pub no_deploy: bool,
    /// List of runbooks-id to run  
    #[arg(long = "runbook", short = 'r', default_value = DEFAULT_RUNBOOK)]
    pub runbooks: Vec<String>,
    /// List of pubkeys to airdrop
    #[arg(long = "airdrop", short = 'a')]
    pub airdrop_addresses: Vec<String>,
    /// Quantity of tokens to airdrop
    #[arg(long = "airdrop-amount", short = 'q', default_value = DEFAULT_AIRDROP_AMOUNT)]
    pub airdrop_token_amount: u64,
    /// List of keypair paths to airdrop (default: ~/.config/solana/id.json)
    #[arg(long = "airdrop-keypair-path", short = 'k')]
    pub airdrop_keypair_path: Vec<String>,
    /// Disable explorer (default: false)
    #[clap(long = "no-explorer")]
    pub no_explorer: bool,
    /// Watch programs in your `target/deploy` folder, and automatically re-execute the deployment runbook when the `.so` files change. (default: false)
    #[clap(long = "watch", action=ArgAction::SetTrue)]
    pub watch: bool,
    /// List of geyser plugins to load
    #[arg(long = "geyser-plugin-config", short = 'g')]
    pub plugin_config_path: Vec<String>,
    /// Path to subgraph's sqlite database (default: :memory:)
    #[arg(long = "subgraph-database-path", short = 'd')]
    pub subgraph_database_path: Option<String>,
    /// Disable Studio (default: false)
    #[clap(long = "no-studio")]
    pub no_studio: bool,
    /// Set the Studio port
    #[arg(long = "studio-port", short = 's', default_value_t = CHANGE_TO_DEFAULT_STUDIO_PORT_ONCE_SUPERVISOR_MERGED)]
    pub studio_port: u16,
    /// Start surfpool without a remote RPC client to simulate an offline environment (default: false)
    #[clap(long = "offline", action=ArgAction::SetTrue)]
    pub offline: bool,
    /// Disable instruction profiling (default: false)
    #[clap(long = "disable-instruction-profiling", action=ArgAction::SetTrue)]
    pub disable_instruction_profiling: bool,
    /// The log level to use for simnet logs. Options are "trace", "debug", "info", "warn", "error".
    #[arg(long = "log-level", short = 'l', default_value = "info")]
    pub log_level: String,
    /// The directory to put simnet logs.
    #[arg(long = "log-path", default_value = DEFAULT_LOG_DIR.as_str())]
    pub log_dir: String,
}

#[derive(clap::ValueEnum, PartialEq, Clone, Debug)]
pub enum NetworkType {
    /// Solana Mainnet-Beta (https://api.mainnet-beta.solana.com)
    Mainnet,
    /// Solana Devnet (https://api.devnet.solana.com)
    Devnet,
    /// Solana Testnet (https://api.testnet.solana.com)
    Testnet,
}

impl StartSimnet {
    pub fn get_airdrop_addresses(&self) -> (Vec<Pubkey>, Vec<SimnetEvent>) {
        let mut airdrop_addresses = vec![];
        let mut events = vec![];

        for address in self.airdrop_addresses.iter() {
            match Pubkey::from_str(address).map_err(|e| e.to_string()) {
                Ok(pubkey) => airdrop_addresses.push(pubkey),
                Err(e) => {
                    events.push(SimnetEvent::warn(format!(
                        "Unable to airdrop pubkey {}: Error parsing pubkey: {e}",
                        address
                    )));
                    continue;
                }
            }
        }

<<<<<<< HEAD
        for keypair_path in self.airdrop_keypair_path.iter() {
            let path = resolve_path(keypair_path);
            if let Ok(pubkey) = Keypair::read_from_file(&path) {
                airdrop_addresses.push(pubkey.pubkey());
=======
        let airdrop_keypair_path = self.airdrop_keypair_path.clone();

        if airdrop_keypair_path.is_empty() {
            let default_resolved_path = resolve_path(&DEFAULT_SOLANA_KEYPAIR_PATH);
            // No keypair paths provided: try default
            match Keypair::read_from_file(&default_resolved_path) {
                Ok(kp) => {
                    airdrop_addresses.push(kp.pubkey());
                    events.push(SimnetEvent::info(format!(
                        "No airdrop addresses provided; Using default keypair at {}",
                        DEFAULT_SOLANA_KEYPAIR_PATH.as_str()
                    )));
                }
                Err(_) => {
                    events.push(SimnetEvent::info(format!(
                        "No keypair found at default location {}, if you want to airdrop to a specific keypair provide the -k flag; skipping airdrops",
                        DEFAULT_SOLANA_KEYPAIR_PATH.as_str()
                    )));
                }
            }
        } else {
            // User provided paths: load each, warn on failures
            for keypair_path in airdrop_keypair_path.iter() {
                let path = resolve_path(keypair_path);
                match Keypair::read_from_file(&path) {
                    Ok(pubkey) => {
                        airdrop_addresses.push(pubkey.pubkey());
                    }
                    Err(_) => {
                        events.push(SimnetEvent::warn(format!(
                            "No keypair found at provided path {}; skipping airdrop for that keypair",
                            path.display()
                        )));
                    }
                }
>>>>>>> d661914c
            }
        }

        (airdrop_addresses, events)
    }

    pub fn rpc_config(&self) -> RpcConfig {
        RpcConfig {
            bind_host: match env::var("SURFPOOL_NETWORK_HOST") {
                Ok(value) => value,
                _ => self.network_host.clone(),
            },
            bind_port: self.simnet_port,
            ws_port: self.ws_port,
        }
    }

    pub fn studio_config(&self) -> StudioConfig {
        StudioConfig {
            bind_host: match env::var("SURFPOOL_NETWORK_HOST") {
                Ok(value) => value,
                _ => self.network_host.clone(),
            },
            bind_port: self.studio_port,
        }
    }

    pub fn simnet_config(&self, airdrop_addresses: Vec<Pubkey>) -> SimnetConfig {
        let remote_rpc_url = if !self.offline {
            Some(match &self.network {
                Some(NetworkType::Mainnet) => DEFAULT_RPC_URL.to_string(),
                Some(NetworkType::Devnet) => DEVNET_RPC_URL.to_string(),
                Some(NetworkType::Testnet) => TESTNET_RPC_URL.to_string(),
                None => match self.rpc_url {
                    Some(ref rpc_url) => rpc_url.clone(),
                    None => match env::var("SURFPOOL_DATASOURCE_RPC_URL") {
                        Ok(value) => value,
                        _ => DEFAULT_RPC_URL.to_string(),
                    },
                },
            })
        } else {
            None
        };

        SimnetConfig {
            remote_rpc_url,
            slot_time: self.slot_time,
            block_production_mode: surfpool_types::BlockProductionMode::Clock,
            airdrop_addresses,
            airdrop_token_amount: self.airdrop_token_amount,
            expiry: None,
            offline_mode: self.offline,
            instruction_profiling_enabled: !self.disable_instruction_profiling,
        }
    }

    pub fn subgraph_config(&self) -> SubgraphConfig {
        SubgraphConfig {}
    }

    pub fn surfpool_config(&self, airdrop_addresses: Vec<Pubkey>) -> SurfpoolConfig {
        let plugin_config_path = self
            .plugin_config_path
            .iter()
            .map(PathBuf::from)
            .collect::<Vec<_>>();

        SurfpoolConfig {
            simnets: vec![self.simnet_config(airdrop_addresses)],
            rpc: self.rpc_config(),
            subgraph: self.subgraph_config(),
            studio: self.studio_config(),
            plugin_config_path,
        }
    }
}

#[derive(Parser, PartialEq, Clone, Debug)]
struct Completions {
    /// Specify which shell to generation completions script for
    #[arg(ignore_case = true)]
    pub shell: Shell,
}

#[derive(Parser, PartialEq, Clone, Debug)]
pub struct ListRunbooks {
    /// Path to the manifest
    #[arg(long = "manifest-file-path", short = 'm', default_value = "./txtx.yml")]
    pub manifest_path: String,
}

#[derive(Subcommand, PartialEq, Clone, Debug)]
pub enum CloudCommand {
    /// Login to the Txtx Cloud
    #[clap(name = "login", bin_name = "login")]
    Login(LoginCommand),
    /// Start a new Cloud Surfnet instance
    #[clap(name = "start", bin_name = "start")]
    Start(CloudStartCommand),
}

#[derive(Parser, PartialEq, Clone, Debug)]
#[command(group = clap::ArgGroup::new("execution_mode").multiple(false).args(["unsupervised", "web_console", "term_console"]).required(false))]
pub struct ExecuteRunbook {
    /// Path to the manifest
    #[arg(long = "manifest-file-path", short = 'm', default_value = "./txtx.yml")]
    pub manifest_path: String,
    /// Name of the runbook as indexed in the txtx.yml, or the path of the .tx file to run
    pub runbook: String,
    /// Execute the runbook without supervision
    #[arg(long = "unsupervised", short = 'u', action=ArgAction::SetTrue, group = "execution_mode")]
    pub unsupervised: bool,
    /// Execute the runbook with supervision via the browser UI (this is the default execution mode)
    #[arg(long = "browser", short = 'b', action=ArgAction::SetTrue, group = "execution_mode")]
    pub web_console: bool,
    /// Execute the runbook with supervision via the terminal console (coming soon)
    #[arg(long = "terminal", short = 't', action=ArgAction::SetTrue, group = "execution_mode")]
    pub term_console: bool,
    /// When running in unsupervised mode, print outputs in JSON format. If a directory is provided, the output will be written a file at the directory.
    #[arg(long = "output-json")]
    pub output_json: Option<Option<String>>,
    /// Pick a specific output to stdout at the end of the execution
    #[arg(long = "output", conflicts_with = "output_json")]
    pub output: Option<String>,
    /// Explain how the runbook will be executed.
    #[arg(long = "explain", action=ArgAction::SetTrue)]
    pub explain: bool,
    /// Set the port for hosting the web UI
    #[arg(long = "port", short = 'p', default_value = txtx_supervisor_ui::DEFAULT_BINDING_PORT )]
    #[cfg(feature = "supervisor_ui")]
    pub network_binding_port: u16,
    /// Set the port for hosting the web UI
    #[arg(long = "ip", short = 'i', default_value = txtx_supervisor_ui::DEFAULT_BINDING_ADDRESS )]
    #[cfg(feature = "supervisor_ui")]
    pub network_binding_ip_address: String,
    /// Choose the environment variable to set from those configured in the txtx.yml
    #[arg(long = "env")]
    pub environment: Option<String>,
    /// A set of inputs to use for batch processing
    #[arg(long = "input")]
    pub inputs: Vec<String>,
    /// Execute the Runbook even if the cached state suggests this Runbook has already been executed
    #[arg(long = "force", short = 'f')]
    pub force_execution: bool,
    /// The log level to use for the runbook execution. Options are "trace", "debug", "info", "warn", "error".
    #[arg(long = "log-level", short = 'l', default_value = "info")]
    pub log_level: String,
    /// The directory to put runbook execution logs.
    #[arg(long = "log-path", default_value = DEFAULT_LOG_DIR.as_str())]
    pub log_dir: String,
}

impl ExecuteRunbook {
    pub fn default_localnet(runbook_name: &str) -> ExecuteRunbook {
        ExecuteRunbook {
            manifest_path: "./txtx.yml".to_string(),
            runbook: runbook_name.to_string(),
            unsupervised: true,
            web_console: false,
            term_console: false,
            output_json: Some(Some("runbook-outputs".to_string())),
            output: None,
            explain: false,
            #[cfg(feature = "supervisor_ui")]
            network_binding_port: u16::from_str(txtx_supervisor_ui::DEFAULT_BINDING_PORT).unwrap(),
            #[cfg(feature = "supervisor_ui")]
            network_binding_ip_address: txtx_supervisor_ui::DEFAULT_BINDING_ADDRESS.to_string(),
            environment: Some("localnet".to_string()),
            inputs: vec![],
            force_execution: false,
            log_level: "info".to_string(),
            log_dir: DEFAULT_LOG_DIR.as_str().to_string(),
        }
    }

    pub fn with_manifest_path(mut self, manifest_path: String) -> Self {
        self.manifest_path = manifest_path;
        self
    }

    pub fn do_start_supervisor_ui(&self) -> bool {
        self.web_console || (!self.unsupervised && !self.term_console)
    }
}

pub fn main() {
    let logger = hiro_system_kit::log::setup_logger();
    let _guard = hiro_system_kit::log::setup_global_logger(logger.clone());
    let ctx = Context {
        logger: Some(logger),
        tracer: false,
    };

    let opts: Opts = match Opts::try_parse() {
        Ok(opts) => opts,
        Err(e) => {
            println!("{}", e);
            process::exit(1);
        }
    };

    if let Err(e) = hiro_system_kit::nestable_block_on(handle_command(opts, &ctx)) {
        error!(ctx.expect_logger(), "{e}");
        std::thread::sleep(std::time::Duration::from_millis(500));
        process::exit(1);
    }
}

#[derive(Subcommand, PartialEq, Clone, Debug)]
pub enum McpCommand {}

pub async fn handle_mcp_command(_ctx: &Context) -> Result<(), String> {
    surfpool_mcp::run_server(&McpOptions::default()).await?;
    Ok(())
}

async fn handle_command(opts: Opts, ctx: &Context) -> Result<(), String> {
    match opts.command {
        Command::Simnet(cmd) => simnet::handle_start_local_surfnet_command(&cmd, ctx).await,
        Command::Completions(cmd) => generate_completion_helpers(&cmd),
        Command::Run(cmd) => handle_execute_runbook_command(cmd).await,
        Command::List(cmd) => handle_list_command(cmd, ctx).await,
        Command::Cloud(cmd) => handle_cloud_commands(cmd).await,
        Command::Mcp => handle_mcp_command(ctx).await,
    }
}

fn generate_completion_helpers(cmd: &Completions) -> Result<(), String> {
    let mut app = Opts::command();
    let file_name = cmd.shell.file_name("surfpool");
    let mut file = File::create(file_name.clone())
        .map_err(|e| format!("unable to create file {}: {}", file_name, e))?;
    clap_complete::generate(cmd.shell, &mut app, "surfpool", &mut file);
    println!("{} {}", green!("Created file"), file_name.clone());
    println!("Check your shell’s docs for how to enable completions for surfpool.");
    Ok(())
}

pub async fn handle_list_command(cmd: ListRunbooks, _ctx: &Context) -> Result<(), String> {
    let manifest_location = FileLocation::from_path_string(&cmd.manifest_path)?;
    let manifest = WorkspaceManifest::from_location(&manifest_location)?;
    if manifest.runbooks.is_empty() {
        println!(
            "{}: no runbooks referenced in the txtx.yml manifest.\nRun the command `txtx new` to create a new runbook.",
            yellow!("warning")
        );
        std::process::exit(1);
    }
    println!("{:<35}\t{}", "Name", yellow!("Description"));
    for runbook in manifest.runbooks {
        println!(
            "{:<35}\t{}",
            runbook.name,
            yellow!(format!("{}", runbook.description.unwrap_or("".into())))
        );
    }
    Ok(())
}

async fn handle_cloud_commands(cmd: CloudCommand) -> Result<(), String> {
    match cmd {
        CloudCommand::Login(cmd) => {
            txtx_cloud::login::handle_login_command(
                &cmd,
                DEFAULT_CLOUD_URL,
                &CHANGE_TO_DEFAULT_STUDIO_PORT_ONCE_SUPERVISOR_MERGED.to_string(),
                DEFAULT_ID_SVC_URL,
            )
            .await
        }
        CloudCommand::Start(cmd) => {
            cmd.start(
                DEFAULT_CLOUD_URL,
                &CHANGE_TO_DEFAULT_STUDIO_PORT_ONCE_SUPERVISOR_MERGED.to_string(),
                DEFAULT_ID_SVC_URL,
                DEFAULT_SVM_GQL_URL,
                DEFAULT_SVM_CLOUD_API_URL,
            )
            .await
        }
    }
}

pub fn setup_logger(
    log_dir: &str,
    environment_selector: Option<&str>,
    filename: &str,
    log_filter: &str,
    log_to_stdout: bool,
) -> Result<(), String> {
    let log_location = {
        let mut log_location = FileLocation::from_path_string(log_dir)?;
        if let Some(env) = environment_selector {
            log_location.append_path(env)?;
        }
        let timestamp = chrono::Local::now()
            .format("%Y-%m-%d--%H-%M-%S")
            .to_string();
        let filename = format!("{}_{}.log", filename, timestamp);
        log_location.append_path(&filename)?;

        if !log_location.exists() {
            log_location.create_dir_and_file().map_err(|e| {
                format!(
                    "Failed to create log file {}: {}",
                    log_location.to_string(),
                    e
                )
            })?;
        }
        log_location
    };

    let log_filter = match log_filter.into() {
        LogLevel::Info => log::LevelFilter::Info,
        LogLevel::Warn => log::LevelFilter::Warn,
        LogLevel::Error => log::LevelFilter::Error,
        LogLevel::Debug => log::LevelFilter::Debug,
        LogLevel::Trace => log::LevelFilter::Trace,
    };

    let colors = ColoredLevelConfig::new()
        .info(Color::Green)
        .warn(Color::Yellow)
        .error(Color::Red)
        .debug(Color::Blue)
        .trace(Color::White);

    // File branch: full format, no filtering
    let file_config = fern::Dispatch::new()
        .format(|out, message, record| {
            out.finish(format_args!(
                "[{} {} {}] {}",
                Local::now().format("%Y-%m-%d--%H-%M-%S"),
                record.level(),
                record.target(),
                message
            ))
        })
        .chain(
            fern::log_file(log_location.to_string())
                .map_err(|e| format!("Failed to create log file: {}", e))?,
        );

    // Stdout branch: filtered to only txtx/surfopol target, minimal + colored format
    let stdout_config = fern::Dispatch::new()
        .filter(|metadata| {
            metadata.target().starts_with("txtx") || metadata.target().starts_with("surfpool")
        })
        .format(move |out, message, record| {
            out.finish(format_args!(
                "{} {} {}",
                Local::now().format("%b %d %H:%M:%S%.3f"),
                colors.color(record.level()),
                message
            ))
        })
        .chain(std::io::stdout());

    let mut builder = fern::Dispatch::new().level(log_filter).chain(file_config);

    if log_to_stdout {
        builder = builder.chain(stdout_config)
    }

    builder
        .apply()
        .map_err(|e| format!("Failed to initialize logger: {}", e))?;
    Ok(())
}<|MERGE_RESOLUTION|>--- conflicted
+++ resolved
@@ -239,12 +239,6 @@
             }
         }
 
-<<<<<<< HEAD
-        for keypair_path in self.airdrop_keypair_path.iter() {
-            let path = resolve_path(keypair_path);
-            if let Ok(pubkey) = Keypair::read_from_file(&path) {
-                airdrop_addresses.push(pubkey.pubkey());
-=======
         let airdrop_keypair_path = self.airdrop_keypair_path.clone();
 
         if airdrop_keypair_path.is_empty() {
@@ -280,7 +274,6 @@
                         )));
                     }
                 }
->>>>>>> d661914c
             }
         }
 
