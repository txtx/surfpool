use std::{env, fs::File, path::PathBuf, process, str::FromStr};

use chrono::Local;
use clap::{ArgAction, CommandFactory, Parser, Subcommand};
use clap_complete::{Generator, Shell};
use fern::colors::{Color, ColoredLevelConfig};
use hiro_system_kit::{self, Logger};
use solana_keypair::Keypair;
use solana_pubkey::Pubkey;
use solana_signer::{EncodableKey, Signer};
use surfpool_mcp::McpOptions;
use surfpool_types::{
    CHANGE_TO_DEFAULT_STUDIO_PORT_ONCE_SUPERVISOR_MERGED, DEFAULT_NETWORK_HOST, DEFAULT_RPC_PORT,
    DEFAULT_SLOT_TIME_MS, DEFAULT_WS_PORT, RpcConfig, SimnetConfig, SimnetEvent, StudioConfig,
    SubgraphConfig, SurfpoolConfig,
};
use txtx_cloud::LoginCommand;
use txtx_core::manifest::WorkspaceManifest;
use txtx_gql::kit::{helpers::fs::FileLocation, types::frontend::LogLevel};

use crate::{cloud::CloudStartCommand, runbook::handle_execute_runbook_command};

mod simnet;

#[derive(Clone)]
pub struct Context {
    pub logger: Option<Logger>,
    #[allow(dead_code)]
    pub tracer: bool,
}

pub const DEFAULT_RPC_URL: &str = "https://api.mainnet-beta.solana.com";
pub const DEVNET_RPC_URL: &str = "https://api.devnet.solana.com";
pub const TESTNET_RPC_URL: &str = "https://api.testnet.solana.com";
pub const DEFAULT_ID_SVC_URL: &str = "https://id.txtx.run/v1";
pub const DEFAULT_CLOUD_URL: &str = "https://cloud.txtx.run";
pub const DEFAULT_SVM_GQL_URL: &str = "https://svm-cloud.gql.txtx.run/v1/graphql";
pub const DEFAULT_SVM_CLOUD_API_URL: &str = "https://svm-cloud-api.txtx.run/v1/surfnets";
pub const DEFAULT_RUNBOOK: &str = "deployment";
pub const DEFAULT_AIRDROP_AMOUNT: &str = "10000000000000";

lazy_static::lazy_static! {
    pub static ref DEFAULT_SOLANA_KEYPAIR_PATH: String = {
        PathBuf::from("~").join(".config").join("solana")
            .join("id.json")
            .display()
            .to_string()
    };

    pub static ref DEFAULT_LOG_DIR: String = {
        PathBuf::from(".surfpool").join("logs")
            .display()
            .to_string()
    };
}

/// Gets the user's home directory, accounting for the Snap confinement environment.
/// We set out snap build to set this environment variable to the real home directory,
/// because by default, snaps run in a confined environment where the home directory is not
/// the user's actual home directory.
pub fn get_home_dir() -> String {
    if let Ok(real_home) = env::var("SNAP_REAL_HOME") {
        let path_buf = PathBuf::from(real_home);
        path_buf.display().to_string()
    } else {
        dirs::home_dir().unwrap().display().to_string()
    }
}

/// Resolves a path, expanding the `~` to the user's home directory if present.
pub fn resolve_path(path: &str) -> PathBuf {
    let path = if let Some(stripped) = path.strip_prefix("~") {
        let joined = format!("{}{}", get_home_dir(), stripped);
        joined
    } else {
        path.to_string()
    };
    PathBuf::from(path)
}

impl Context {
    #[allow(dead_code)]
    pub fn empty() -> Context {
        Context {
            logger: None,
            tracer: false,
        }
    }

    #[allow(dead_code)]
    pub fn try_log<F>(&self, closure: F)
    where
        F: FnOnce(&Logger),
    {
        if let Some(ref logger) = self.logger {
            closure(logger)
        }
    }

    pub fn expect_logger(&self) -> &Logger {
        self.logger.as_ref().unwrap()
    }
}

#[derive(Parser, Debug)]
#[clap(author, version, about, long_about = None, name = "surfpool", bin_name = "surfpool")]
struct Opts {
    #[clap(subcommand)]
    command: Command,
}

#[derive(Subcommand, PartialEq, Clone, Debug)]
enum Command {
    /// Start Simnet
    #[clap(name = "start", bin_name = "start", aliases = &["simnet"])]
    Simnet(StartSimnet),
    /// Generate shell completions scripts
    #[clap(name = "completions", bin_name = "completions", aliases = &["completion"])]
    Completions(Completions),
    /// Run, runbook, run!
    #[clap(name = "run", bin_name = "run")]
    Run(ExecuteRunbook),
    /// List runbooks present in the current direcoty
    #[clap(name = "ls", bin_name = "ls")]
    List(ListRunbooks),
    /// Txtx cloud commands
    #[clap(subcommand, name = "cloud", bin_name = "cloud")]
    Cloud(CloudCommand),
    /// Start MCP server
    #[clap(name = "mcp", bin_name = "mcp")]
    Mcp,
}

#[derive(Parser, PartialEq, Clone, Debug)]
pub struct StartSimnet {
    /// Path to the manifest
    #[arg(
        long = "manifest-file-path",
        short = 'm',
        default_value = "./Surfpool.toml"
    )]
    pub manifest_path: String,
    /// Set the Simnet RPC port
    #[arg(long = "port", short = 'p', default_value_t = DEFAULT_RPC_PORT)]
    pub simnet_port: u16,
    /// Set the Simnet WS port
    #[arg(long = "ws-port", short = 'w', default_value_t = DEFAULT_WS_PORT)]
    pub ws_port: u16,
    /// Set the Simnet host address
    #[arg(long = "host", short = 'o', default_value = DEFAULT_NETWORK_HOST)]
    pub network_host: String,
    /// Set the slot time
    #[arg(long = "slot-time", short = 't', default_value_t = DEFAULT_SLOT_TIME_MS)]
    pub slot_time: u64,
    /// Set a datasource RPC URL (cannot be used with --network). Can also be set via SURFPOOL_DATASOURCE_RPC_URL.
    #[arg(long = "rpc-url", short = 'u', conflicts_with = "network")]
    pub rpc_url: Option<String>,
    /// Choose a predefined network (cannot be used with --rpc-url)
    #[arg(long = "network", short = 'n', value_enum, conflicts_with = "rpc_url")]
    pub network: Option<NetworkType>,
    /// Display streams of logs instead of terminal UI dashboard (default: false)
    #[clap(long = "no-tui")]
    pub no_tui: bool,
    /// Include debug logs (default: false)
    #[clap(long = "debug", action=ArgAction::SetTrue)]
    pub debug: bool,
    /// Disable auto deployments (default: false)
    #[clap(long = "no-deploy")]
    pub no_deploy: bool,
    /// List of runbooks-id to run  
    #[arg(long = "runbook", short = 'r', default_value = DEFAULT_RUNBOOK)]
    pub runbooks: Vec<String>,
    /// List of pubkeys to airdrop
    #[arg(long = "airdrop", short = 'a')]
    pub airdrop_addresses: Vec<String>,
    /// Quantity of tokens to airdrop
    #[arg(long = "airdrop-amount", short = 'q', default_value = DEFAULT_AIRDROP_AMOUNT)]
    pub airdrop_token_amount: u64,
    /// List of keypair paths to airdrop (default: ~/.config/solana/id.json)
    #[arg(long = "airdrop-keypair-path", short = 'k')]
    pub airdrop_keypair_path: Vec<String>,
    /// Disable explorer (default: false)
    #[clap(long = "no-explorer")]
    pub no_explorer: bool,
    /// Watch programs in your `target/deploy` folder, and automatically re-execute the deployment runbook when the `.so` files change. (default: false)
    #[clap(long = "watch", action=ArgAction::SetTrue)]
    pub watch: bool,
    /// List of geyser plugins to load
    #[arg(long = "geyser-plugin-config", short = 'g')]
    pub plugin_config_path: Vec<String>,
    /// Path to subgraph's sqlite database (default: :memory:)
    #[arg(long = "subgraph-database-path", short = 'd')]
    pub subgraph_database_path: Option<String>,
    /// Disable Studio (default: false)
    #[clap(long = "no-studio")]
    pub no_studio: bool,
    /// Set the Studio port
    #[arg(long = "studio-port", short = 's', default_value_t = CHANGE_TO_DEFAULT_STUDIO_PORT_ONCE_SUPERVISOR_MERGED)]
    pub studio_port: u16,
    /// Start surfpool without a remote RPC client to simulate an offline environment (default: false)
    #[clap(long = "offline", action=ArgAction::SetTrue)]
    pub offline: bool,
<<<<<<< HEAD
    /// Disable instruction profiling (default: false)
    #[clap(long = "disable-instruction-profiling", action=ArgAction::SetTrue)]
    pub disable_instruction_profiling: bool,
=======
    /// The log level to use for simnet logs. Options are "trace", "debug", "info", "warn", "error".
    #[arg(long = "log-level", short = 'l', default_value = "info")]
    pub log_level: String,
    /// The directory to put simnet logs.
    #[arg(long = "log-path", default_value = DEFAULT_LOG_DIR.as_str())]
    pub log_dir: String,
>>>>>>> 11800252
}

#[derive(clap::ValueEnum, PartialEq, Clone, Debug)]
pub enum NetworkType {
    /// Solana Mainnet-Beta (https://api.mainnet-beta.solana.com)
    Mainnet,
    /// Solana Devnet (https://api.devnet.solana.com)
    Devnet,
    /// Solana Testnet (https://api.testnet.solana.com)
    Testnet,
}

impl StartSimnet {
    pub fn get_airdrop_addresses(&self) -> (Vec<Pubkey>, Vec<SimnetEvent>) {
        let mut airdrop_addresses = vec![];
        let mut events = vec![];

        for address in self.airdrop_addresses.iter() {
            match Pubkey::from_str(address).map_err(|e| e.to_string()) {
                Ok(pubkey) => airdrop_addresses.push(pubkey),
                Err(e) => {
                    events.push(SimnetEvent::warn(format!(
                        "Unable to airdrop pubkey {}: Error parsing pubkey: {e}",
                        address
                    )));
                    continue;
                }
            }
        }

        let airdrop_keypair_path = self.airdrop_keypair_path.clone();

        if airdrop_keypair_path.is_empty() {
            let default_resolved_path = resolve_path(&DEFAULT_SOLANA_KEYPAIR_PATH);
            // No keypair paths provided: try default
            match Keypair::read_from_file(&default_resolved_path) {
                Ok(kp) => {
                    airdrop_addresses.push(kp.pubkey());
                    events.push(SimnetEvent::info(format!(
                        "No airdrop addresses provided; Using default keypair at {}",
                        DEFAULT_SOLANA_KEYPAIR_PATH.as_str()
                    )));
                }
                Err(_) => {
                    events.push(SimnetEvent::info(format!(
                        "No keypair found at default location {}, if you want to airdrop to a specific keypair provide the -k flag; skipping airdrops",
                        DEFAULT_SOLANA_KEYPAIR_PATH.as_str()
                    )));
                }
            }
        } else {
            // User provided paths: load each, warn on failures
            for keypair_path in airdrop_keypair_path.iter() {
                let path = resolve_path(keypair_path);
                match Keypair::read_from_file(&path) {
                    Ok(pubkey) => {
                        airdrop_addresses.push(pubkey.pubkey());
                    }
                    Err(_) => {
                        events.push(SimnetEvent::warn(format!(
                            "No keypair found at provided path {}; skipping airdrop for that keypair",
                            path.display()
                        )));
                    }
                }
            }
        }

        (airdrop_addresses, events)
    }

    pub fn rpc_config(&self) -> RpcConfig {
        RpcConfig {
            bind_host: self.network_host.clone(),
            bind_port: self.simnet_port,
            ws_port: self.ws_port,
        }
    }

    pub fn studio_config(&self) -> StudioConfig {
        StudioConfig {
            bind_host: self.network_host.clone(),
            bind_port: self.studio_port,
        }
    }

    pub fn simnet_config(&self, airdrop_addresses: Vec<Pubkey>) -> SimnetConfig {
        let remote_rpc_url = if !self.offline {
            Some(match &self.network {
                Some(NetworkType::Mainnet) => DEFAULT_RPC_URL.to_string(),
                Some(NetworkType::Devnet) => DEVNET_RPC_URL.to_string(),
                Some(NetworkType::Testnet) => TESTNET_RPC_URL.to_string(),
                None => match self.rpc_url {
                    Some(ref rpc_url) => rpc_url.clone(),
                    None => match env::var("SURFPOOL_DATASOURCE_RPC_URL") {
                        Ok(value) => value,
                        _ => DEFAULT_RPC_URL.to_string(),
                    },
                },
            })
        } else {
            None
        };

        SimnetConfig {
            remote_rpc_url,
            slot_time: self.slot_time,
            block_production_mode: surfpool_types::BlockProductionMode::Clock,
            airdrop_addresses,
            airdrop_token_amount: self.airdrop_token_amount,
            expiry: None,
            offline_mode: self.offline,
            do_profile_instructions: !self.disable_instruction_profiling,
        }
    }

    pub fn subgraph_config(&self) -> SubgraphConfig {
        SubgraphConfig {}
    }

    pub fn surfpool_config(&self, airdrop_addresses: Vec<Pubkey>) -> SurfpoolConfig {
        let plugin_config_path = self
            .plugin_config_path
            .iter()
            .map(PathBuf::from)
            .collect::<Vec<_>>();

        SurfpoolConfig {
            simnets: vec![self.simnet_config(airdrop_addresses)],
            rpc: self.rpc_config(),
            subgraph: self.subgraph_config(),
            studio: self.studio_config(),
            plugin_config_path,
        }
    }
}

#[derive(Parser, PartialEq, Clone, Debug)]
struct Completions {
    /// Specify which shell to generation completions script for
    #[arg(ignore_case = true)]
    pub shell: Shell,
}

#[derive(Parser, PartialEq, Clone, Debug)]
pub struct ListRunbooks {
    /// Path to the manifest
    #[arg(long = "manifest-file-path", short = 'm', default_value = "./txtx.yml")]
    pub manifest_path: String,
}

#[derive(Subcommand, PartialEq, Clone, Debug)]
pub enum CloudCommand {
    /// Login to the Txtx Cloud
    #[clap(name = "login", bin_name = "login")]
    Login(LoginCommand),
    /// Start a new Cloud Surfnet instance
    #[clap(name = "start", bin_name = "start")]
    Start(CloudStartCommand),
}

#[derive(Parser, PartialEq, Clone, Debug)]
#[command(group = clap::ArgGroup::new("execution_mode").multiple(false).args(["unsupervised", "web_console", "term_console"]).required(false))]
pub struct ExecuteRunbook {
    /// Path to the manifest
    #[arg(long = "manifest-file-path", short = 'm', default_value = "./txtx.yml")]
    pub manifest_path: String,
    /// Name of the runbook as indexed in the txtx.yml, or the path of the .tx file to run
    pub runbook: String,
    /// Execute the runbook without supervision
    #[arg(long = "unsupervised", short = 'u', action=ArgAction::SetTrue, group = "execution_mode")]
    pub unsupervised: bool,
    /// Execute the runbook with supervision via the browser UI (this is the default execution mode)
    #[arg(long = "browser", short = 'b', action=ArgAction::SetTrue, group = "execution_mode")]
    pub web_console: bool,
    /// Execute the runbook with supervision via the terminal console (coming soon)
    #[arg(long = "terminal", short = 't', action=ArgAction::SetTrue, group = "execution_mode")]
    pub term_console: bool,
    /// When running in unsupervised mode, print outputs in JSON format. If a directory is provided, the output will be written a file at the directory.
    #[arg(long = "output-json")]
    pub output_json: Option<Option<String>>,
    /// Pick a specific output to stdout at the end of the execution
    #[arg(long = "output", conflicts_with = "output_json")]
    pub output: Option<String>,
    /// Explain how the runbook will be executed.
    #[arg(long = "explain", action=ArgAction::SetTrue)]
    pub explain: bool,
    /// Set the port for hosting the web UI
    #[arg(long = "port", short = 'p', default_value = txtx_supervisor_ui::DEFAULT_BINDING_PORT )]
    #[cfg(feature = "supervisor_ui")]
    pub network_binding_port: u16,
    /// Set the port for hosting the web UI
    #[arg(long = "ip", short = 'i', default_value = txtx_supervisor_ui::DEFAULT_BINDING_ADDRESS )]
    #[cfg(feature = "supervisor_ui")]
    pub network_binding_ip_address: String,
    /// Choose the environment variable to set from those configured in the txtx.yml
    #[arg(long = "env")]
    pub environment: Option<String>,
    /// A set of inputs to use for batch processing
    #[arg(long = "input")]
    pub inputs: Vec<String>,
    /// Execute the Runbook even if the cached state suggests this Runbook has already been executed
    #[arg(long = "force", short = 'f')]
    pub force_execution: bool,
    /// The log level to use for the runbook execution. Options are "trace", "debug", "info", "warn", "error".
    #[arg(long = "log-level", short = 'l', default_value = "info")]
    pub log_level: String,
    /// The directory to put runbook execution logs.
    #[arg(long = "log-path", default_value = DEFAULT_LOG_DIR.as_str())]
    pub log_dir: String,
}

impl ExecuteRunbook {
    pub fn default_localnet(runbook_name: &str) -> ExecuteRunbook {
        ExecuteRunbook {
            manifest_path: "./txtx.yml".to_string(),
            runbook: runbook_name.to_string(),
            unsupervised: true,
            web_console: false,
            term_console: false,
            output_json: Some(Some("runbook-outputs".to_string())),
            output: None,
            explain: false,
            #[cfg(feature = "supervisor_ui")]
            network_binding_port: u16::from_str(txtx_supervisor_ui::DEFAULT_BINDING_PORT).unwrap(),
            #[cfg(feature = "supervisor_ui")]
            network_binding_ip_address: txtx_supervisor_ui::DEFAULT_BINDING_ADDRESS.to_string(),
            environment: Some("localnet".to_string()),
            inputs: vec![],
            force_execution: false,
            log_level: "info".to_string(),
            log_dir: DEFAULT_LOG_DIR.as_str().to_string(),
        }
    }

    pub fn with_manifest_path(mut self, manifest_path: String) -> Self {
        self.manifest_path = manifest_path;
        self
    }

    pub fn do_start_supervisor_ui(&self) -> bool {
        self.web_console || (!self.unsupervised && !self.term_console)
    }
}

pub fn main() {
    let logger = hiro_system_kit::log::setup_logger();
    let _guard = hiro_system_kit::log::setup_global_logger(logger.clone());
    let ctx = Context {
        logger: Some(logger),
        tracer: false,
    };

    let opts: Opts = match Opts::try_parse() {
        Ok(opts) => opts,
        Err(e) => {
            println!("{}", e);
            process::exit(1);
        }
    };

    if let Err(e) = hiro_system_kit::nestable_block_on(handle_command(opts, &ctx)) {
        error!(ctx.expect_logger(), "{e}");
        std::thread::sleep(std::time::Duration::from_millis(500));
        process::exit(1);
    }
}

#[derive(Subcommand, PartialEq, Clone, Debug)]
pub enum McpCommand {}

pub async fn handle_mcp_command(_ctx: &Context) -> Result<(), String> {
    surfpool_mcp::run_server(&McpOptions::default()).await?;
    Ok(())
}

async fn handle_command(opts: Opts, ctx: &Context) -> Result<(), String> {
    match opts.command {
        Command::Simnet(cmd) => simnet::handle_start_local_surfnet_command(&cmd, ctx).await,
        Command::Completions(cmd) => generate_completion_helpers(&cmd),
        Command::Run(cmd) => handle_execute_runbook_command(cmd).await,
        Command::List(cmd) => handle_list_command(cmd, ctx).await,
        Command::Cloud(cmd) => handle_cloud_commands(cmd).await,
        Command::Mcp => handle_mcp_command(ctx).await,
    }
}

fn generate_completion_helpers(cmd: &Completions) -> Result<(), String> {
    let mut app = Opts::command();
    let file_name = cmd.shell.file_name("surfpool");
    let mut file = File::create(file_name.clone())
        .map_err(|e| format!("unable to create file {}: {}", file_name, e))?;
    clap_complete::generate(cmd.shell, &mut app, "surfpool", &mut file);
    println!("{} {}", green!("Created file"), file_name.clone());
    println!("Check your shell’s docs for how to enable completions for surfpool.");
    Ok(())
}

pub async fn handle_list_command(cmd: ListRunbooks, _ctx: &Context) -> Result<(), String> {
    let manifest_location = FileLocation::from_path_string(&cmd.manifest_path)?;
    let manifest = WorkspaceManifest::from_location(&manifest_location)?;
    if manifest.runbooks.is_empty() {
        println!(
            "{}: no runbooks referenced in the txtx.yml manifest.\nRun the command `txtx new` to create a new runbook.",
            yellow!("warning")
        );
        std::process::exit(1);
    }
    println!("{:<35}\t{}", "Name", yellow!("Description"));
    for runbook in manifest.runbooks {
        println!(
            "{:<35}\t{}",
            runbook.name,
            yellow!(format!("{}", runbook.description.unwrap_or("".into())))
        );
    }
    Ok(())
}

async fn handle_cloud_commands(cmd: CloudCommand) -> Result<(), String> {
    match cmd {
        CloudCommand::Login(cmd) => {
            txtx_cloud::login::handle_login_command(
                &cmd,
                DEFAULT_CLOUD_URL,
                &CHANGE_TO_DEFAULT_STUDIO_PORT_ONCE_SUPERVISOR_MERGED.to_string(),
                DEFAULT_ID_SVC_URL,
            )
            .await
        }
        CloudCommand::Start(cmd) => {
            cmd.start(
                DEFAULT_CLOUD_URL,
                &CHANGE_TO_DEFAULT_STUDIO_PORT_ONCE_SUPERVISOR_MERGED.to_string(),
                DEFAULT_ID_SVC_URL,
                DEFAULT_SVM_GQL_URL,
                DEFAULT_SVM_CLOUD_API_URL,
            )
            .await
        }
    }
}

pub fn setup_logger(
    log_dir: &str,
    environment_selector: Option<&str>,
    filename: &str,
    log_filter: &str,
    log_to_stdout: bool,
) -> Result<(), String> {
    let log_location = {
        let mut log_location = FileLocation::from_path_string(log_dir)?;
        if let Some(env) = environment_selector {
            log_location.append_path(env)?;
        }
        let timestamp = chrono::Local::now()
            .format("%Y-%m-%d--%H-%M-%S")
            .to_string();
        let filename = format!("{}_{}.log", filename, timestamp);
        log_location.append_path(&filename)?;

        if !log_location.exists() {
            log_location.create_dir_and_file().map_err(|e| {
                format!(
                    "Failed to create log file {}: {}",
                    log_location.to_string(),
                    e
                )
            })?;
        }
        log_location
    };

    let log_filter = match log_filter.into() {
        LogLevel::Info => log::LevelFilter::Info,
        LogLevel::Warn => log::LevelFilter::Warn,
        LogLevel::Error => log::LevelFilter::Error,
        LogLevel::Debug => log::LevelFilter::Debug,
        LogLevel::Trace => log::LevelFilter::Trace,
    };

    let colors = ColoredLevelConfig::new()
        .info(Color::Green)
        .warn(Color::Yellow)
        .error(Color::Red)
        .debug(Color::Blue)
        .trace(Color::White);

    // File branch: full format, no filtering
    let file_config = fern::Dispatch::new()
        .format(|out, message, record| {
            out.finish(format_args!(
                "[{} {} {}] {}",
                Local::now().format("%Y-%m-%d--%H-%M-%S"),
                record.level(),
                record.target(),
                message
            ))
        })
        .chain(
            fern::log_file(log_location.to_string())
                .map_err(|e| format!("Failed to create log file: {}", e))?,
        );

    // Stdout branch: filtered to only txtx/surfopol target, minimal + colored format
    let stdout_config = fern::Dispatch::new()
        .filter(|metadata| {
            metadata.target().starts_with("txtx") || metadata.target().starts_with("surfpool")
        })
        .format(move |out, message, record| {
            out.finish(format_args!(
                "{} {} {}",
                Local::now().format("%b %d %H:%M:%S%.3f"),
                colors.color(record.level()),
                message
            ))
        })
        .chain(std::io::stdout());

    let mut builder = fern::Dispatch::new().level(log_filter).chain(file_config);

    if log_to_stdout {
        builder = builder.chain(stdout_config)
    }

    builder
        .apply()
        .map_err(|e| format!("Failed to initialize logger: {}", e))?;
    Ok(())
}<|MERGE_RESOLUTION|>--- conflicted
+++ resolved
@@ -200,18 +200,15 @@
     /// Start surfpool without a remote RPC client to simulate an offline environment (default: false)
     #[clap(long = "offline", action=ArgAction::SetTrue)]
     pub offline: bool,
-<<<<<<< HEAD
     /// Disable instruction profiling (default: false)
     #[clap(long = "disable-instruction-profiling", action=ArgAction::SetTrue)]
     pub disable_instruction_profiling: bool,
-=======
     /// The log level to use for simnet logs. Options are "trace", "debug", "info", "warn", "error".
     #[arg(long = "log-level", short = 'l', default_value = "info")]
     pub log_level: String,
     /// The directory to put simnet logs.
     #[arg(long = "log-path", default_value = DEFAULT_LOG_DIR.as_str())]
     pub log_dir: String,
->>>>>>> 11800252
 }
 
 #[derive(clap::ValueEnum, PartialEq, Clone, Debug)]
