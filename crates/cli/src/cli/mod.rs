--- conflicted
+++ resolved
@@ -180,21 +180,12 @@
     /// List of geyser plugins to load
     #[arg(long = "geyser-plugin-config", short = 'g')]
     pub plugin_config_path: Vec<String>,
-<<<<<<< HEAD
     /// Subgraph database connection URL (default to sqlite ":memory:", also supports postgres: "postgres://postgres:posgres@e127.0.0.1:5432/surfpool")
     #[arg(long = "subgraph-db", short = 'd')]
     pub subgraph_db: Option<String>,
-    /// Disable Studio (default: false)
-    #[clap(long = "studio", action=ArgAction::SetFalse)]
-    pub studio: bool,
-=======
-    /// Path to subgraph's sqlite database (default: :memory:)
-    #[arg(long = "subgraph-database-path", short = 'd')]
-    pub subgraph_database_path: Option<String>,
     /// Disable Studio (default: true)
     #[clap(long = "no-studio")]
     pub no_studio: bool,
->>>>>>> 14845ce4
     /// Set the Studio port
     #[arg(long = "studio-port", short = 's', default_value_t = CHANGE_TO_DEFAULT_STUDIO_PORT_ONCE_SUPERVISOR_MERGED)]
     pub studio_port: u16,
