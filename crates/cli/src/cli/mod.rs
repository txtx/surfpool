use std::{env, fs::File, path::PathBuf, process, str::FromStr};

use chrono::Local;
use clap::{ArgAction, CommandFactory, Parser, Subcommand};
use clap_complete::{Generator, Shell};
use fern::colors::{Color, ColoredLevelConfig};
use hiro_system_kit::{self, Logger};
use solana_keypair::Keypair;
use solana_pubkey::Pubkey;
use solana_signer::{EncodableKey, Signer};
use surfpool_mcp::McpOptions;
use surfpool_types::{
    CHANGE_TO_DEFAULT_STUDIO_PORT_ONCE_SUPERVISOR_MERGED, DEFAULT_NETWORK_HOST, DEFAULT_RPC_PORT,
    DEFAULT_SLOT_TIME_MS, DEFAULT_WS_PORT, RpcConfig, SimnetConfig, SimnetEvent, StudioConfig,
    SubgraphConfig, SurfpoolConfig,
};
use txtx_cloud::LoginCommand;
use txtx_core::manifest::WorkspaceManifest;
use txtx_gql::kit::{helpers::fs::FileLocation, types::frontend::LogLevel};

use crate::{cloud::CloudStartCommand, runbook::handle_execute_runbook_command};

mod simnet;

#[derive(Clone)]
pub struct Context {
    pub logger: Option<Logger>,
    #[allow(dead_code)]
    pub tracer: bool,
}

pub const DEFAULT_RPC_URL: &str = "https://api.mainnet-beta.solana.com";
pub const DEVNET_RPC_URL: &str = "https://api.devnet.solana.com";
pub const TESTNET_RPC_URL: &str = "https://api.testnet.solana.com";
pub const DEFAULT_ID_SVC_URL: &str = "https://id.txtx.run/v1";
pub const DEFAULT_CLOUD_URL: &str = "https://cloud.txtx.run";
pub const DEFAULT_SVM_GQL_URL: &str = "https://svm-cloud.gql.txtx.run/v1/graphql";
pub const DEFAULT_SVM_CLOUD_API_URL: &str = "https://svm-cloud-api.txtx.run/v1/surfnets";
pub const DEFAULT_RUNBOOK: &str = "deployment";
pub const DEFAULT_AIRDROP_AMOUNT: &str = "10000000000000";

lazy_static::lazy_static! {
    pub static ref DEFAULT_SOLANA_KEYPAIR_PATH: String = {
        PathBuf::from("~").join(".config").join("solana")
            .join("id.json")
            .display()
            .to_string()
    };

    pub static ref DEFAULT_LOG_DIR: String = {
        PathBuf::from(".surfpool").join("logs")
            .display()
            .to_string()
    };
}

/// Gets the user's home directory, accounting for the Snap confinement environment.
/// We set out snap build to set this environment variable to the real home directory,
/// because by default, snaps run in a confined environment where the home directory is not
/// the user's actual home directory.
pub fn get_home_dir() -> String {
    if let Ok(real_home) = env::var("SNAP_REAL_HOME") {
        let path_buf = PathBuf::from(real_home);
        path_buf.display().to_string()
    } else {
        dirs::home_dir().unwrap().display().to_string()
    }
}

/// Resolves a path, expanding the `~` to the user's home directory if present.
pub fn resolve_path(path: &str) -> PathBuf {
    let path = if let Some(stripped) = path.strip_prefix("~") {
        let joined = format!("{}{}", get_home_dir(), stripped);
        joined
    } else {
        path.to_string()
    };
    PathBuf::from(path)
}

impl Context {
    #[allow(dead_code)]
    pub fn empty() -> Context {
        Context {
            logger: None,
            tracer: false,
        }
    }

    #[allow(dead_code)]
    pub fn try_log<F>(&self, closure: F)
    where
        F: FnOnce(&Logger),
    {
        if let Some(ref logger) = self.logger {
            closure(logger)
        }
    }

    pub fn expect_logger(&self) -> &Logger {
        self.logger.as_ref().unwrap()
    }
}

#[derive(Parser, Debug)]
#[clap(author, version, about, long_about = None, name = "surfpool", bin_name = "surfpool")]
struct Opts {
    #[clap(subcommand)]
    command: Command,
}

#[derive(Subcommand, PartialEq, Clone, Debug)]
enum Command {
    /// Start Simnet
    #[clap(name = "start", bin_name = "start", aliases = &["simnet"])]
    Simnet(StartSimnet),
    /// Generate shell completions scripts
    #[clap(name = "completions", bin_name = "completions", aliases = &["completion"])]
    Completions(Completions),
    /// Run, runbook, run!
    #[clap(name = "run", bin_name = "run")]
    Run(ExecuteRunbook),
    /// List runbooks present in the current direcoty
    #[clap(name = "ls", bin_name = "ls")]
    List(ListRunbooks),
    /// Txtx cloud commands
    #[clap(subcommand, name = "cloud", bin_name = "cloud")]
    Cloud(CloudCommand),
    /// Start MCP server
    #[clap(name = "mcp", bin_name = "mcp")]
    Mcp,
}

#[derive(Parser, PartialEq, Clone, Debug)]
pub struct StartSimnet {
<<<<<<< HEAD
    /// Path to the manifest that contains the Simnet configuration (eg. surfpool start --manifest-file-path ./Surfpool.toml)
=======
    /// Path to the runbook manifest, used to locate the root of the project (eg. surfpool start --manifest-file-path ./txtx.toml)
>>>>>>> a67089cc
    #[arg(
        long = "manifest-file-path",
        short = 'm',
        default_value = "./Surfpool.toml"
    )]
    pub manifest_path: String,
    /// Set the Simnet RPC port (eg. surfpool start --port 8080)
    #[arg(long = "port", short = 'p', default_value_t = DEFAULT_RPC_PORT)]
    pub simnet_port: u16,
    /// Set the Simnet WS port
    #[arg(long = "ws-port", short = 'w', default_value_t = DEFAULT_WS_PORT)]
    pub ws_port: u16,
    /// Set the Simnet host address (eg. surfpool start --host 127.0.0.1)
    #[arg(long = "host", short = 'o', default_value = DEFAULT_NETWORK_HOST)]
    pub network_host: String,
    /// Set the slot time (eg. surfpool start --slot-time 400)
    #[arg(long = "slot-time", short = 't', default_value_t = DEFAULT_SLOT_TIME_MS)]
    pub slot_time: u64,
    /// Set a datasource RPC URL (cannot be used with --network). Can also be set via SURFPOOL_DATASOURCE_RPC_URL. (eg. surfpool start --rpc-url https://api.mainnet-beta.solana.com)
<<<<<<< HEAD
    #[arg(long = "rpc-url", short = 'u', conflicts_with = "network")]
    pub rpc_url: Option<String>,
    /// Choose a predefined network (cannot be used with --rpc-url) (eg. surfpool start --network mainnet)
    #[arg(long = "network", short = 'n', value_enum, conflicts_with = "rpc_url")]
    pub network: Option<NetworkType>,
    /// Display streams of logs instead of terminal UI dashboard (default: false) (eg. surfpool start --no-tui)
    #[clap(long = "no-tui")]
    pub no_tui: bool,
    /// Include debug logs (default: false) (eg. surfpool start --debug)
    #[clap(long = "debug", action=ArgAction::SetTrue)]
    pub debug: bool,
    /// Disable auto deployments (default: false) (eg. surfpool start --no-deploy)
    #[clap(long = "no-deploy")]
=======
    #[arg(long = "rpc-url", short = 'u', conflicts_with = "network", default_value = DEFAULT_RPC_URL)]
    pub rpc_url: Option<String>,
    /// Choose a predefined network (cannot be used with --rpc-url) (eg. surfpool start --network mainnet)
    #[arg(
        long = "network",
        short = 'n',
        value_enum,
        conflicts_with = "rpc_url",
        default_value = "mainnet"
    )]
    pub network: Option<NetworkType>,
    /// Display streams of logs instead of terminal UI dashboard(eg. surfpool start --no-tui)
    #[clap(long = "no-tui", default_value = "false")]
    pub no_tui: bool,
    /// Include debug logs (eg. surfpool start --debug)
    #[clap(long = "debug", action=ArgAction::SetTrue, default_value = "false")]
    pub debug: bool,
    /// Disable auto deployments (eg. surfpool start --no-deploy)
    #[clap(long = "no-deploy", default_value = "false")]
>>>>>>> a67089cc
    pub no_deploy: bool,
    /// List of runbooks-id to run (eg. surfpool start --runbook runbook-1 --runbook runbook-2)  
    #[arg(long = "runbook", short = 'r', default_value = DEFAULT_RUNBOOK)]
    pub runbooks: Vec<String>,
    /// List of pubkeys to airdrop (eg. surfpool start --airdrop 5cQvx... --airdrop 5cQvy...)
    #[arg(long = "airdrop", short = 'a')]
    pub airdrop_addresses: Vec<String>,
    /// Quantity of tokens to airdrop
    #[arg(long = "airdrop-amount", short = 'q', default_value = DEFAULT_AIRDROP_AMOUNT)]
    pub airdrop_token_amount: u64,
<<<<<<< HEAD
    /// List of keypair paths to airdrop (default: ~/.config/solana/id.json) (eg. surfpool start --airdrop-keypair-path ~/.config/solana/id.json --airdrop-keypair-path ~/.config/solana/id2.json)
    #[arg(long = "airdrop-keypair-path", short = 'k')]
    pub airdrop_keypair_path: Vec<String>,
    /// Disable explorer (default: false) (eg. surfpool start --no-explorer)
    #[clap(long = "no-explorer")]
    pub no_explorer: bool,
    /// Watch programs in your `target/deploy` folder, and automatically re-execute the deployment runbook when the `.so` files change. (default: false)
    #[clap(long = "watch", action=ArgAction::SetTrue)]
=======
    /// List of keypair paths to airdrop (eg. surfpool start --airdrop-keypair-path ~/.config/solana/id.json --airdrop-keypair-path ~/.config/solana/id2.json)
    #[arg(long = "airdrop-keypair-path", short = 'k', default_value = DEFAULT_SOLANA_KEYPAIR_PATH.as_str())]
    pub airdrop_keypair_path: Vec<String>,
    /// Watch programs in your `target/deploy` folder, and automatically re-execute the deployment runbook when the `.so` files change. (eg. surfpool start --watch)
    #[clap(long = "watch", action=ArgAction::SetTrue, default_value = "false")]
>>>>>>> a67089cc
    pub watch: bool,
    /// List of geyser plugins to load (eg. surfpool start --geyser-plugin-config plugin1.json --geyser-plugin-config plugin2.json)
    #[arg(long = "geyser-plugin-config", short = 'g')]
    pub plugin_config_path: Vec<String>,
<<<<<<< HEAD
    /// Path to subgraph's sqlite database (default: :memory:) (eg. surfpool start --subgraph-database-path subgraph.db)
    #[arg(long = "subgraph-database-path", short = 'd')]
    pub subgraph_database_path: Option<String>,
    /// Disable Studio (eg. surfpool start --no-studio) (default: false)
    #[clap(long = "no-studio")]
=======
    /// Path to subgraph's sqlite database (eg. surfpool start --subgraph-database-path subgraph.db)
    #[arg(
        long = "subgraph-database-path",
        short = 'd',
        default_value = ":memory:"
    )]
    pub subgraph_database_path: Option<String>,
    /// Disable Studio (eg. surfpool start --no-studio)
    #[clap(long = "no-studio", default_value = "false")]
>>>>>>> a67089cc
    pub no_studio: bool,
    /// Set the Studio port (eg. surfpool start --studio-port 8080)
    #[arg(long = "studio-port", short = 's', default_value_t = CHANGE_TO_DEFAULT_STUDIO_PORT_ONCE_SUPERVISOR_MERGED)]
    pub studio_port: u16,
<<<<<<< HEAD
    /// Start surfpool without a remote RPC client to simulate an offline environment (default: false) (eg. surfpool start --offline)
    #[clap(long = "offline", action=ArgAction::SetTrue)]
=======
    /// Start surfpool without a remote RPC client to simulate an offline environment (eg. surfpool start --offline)
    #[clap(long = "offline", action=ArgAction::SetTrue, default_value = "false")]
>>>>>>> a67089cc
    pub offline: bool,
    /// The log level to use for simnet logs. Options are "trace", "debug", "info", "warn", "error".
    #[arg(long = "log-level", short = 'l', default_value = "info")]
    pub log_level: String,
    /// The directory to put simnet logs.
    #[arg(long = "log-path", default_value = DEFAULT_LOG_DIR.as_str())]
    pub log_dir: String,
}

#[derive(clap::ValueEnum, PartialEq, Clone, Debug)]
pub enum NetworkType {
    /// Solana Mainnet-Beta (https://api.mainnet-beta.solana.com)
    Mainnet,
    /// Solana Devnet (https://api.devnet.solana.com)
    Devnet,
    /// Solana Testnet (https://api.testnet.solana.com)
    Testnet,
}

impl StartSimnet {
    pub fn get_airdrop_addresses(&self) -> (Vec<Pubkey>, Vec<SimnetEvent>) {
        let mut airdrop_addresses = vec![];
        let mut events = vec![];

        for address in self.airdrop_addresses.iter() {
            match Pubkey::from_str(address).map_err(|e| e.to_string()) {
                Ok(pubkey) => airdrop_addresses.push(pubkey),
                Err(e) => {
                    events.push(SimnetEvent::warn(format!(
                        "Unable to airdrop pubkey {}: Error parsing pubkey: {e}",
                        address
                    )));
                    continue;
                }
            }
        }

        let airdrop_keypair_path = self.airdrop_keypair_path.clone();

        if airdrop_keypair_path.is_empty() {
            let default_resolved_path = resolve_path(&DEFAULT_SOLANA_KEYPAIR_PATH);
            // No keypair paths provided: try default
            match Keypair::read_from_file(&default_resolved_path) {
                Ok(kp) => {
                    airdrop_addresses.push(kp.pubkey());
                    events.push(SimnetEvent::info(format!(
                        "No airdrop addresses provided; Using default keypair at {}",
                        DEFAULT_SOLANA_KEYPAIR_PATH.as_str()
                    )));
                }
                Err(_) => {
                    events.push(SimnetEvent::info(format!(
                        "No keypair found at default location {}, if you want to airdrop to a specific keypair provide the -k flag; skipping airdrops",
                        DEFAULT_SOLANA_KEYPAIR_PATH.as_str()
                    )));
                }
            }
        } else {
            // User provided paths: load each, warn on failures
            for keypair_path in airdrop_keypair_path.iter() {
                let path = resolve_path(keypair_path);
                match Keypair::read_from_file(&path) {
                    Ok(pubkey) => {
                        airdrop_addresses.push(pubkey.pubkey());
                    }
                    Err(_) => {
                        events.push(SimnetEvent::warn(format!(
                            "No keypair found at provided path {}; skipping airdrop for that keypair",
                            path.display()
                        )));
                    }
                }
            }
        }

        (airdrop_addresses, events)
    }

    pub fn rpc_config(&self) -> RpcConfig {
        RpcConfig {
            bind_host: self.network_host.clone(),
            bind_port: self.simnet_port,
            ws_port: self.ws_port,
        }
    }

    pub fn studio_config(&self) -> StudioConfig {
        StudioConfig {
            bind_host: self.network_host.clone(),
            bind_port: self.studio_port,
        }
    }

    pub fn simnet_config(&self, airdrop_addresses: Vec<Pubkey>) -> SimnetConfig {
        let remote_rpc_url = if !self.offline {
            Some(match &self.network {
                Some(NetworkType::Mainnet) => DEFAULT_RPC_URL.to_string(),
                Some(NetworkType::Devnet) => DEVNET_RPC_URL.to_string(),
                Some(NetworkType::Testnet) => TESTNET_RPC_URL.to_string(),
                None => match self.rpc_url {
                    Some(ref rpc_url) => rpc_url.clone(),
                    None => match env::var("SURFPOOL_DATASOURCE_RPC_URL") {
                        Ok(value) => value,
                        _ => DEFAULT_RPC_URL.to_string(),
                    },
                },
            })
        } else {
            None
        };

        SimnetConfig {
            remote_rpc_url,
            slot_time: self.slot_time,
            block_production_mode: surfpool_types::BlockProductionMode::Clock,
            airdrop_addresses,
            airdrop_token_amount: self.airdrop_token_amount,
            expiry: None,
            offline_mode: self.offline,
        }
    }

    pub fn subgraph_config(&self) -> SubgraphConfig {
        SubgraphConfig {}
    }

    pub fn surfpool_config(&self, airdrop_addresses: Vec<Pubkey>) -> SurfpoolConfig {
        let plugin_config_path = self
            .plugin_config_path
            .iter()
            .map(PathBuf::from)
            .collect::<Vec<_>>();

        SurfpoolConfig {
            simnets: vec![self.simnet_config(airdrop_addresses)],
            rpc: self.rpc_config(),
            subgraph: self.subgraph_config(),
            studio: self.studio_config(),
            plugin_config_path,
        }
    }
}

#[derive(Parser, PartialEq, Clone, Debug)]
struct Completions {
    /// Specify which shell to generation completions script for
    #[arg(ignore_case = true)]
    pub shell: Shell,
}

#[derive(Parser, PartialEq, Clone, Debug)]
pub struct ListRunbooks {
    /// Path to the manifest
    #[arg(long = "manifest-file-path", short = 'm', default_value = "./txtx.yml")]
    pub manifest_path: String,
}

#[derive(Subcommand, PartialEq, Clone, Debug)]
pub enum CloudCommand {
    /// Login to the Txtx Cloud
    #[clap(name = "login", bin_name = "login")]
    Login(LoginCommand),
    /// Start a new Cloud Surfnet instance
    #[clap(name = "start", bin_name = "start")]
    Start(CloudStartCommand),
}

#[derive(Parser, PartialEq, Clone, Debug)]
#[command(group = clap::ArgGroup::new("execution_mode").multiple(false).args(["unsupervised", "web_console", "term_console"]).required(false))]
pub struct ExecuteRunbook {
    /// Path to the manifest
    #[arg(long = "manifest-file-path", short = 'm', default_value = "./txtx.yml")]
    pub manifest_path: String,
    /// Name of the runbook as indexed in the txtx.yml, or the path of the .tx file to run
    pub runbook: String,
    /// Execute the runbook without supervision
    #[arg(long = "unsupervised", short = 'u', action=ArgAction::SetTrue, group = "execution_mode")]
    pub unsupervised: bool,
    /// Execute the runbook with supervision via the browser UI (this is the default execution mode)
    #[arg(long = "browser", short = 'b', action=ArgAction::SetTrue, group = "execution_mode")]
    pub web_console: bool,
    /// Execute the runbook with supervision via the terminal console (coming soon)
    #[arg(long = "terminal", short = 't', action=ArgAction::SetTrue, group = "execution_mode")]
    pub term_console: bool,
    /// When running in unsupervised mode, print outputs in JSON format. If a directory is provided, the output will be written a file at the directory.
    #[arg(long = "output-json")]
    pub output_json: Option<Option<String>>,
    /// Pick a specific output to stdout at the end of the execution
    #[arg(long = "output", conflicts_with = "output_json")]
    pub output: Option<String>,
    /// Explain how the runbook will be executed.
    #[arg(long = "explain", action=ArgAction::SetTrue)]
    pub explain: bool,
    /// Set the port for hosting the web UI
    #[arg(long = "port", short = 'p', default_value = txtx_supervisor_ui::DEFAULT_BINDING_PORT )]
    #[cfg(feature = "supervisor_ui")]
    pub network_binding_port: u16,
    /// Set the port for hosting the web UI
    #[arg(long = "ip", short = 'i', default_value = txtx_supervisor_ui::DEFAULT_BINDING_ADDRESS )]
    #[cfg(feature = "supervisor_ui")]
    pub network_binding_ip_address: String,
    /// Choose the environment variable to set from those configured in the txtx.yml
    #[arg(long = "env")]
    pub environment: Option<String>,
    /// A set of inputs to use for batch processing
    #[arg(long = "input")]
    pub inputs: Vec<String>,
    /// Execute the Runbook even if the cached state suggests this Runbook has already been executed
    #[arg(long = "force", short = 'f')]
    pub force_execution: bool,
    /// The log level to use for the runbook execution. Options are "trace", "debug", "info", "warn", "error".
    #[arg(long = "log-level", short = 'l', default_value = "info")]
    pub log_level: String,
    /// The directory to put runbook execution logs.
    #[arg(long = "log-path", default_value = DEFAULT_LOG_DIR.as_str())]
    pub log_dir: String,
}

impl ExecuteRunbook {
    pub fn default_localnet(runbook_name: &str) -> ExecuteRunbook {
        ExecuteRunbook {
            manifest_path: "./txtx.yml".to_string(),
            runbook: runbook_name.to_string(),
            unsupervised: true,
            web_console: false,
            term_console: false,
            output_json: Some(Some("runbook-outputs".to_string())),
            output: None,
            explain: false,
            #[cfg(feature = "supervisor_ui")]
            network_binding_port: u16::from_str(txtx_supervisor_ui::DEFAULT_BINDING_PORT).unwrap(),
            #[cfg(feature = "supervisor_ui")]
            network_binding_ip_address: txtx_supervisor_ui::DEFAULT_BINDING_ADDRESS.to_string(),
            environment: Some("localnet".to_string()),
            inputs: vec![],
            force_execution: false,
            log_level: "info".to_string(),
            log_dir: DEFAULT_LOG_DIR.as_str().to_string(),
        }
    }

    pub fn with_manifest_path(mut self, manifest_path: String) -> Self {
        self.manifest_path = manifest_path;
        self
    }

    pub fn do_start_supervisor_ui(&self) -> bool {
        self.web_console || (!self.unsupervised && !self.term_console)
    }
}

pub fn main() {
    let logger = hiro_system_kit::log::setup_logger();
    let _guard = hiro_system_kit::log::setup_global_logger(logger.clone());
    let ctx = Context {
        logger: Some(logger),
        tracer: false,
    };

    let opts: Opts = match Opts::try_parse() {
        Ok(opts) => opts,
        Err(e) => {
            println!("{}", e);
            process::exit(1);
        }
    };

    if let Err(e) = hiro_system_kit::nestable_block_on(handle_command(opts, &ctx)) {
        error!(ctx.expect_logger(), "{e}");
        std::thread::sleep(std::time::Duration::from_millis(500));
        process::exit(1);
    }
}

#[derive(Subcommand, PartialEq, Clone, Debug)]
pub enum McpCommand {}

pub async fn handle_mcp_command(_ctx: &Context) -> Result<(), String> {
    surfpool_mcp::run_server(&McpOptions::default()).await?;
    Ok(())
}

async fn handle_command(opts: Opts, ctx: &Context) -> Result<(), String> {
    match opts.command {
        Command::Simnet(cmd) => simnet::handle_start_local_surfnet_command(&cmd, ctx).await,
        Command::Completions(cmd) => generate_completion_helpers(&cmd),
        Command::Run(cmd) => handle_execute_runbook_command(cmd).await,
        Command::List(cmd) => handle_list_command(cmd, ctx).await,
        Command::Cloud(cmd) => handle_cloud_commands(cmd).await,
        Command::Mcp => handle_mcp_command(ctx).await,
    }
}

fn generate_completion_helpers(cmd: &Completions) -> Result<(), String> {
    let mut app = Opts::command();
    let file_name = cmd.shell.file_name("surfpool");
    let mut file = File::create(file_name.clone())
        .map_err(|e| format!("unable to create file {}: {}", file_name, e))?;
    clap_complete::generate(cmd.shell, &mut app, "surfpool", &mut file);
    println!("{} {}", green!("Created file"), file_name.clone());
    println!("Check your shell’s docs for how to enable completions for surfpool.");
    Ok(())
}

pub async fn handle_list_command(cmd: ListRunbooks, _ctx: &Context) -> Result<(), String> {
    let manifest_location = FileLocation::from_path_string(&cmd.manifest_path)?;
    let manifest = WorkspaceManifest::from_location(&manifest_location)?;
    if manifest.runbooks.is_empty() {
        println!(
            "{}: no runbooks referenced in the txtx.yml manifest.\nRun the command `txtx new` to create a new runbook.",
            yellow!("warning")
        );
        std::process::exit(1);
    }
    println!("{:<35}\t{}", "Name", yellow!("Description"));
    for runbook in manifest.runbooks {
        println!(
            "{:<35}\t{}",
            runbook.name,
            yellow!(format!("{}", runbook.description.unwrap_or("".into())))
        );
    }
    Ok(())
}

async fn handle_cloud_commands(cmd: CloudCommand) -> Result<(), String> {
    match cmd {
        CloudCommand::Login(cmd) => {
            txtx_cloud::login::handle_login_command(
                &cmd,
                DEFAULT_CLOUD_URL,
                &CHANGE_TO_DEFAULT_STUDIO_PORT_ONCE_SUPERVISOR_MERGED.to_string(),
                DEFAULT_ID_SVC_URL,
            )
            .await
        }
        CloudCommand::Start(cmd) => {
            cmd.start(
                DEFAULT_CLOUD_URL,
                &CHANGE_TO_DEFAULT_STUDIO_PORT_ONCE_SUPERVISOR_MERGED.to_string(),
                DEFAULT_ID_SVC_URL,
                DEFAULT_SVM_GQL_URL,
                DEFAULT_SVM_CLOUD_API_URL,
            )
            .await
        }
    }
}

pub fn setup_logger(
    log_dir: &str,
    environment_selector: Option<&str>,
    filename: &str,
    log_filter: &str,
    log_to_stdout: bool,
) -> Result<(), String> {
    let log_location = {
        let mut log_location = FileLocation::from_path_string(log_dir)?;
        if let Some(env) = environment_selector {
            log_location.append_path(env)?;
        }
        let timestamp = chrono::Local::now()
            .format("%Y-%m-%d--%H-%M-%S")
            .to_string();
        let filename = format!("{}_{}.log", filename, timestamp);
        log_location.append_path(&filename)?;

        if !log_location.exists() {
            log_location.create_dir_and_file().map_err(|e| {
                format!(
                    "Failed to create log file {}: {}",
                    log_location.to_string(),
                    e
                )
            })?;
        }
        log_location
    };

    let log_filter = match log_filter.into() {
        LogLevel::Info => log::LevelFilter::Info,
        LogLevel::Warn => log::LevelFilter::Warn,
        LogLevel::Error => log::LevelFilter::Error,
        LogLevel::Debug => log::LevelFilter::Debug,
        LogLevel::Trace => log::LevelFilter::Trace,
    };

    let colors = ColoredLevelConfig::new()
        .info(Color::Green)
        .warn(Color::Yellow)
        .error(Color::Red)
        .debug(Color::Blue)
        .trace(Color::White);

    // File branch: full format, no filtering
    let file_config = fern::Dispatch::new()
        .format(|out, message, record| {
            out.finish(format_args!(
                "[{} {} {}] {}",
                Local::now().format("%Y-%m-%d--%H-%M-%S"),
                record.level(),
                record.target(),
                message
            ))
        })
        .chain(
            fern::log_file(log_location.to_string())
                .map_err(|e| format!("Failed to create log file: {}", e))?,
        );

    // Stdout branch: filtered to only txtx/surfopol target, minimal + colored format
    let stdout_config = fern::Dispatch::new()
        .filter(|metadata| {
            metadata.target().starts_with("txtx") || metadata.target().starts_with("surfpool")
        })
        .format(move |out, message, record| {
            out.finish(format_args!(
                "{} {} {}",
                Local::now().format("%b %d %H:%M:%S%.3f"),
                colors.color(record.level()),
                message
            ))
        })
        .chain(std::io::stdout());

    let mut builder = fern::Dispatch::new().level(log_filter).chain(file_config);

    if log_to_stdout {
        builder = builder.chain(stdout_config)
    }

    builder
        .apply()
        .map_err(|e| format!("Failed to initialize logger: {}", e))?;
    Ok(())
}<|MERGE_RESOLUTION|>--- conflicted
+++ resolved
@@ -133,11 +133,7 @@
 
 #[derive(Parser, PartialEq, Clone, Debug)]
 pub struct StartSimnet {
-<<<<<<< HEAD
-    /// Path to the manifest that contains the Simnet configuration (eg. surfpool start --manifest-file-path ./Surfpool.toml)
-=======
     /// Path to the runbook manifest, used to locate the root of the project (eg. surfpool start --manifest-file-path ./txtx.toml)
->>>>>>> a67089cc
     #[arg(
         long = "manifest-file-path",
         short = 'm',
@@ -157,21 +153,6 @@
     #[arg(long = "slot-time", short = 't', default_value_t = DEFAULT_SLOT_TIME_MS)]
     pub slot_time: u64,
     /// Set a datasource RPC URL (cannot be used with --network). Can also be set via SURFPOOL_DATASOURCE_RPC_URL. (eg. surfpool start --rpc-url https://api.mainnet-beta.solana.com)
-<<<<<<< HEAD
-    #[arg(long = "rpc-url", short = 'u', conflicts_with = "network")]
-    pub rpc_url: Option<String>,
-    /// Choose a predefined network (cannot be used with --rpc-url) (eg. surfpool start --network mainnet)
-    #[arg(long = "network", short = 'n', value_enum, conflicts_with = "rpc_url")]
-    pub network: Option<NetworkType>,
-    /// Display streams of logs instead of terminal UI dashboard (default: false) (eg. surfpool start --no-tui)
-    #[clap(long = "no-tui")]
-    pub no_tui: bool,
-    /// Include debug logs (default: false) (eg. surfpool start --debug)
-    #[clap(long = "debug", action=ArgAction::SetTrue)]
-    pub debug: bool,
-    /// Disable auto deployments (default: false) (eg. surfpool start --no-deploy)
-    #[clap(long = "no-deploy")]
-=======
     #[arg(long = "rpc-url", short = 'u', conflicts_with = "network", default_value = DEFAULT_RPC_URL)]
     pub rpc_url: Option<String>,
     /// Choose a predefined network (cannot be used with --rpc-url) (eg. surfpool start --network mainnet)
@@ -191,7 +172,6 @@
     pub debug: bool,
     /// Disable auto deployments (eg. surfpool start --no-deploy)
     #[clap(long = "no-deploy", default_value = "false")]
->>>>>>> a67089cc
     pub no_deploy: bool,
     /// List of runbooks-id to run (eg. surfpool start --runbook runbook-1 --runbook runbook-2)  
     #[arg(long = "runbook", short = 'r', default_value = DEFAULT_RUNBOOK)]
@@ -202,33 +182,15 @@
     /// Quantity of tokens to airdrop
     #[arg(long = "airdrop-amount", short = 'q', default_value = DEFAULT_AIRDROP_AMOUNT)]
     pub airdrop_token_amount: u64,
-<<<<<<< HEAD
-    /// List of keypair paths to airdrop (default: ~/.config/solana/id.json) (eg. surfpool start --airdrop-keypair-path ~/.config/solana/id.json --airdrop-keypair-path ~/.config/solana/id2.json)
-    #[arg(long = "airdrop-keypair-path", short = 'k')]
-    pub airdrop_keypair_path: Vec<String>,
-    /// Disable explorer (default: false) (eg. surfpool start --no-explorer)
-    #[clap(long = "no-explorer")]
-    pub no_explorer: bool,
-    /// Watch programs in your `target/deploy` folder, and automatically re-execute the deployment runbook when the `.so` files change. (default: false)
-    #[clap(long = "watch", action=ArgAction::SetTrue)]
-=======
     /// List of keypair paths to airdrop (eg. surfpool start --airdrop-keypair-path ~/.config/solana/id.json --airdrop-keypair-path ~/.config/solana/id2.json)
     #[arg(long = "airdrop-keypair-path", short = 'k', default_value = DEFAULT_SOLANA_KEYPAIR_PATH.as_str())]
     pub airdrop_keypair_path: Vec<String>,
     /// Watch programs in your `target/deploy` folder, and automatically re-execute the deployment runbook when the `.so` files change. (eg. surfpool start --watch)
     #[clap(long = "watch", action=ArgAction::SetTrue, default_value = "false")]
->>>>>>> a67089cc
     pub watch: bool,
     /// List of geyser plugins to load (eg. surfpool start --geyser-plugin-config plugin1.json --geyser-plugin-config plugin2.json)
     #[arg(long = "geyser-plugin-config", short = 'g')]
     pub plugin_config_path: Vec<String>,
-<<<<<<< HEAD
-    /// Path to subgraph's sqlite database (default: :memory:) (eg. surfpool start --subgraph-database-path subgraph.db)
-    #[arg(long = "subgraph-database-path", short = 'd')]
-    pub subgraph_database_path: Option<String>,
-    /// Disable Studio (eg. surfpool start --no-studio) (default: false)
-    #[clap(long = "no-studio")]
-=======
     /// Path to subgraph's sqlite database (eg. surfpool start --subgraph-database-path subgraph.db)
     #[arg(
         long = "subgraph-database-path",
@@ -238,18 +200,12 @@
     pub subgraph_database_path: Option<String>,
     /// Disable Studio (eg. surfpool start --no-studio)
     #[clap(long = "no-studio", default_value = "false")]
->>>>>>> a67089cc
     pub no_studio: bool,
     /// Set the Studio port (eg. surfpool start --studio-port 8080)
     #[arg(long = "studio-port", short = 's', default_value_t = CHANGE_TO_DEFAULT_STUDIO_PORT_ONCE_SUPERVISOR_MERGED)]
     pub studio_port: u16,
-<<<<<<< HEAD
-    /// Start surfpool without a remote RPC client to simulate an offline environment (default: false) (eg. surfpool start --offline)
-    #[clap(long = "offline", action=ArgAction::SetTrue)]
-=======
     /// Start surfpool without a remote RPC client to simulate an offline environment (eg. surfpool start --offline)
     #[clap(long = "offline", action=ArgAction::SetTrue, default_value = "false")]
->>>>>>> a67089cc
     pub offline: bool,
     /// The log level to use for simnet logs. Options are "trace", "debug", "info", "warn", "error".
     #[arg(long = "log-level", short = 'l', default_value = "info")]
