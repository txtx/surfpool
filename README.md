--- conflicted
+++ resolved
@@ -22,13 +22,9 @@
 
 - Dynamic Account Fetching – Automatically retrieves necessary Mainnet accounts during transaction execution.
 
-<<<<<<< HEAD
-### Getting Started
-=======
 - Anchor Integration – Detects Anchor projects and deploys programs automatically.
 
 - Educational & Debug-Friendly – Provides clear insights into transaction execution and state changes.
->>>>>>> ce4caef1
 
 - Easy Installation – Available via Homebrew, Snap, and direct binaries.
 
@@ -97,13 +93,4 @@
 
 - Join discussions and collaborate via our [Telegram Channel](https://t.me/surfpool)
 
-<<<<<<< HEAD
-## Status
-
-`surfpool` is in active development, if you'd like to get involved, you can:
-
-- Take a stab at any of these issues: https://github.com/txtx/surfpool/issues?q=is%3Aissue%20state%3Aopen%20label%3A%22help%20wanted%22
-- Join the telegram channel https://t.me/surfpool
-=======
-Your contributions help shape the future of Surfpool, making it an essential tool for Solana developers worldwide.
->>>>>>> ce4caef1
+Your contributions help shape the future of Surfpool, making it an essential tool for Solana developers worldwide.