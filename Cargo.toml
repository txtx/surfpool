[workspace.package]
version = "0.5.0"
edition = "2021"
description = "Surfpool is the best place to train before surfing Solana."
license = "Apache-2.0"
readme = "README.md"
repository = "https://github.com/txtx/surfpool"
keywords = ["solana-programs", "web3", "solana", "blockchains"]
categories = ["cryptography"]

[workspace]
members = [
    "crates/cli",
    "crates/core", 
    "crates/gql",
    "crates/mcp",
    "crates/subgraph",
    "crates/types"
]
default-members = ["crates/cli"]
resolver = "2"

[workspace.dependencies]
agave-geyser-plugin-interface = "2.2.1"
axum = { version = "0.8.0", features = ["macros"] }
bincode = "1.3.3"
<<<<<<< HEAD
bs58 = "0.5.0"
=======
borsh = "1.5.5"
>>>>>>> bf8de748
crossbeam-channel = "0.5.15"
hex = "0.4.3"
hiro-system-kit = { version = "0.3.4" }
ipc-channel = "0.19.0"
surfpool-core = { path = "crates/core", default-features = false }
surfpool-gql = { path = "crates/gql", default-features = false }
surfpool-mcp = { path = "crates/mcp", default-features = false }
surfpool-subgraph = { path = "crates/subgraph", default-features = false }
surfpool-types = { path = "crates/types", default-features = false }
# litesvm = { path = "../litesvm/crates/litesvm", features = ["nodejs-internal"] }
litesvm = { version = "0.6.1", features = ["nodejs-internal"] }
serde = "1.0.217"
serde_bytes = "0.11.17"
serde_derive = "1.0.217" # must match the serde version, see https://github.com/serde-rs/serde/issues/2584#issuecomment-1685252251
serde_json = "1.0.135"
serde_with = "3"
solana-account = "2.2.1"
solana-account-decoder = "2.2.1"
solana-account-decoder-client-types = { version = "2.2.1" }
solana-address-lookup-table-interface = "2.2.1"
solana-blake3-hasher = { version = "2.2.1", features = ["serde"]}
solana-client = "2.2.1"
solana-clock = { version = "2.2.1", features = ["serde"]}
solana-commitment-config = "2.2.1"
solana-epoch-info = { version = "2.2.1", features = ["serde"] }
solana-epoch-schedule = "2.2.1"
solana-feature-set = "2.2.1"
solana-hash = "2.2.1"
solana-keypair = "2.2.1"
solana-message = { version = "2.2.1", features = ["serde"]}
solana-native-token = "2.2.1"
solana-packet = "2.2.1"
solana-program = "2.2.1"
solana-program-runtime = "2.2.1"
solana-pubkey = { version = "2.2.1", features = ["serde"]}
solana-rpc-client = "2.2.1"
solana-rpc-client-api = "2.2.1"
solana-runtime = "2.2.1"
solana-sdk = "2.2.1"
solana-sdk-ids = "2.2.1"
solana-signature = { version = "2.2.1", features = ["serde"]}
solana-signer = "2.2.1"
solana-system-interface = { version = "1.0.0", features = ["bincode"] }
solana-transaction = { version = "2.2.1", features = ["serde", "bincode"]}
solana-transaction-context = { version = "2.2.1", features = ["serde"]}
solana-transaction-error = { version = "2.2.1", features = ["serde"]}
solana-transaction-status = { version = "2.2.2" }
solana-version = "2.2.1"
spl-associated-token-account =  "6.0.0"
spl-token = "6.0.0"
txtx-addon-kit = { version = "0.2.12", features = ["wasm"] }
txtx-core = { version = "0.2.14" }
txtx-addon-network-svm = { version = "0.1.22" }
txtx-addon-network-svm-types = { version = "0.1.18" }
txtx-gql = { version = "0.2.6" }
txtx-supervisor-ui = { version = "0.1.6", default-features = false, features = ["crates_build"]}
txtx-cloud = "0.1.4"
tracing = "0.1"
uuid = "1.15.1"
tokio = "1.43.0"
reqwest = { version = "0.12.18", features = ["blocking", "json"] }


# [patch.crates-io]
# txtx-addon-kit = { path = "../txtx/crates/txtx-addon-kit" }
# txtx-core = { path = "../txtx/crates/txtx-core" }
# txtx-addon-network-svm = { path = "../txtx/addons/svm/core" }
# txtx-addon-network-svm-types = { path = "../txtx/addons/svm/types" }
# txtx-gql = { path = "../txtx/crates/txtx-gql" }
# txtx-supervisor-ui = { path = "../txtx/crates/txtx-supervisor-ui" }
# txtx-cloud = { path = "../txtx/crates/txtx-cloud" }<|MERGE_RESOLUTION|>--- conflicted
+++ resolved
@@ -1,5 +1,5 @@
 [workspace.package]
-version = "0.5.0"
+version = "0.4.0"
 edition = "2021"
 description = "Surfpool is the best place to train before surfing Solana."
 license = "Apache-2.0"
@@ -24,11 +24,8 @@
 agave-geyser-plugin-interface = "2.2.1"
 axum = { version = "0.8.0", features = ["macros"] }
 bincode = "1.3.3"
-<<<<<<< HEAD
+borsh = "1.5.5"
 bs58 = "0.5.0"
-=======
-borsh = "1.5.5"
->>>>>>> bf8de748
 crossbeam-channel = "0.5.15"
 hex = "0.4.3"
 hiro-system-kit = { version = "0.3.4" }
