[workspace.package]
version = "0.9.5"
edition = "2024"
description = "Surfpool is the best place to train before surfing Solana."
license = "Apache-2.0"
readme = "README.md"
repository = "https://github.com/txtx/surfpool"
keywords = ["solana-programs", "web3", "solana", "blockchains"]
categories = ["cryptography"]

[workspace]
members = [
    "crates/cli",
    "crates/core", 
    "crates/db",
    "crates/gql",
    "crates/mcp",
    "crates/subgraph",
    "crates/types"
]
exclude = ["examples/hello-geyser"]
default-members = ["crates/cli"]
resolver = "2"

[workspace.dependencies]
agave-geyser-plugin-interface = "2.2.1"
axum = { version = "0.8.0", features = ["macros"] }
blake3 = "1.8.2"
bincode = "1.3.3"
borsh = "1.5.5"
bs58 = "0.5.0"
chrono = "0.4.26"
convert_case = "0.8.0"
crossbeam-channel = "0.5.15"
hex = "0.4.3"
hiro-system-kit = { version = "0.3.4" }
ipc-channel = "0.19.0"
itertools = "0.14.0"
surfpool-core = { path = "crates/core", default-features = false }
surfpool-db = { path = "crates/db" }
surfpool-gql = { path = "crates/gql" }
surfpool-mcp = { path = "crates/mcp", default-features = false }
surfpool-subgraph = { path = "crates/subgraph", default-features = false }
surfpool-types = { path = "crates/types", default-features = false }
# litesvm = { path = "../litesvm/crates/litesvm", features = ["nodejs-internal"] }
litesvm = { version = "0.6.1", features = ["nodejs-internal"] }
serde = "1.0.217"
serde_bytes = "0.11.17"
serde_derive = "1.0.217" # must match the serde version, see https://github.com/serde-rs/serde/issues/2584#issuecomment-1685252251
serde_json = "1.0.135"
serde_with = "3"
solana-account = "2.2.1"
solana-account-decoder = "2.2.1"
solana-account-decoder-client-types = { version = "2.2.1" }
solana-address-lookup-table-interface = "2.2.1"
solana-blake3-hasher = { version = "2.2.1", features = ["serde"]}
solana-client = "2.2.1"
solana-clock = { version = "2.2.1", features = ["serde"]}
solana-commitment-config = "2.2.1"
solana-epoch-info = { version = "2.2.1", features = ["serde"] }
solana-epoch-schedule = "2.2.1"
solana-feature-set = "2.2.1"
solana-geyser-plugin-manager = "2.2.1"
solana-hash = "2.2.1"
solana-keypair = "2.2.1"
solana-message = { version = "2.2.1", features = ["serde"]}
solana-native-token = "2.2.1"
solana-packet = "2.2.1"
solana-program = "2.2.1"
solana-program-runtime = "2.2.1"
solana-pubkey = { version = "2.2.1", features = ["serde"]}
solana-rpc-client = "2.2.1"
solana-rpc-client-api = "2.2.1"
solana-runtime = "2.2.1"
solana-sdk = "2.2.1"
solana-sdk-ids = "2.2.1"
solana-signature = { version = "2.2.1", features = ["serde"]}
solana-signer = "2.2.1"
solana-system-interface = { version = "1.0.0", features = ["bincode"] }
solana-transaction = { version = "2.2.1", features = ["serde", "bincode"]}
solana-transaction-context = { version = "2.2.1", features = ["serde"]}
solana-transaction-error = { version = "2.2.1", features = ["serde"]}
solana-transaction-status = { version = "2.2.2" }
solana-version = "2.2.1"
spl-associated-token-account =  "6.0.0"
spl-token = "6.0.0"
<<<<<<< HEAD
txtx-addon-kit = { version = "0.4.1", features = ["wasm"] }
txtx-core = { version = "0.4.4" }
txtx-addon-network-svm = { version = "0.1.25" }
txtx-addon-network-svm-types = { version = "0.1.22" }
=======
txtx-addon-kit = { version = "0.4.2", features = ["wasm"] }
txtx-core = { version = "0.4.5" }
txtx-addon-network-svm = { version = "0.2.0" }
txtx-addon-network-svm-types = { version = "0.2.0" }
>>>>>>> 9dfcd773
txtx-gql = { version = "0.3.1" }
txtx-supervisor-ui = { version = "0.2.3", default-features = false, features = ["crates_build"]}
txtx-cloud = "0.1.8"
tracing = "0.1"
uuid = "1.15.1"
tokio = "1.43.0"
reqwest = { version = "0.12.18", features = ["blocking", "json"] }


[patch.crates-io]
# txtx-addon-kit = { path = "../txtx/crates/txtx-addon-kit" }
# txtx-core = { path = "../txtx/crates/txtx-core" }
# txtx-addon-network-svm = { path = "../txtx/addons/svm/core" }
# txtx-addon-network-svm-types = { path = "../txtx/addons/svm/types" }
# txtx-gql = { path = "../txtx/crates/txtx-gql" }
# txtx-supervisor-ui = { path = "../txtx/crates/txtx-supervisor-ui" }
<<<<<<< HEAD
# txtx-cloud = { path = "../txtx/crates/txtx-cloud" }
# txtx-addon-kit = { git = "ssh://git@github.com/txtx/txtx.git", branch = "feat/account-subgraphs" }
# txtx-core = { git = "ssh://git@github.com/txtx/txtx.git", branch = "feat/account-subgraphs" }
# txtx-addon-network-svm = { git = "ssh://git@github.com/txtx/txtx.git", branch = "feat/account-subgraphs" }
# txtx-addon-network-svm-types = { git = "ssh://git@github.com/txtx/txtx.git", branch = "feat/account-subgraphs" }
# txtx-gql = { git = "ssh://git@github.com/txtx/txtx.git", branch = "feat/account-subgraphs" }
# txtx-supervisor-ui = { git = "ssh://git@github.com/txtx/txtx.git", branch = "feat/account-subgraphs" }
# txtx-cloud = { git = "ssh://git@github.com/txtx/txtx.git", branch = "feat/account-subgraphs" }
=======
# txtx-cloud = { path = "../txtx/crates/txtx-cloud" }
>>>>>>> 9dfcd773
<|MERGE_RESOLUTION|>--- conflicted
+++ resolved
@@ -84,17 +84,10 @@
 solana-version = "2.2.1"
 spl-associated-token-account =  "6.0.0"
 spl-token = "6.0.0"
-<<<<<<< HEAD
-txtx-addon-kit = { version = "0.4.1", features = ["wasm"] }
-txtx-core = { version = "0.4.4" }
-txtx-addon-network-svm = { version = "0.1.25" }
-txtx-addon-network-svm-types = { version = "0.1.22" }
-=======
 txtx-addon-kit = { version = "0.4.2", features = ["wasm"] }
 txtx-core = { version = "0.4.5" }
 txtx-addon-network-svm = { version = "0.2.0" }
 txtx-addon-network-svm-types = { version = "0.2.0" }
->>>>>>> 9dfcd773
 txtx-gql = { version = "0.3.1" }
 txtx-supervisor-ui = { version = "0.2.3", default-features = false, features = ["crates_build"]}
 txtx-cloud = "0.1.8"
@@ -111,7 +104,6 @@
 # txtx-addon-network-svm-types = { path = "../txtx/addons/svm/types" }
 # txtx-gql = { path = "../txtx/crates/txtx-gql" }
 # txtx-supervisor-ui = { path = "../txtx/crates/txtx-supervisor-ui" }
-<<<<<<< HEAD
 # txtx-cloud = { path = "../txtx/crates/txtx-cloud" }
 # txtx-addon-kit = { git = "ssh://git@github.com/txtx/txtx.git", branch = "feat/account-subgraphs" }
 # txtx-core = { git = "ssh://git@github.com/txtx/txtx.git", branch = "feat/account-subgraphs" }
@@ -119,7 +111,4 @@
 # txtx-addon-network-svm-types = { git = "ssh://git@github.com/txtx/txtx.git", branch = "feat/account-subgraphs" }
 # txtx-gql = { git = "ssh://git@github.com/txtx/txtx.git", branch = "feat/account-subgraphs" }
 # txtx-supervisor-ui = { git = "ssh://git@github.com/txtx/txtx.git", branch = "feat/account-subgraphs" }
-# txtx-cloud = { git = "ssh://git@github.com/txtx/txtx.git", branch = "feat/account-subgraphs" }
-=======
-# txtx-cloud = { path = "../txtx/crates/txtx-cloud" }
->>>>>>> 9dfcd773
+# txtx-cloud = { git = "ssh://git@github.com/txtx/txtx.git", branch = "feat/account-subgraphs" }