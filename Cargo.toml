--- conflicted
+++ resolved
@@ -20,17 +20,14 @@
 resolver = "2"
 
 [workspace.dependencies]
-<<<<<<< HEAD
 agave-geyser-plugin-interface = "2.2.1"
 bincode = "1.3.3"
 ipc-channel = "0.19.0"
-=======
 surfpool-core = { path = "crates/core", default-features = false }
 surfpool-gql = { path = "crates/gql", default-features = false }
 surfpool-subgraph = { path = "crates/subgraph", default-features = false }
 surfpool-types = { path = "crates/types", default-features = false }
 # litesvm = { path = "../litesvm/crates/litesvm", features = ["nodejs-internal"] }
->>>>>>> c96f7b82
 litesvm = { version = "0.6.0", features = ["nodejs-internal"] }
 serde = "1.0.217"
 serde_bytes = "0.11.17"
@@ -63,41 +60,16 @@
 solana-transaction-error = { version = "2.2.1", features = ["serde"]}
 solana-transaction-status = { version = "2.2.2" }
 solana-version = "2.2.1"
-<<<<<<< HEAD
-surfpool-core = { path = "crates/core", default-features = false }
-surfpool-gql = { path = "crates/gql", default-features = false }
-surfpool-subgraph = { path = "crates/subgraph", default-features = false }
-surfpool-types = { path = "crates/types", default-features = false }
-=======
-solana-poh = "2.2.1"
-solana-svm = "2.2.1"
-solana-program-runtime = "2.2.1"
-agave-geyser-plugin-interface = "2.2.1"
-solana-streamer = "2.2.1"
-spl-associated-token-account = "6.0.0"
-ipc-channel = "0.19.0"
-serde = "1.0.217"
-serde_with = "3"
-serde_derive = "1.0.217" # must match the serde version, see https://github.com/serde-rs/serde/issues/2584#issuecomment-1685252251
-serde_json = "1.0.135"
->>>>>>> c96f7b82
 # txtx-addon-kit = { path = "../txtx/crates/txtx-addon-kit", features = ["wasm"]}
 # txtx-addon-network-svm = { package = "txtx-addon-network-svm", path = "../txtx/addons/svm/core" }
 # txtx-addon-network-svm-types = { package = "txtx-addon-network-svm-types", path = "../txtx/addons/svm/types" }
 # txtx-core = { path = "../txtx/crates/txtx-core" }
 # txtx-gql = { path = "../txtx/crates/txtx-gql" }
 # txtx-supervisor-ui = { path = "../txtx/crates/txtx-supervisor-ui", default-features = false, features = ["bin_build"] }
-<<<<<<< HEAD
-txtx-addon-kit = { version = "0.2.7", features = ["wasm"] }
-txtx-addon-network-svm = { version = "0.1.12" }
-txtx-addon-network-svm-types = { version = "0.1.1" }
-txtx-core = { version = "0.2.8" }
-=======
 txtx-addon-kit = { version = "0.2.9", features = ["wasm"] }
 txtx-core = { version = "0.2.12" }
 txtx-addon-network-svm = { version = "0.1.15" }
 txtx-addon-network-svm-types = { version = "0.1.14" }
->>>>>>> c96f7b82
 txtx-gql = { version = "0.2.5" }
 txtx-supervisor-ui = { version = "0.1.3", default-features = false, features = ["crates_build"]}
 uuid = "1.15.1"