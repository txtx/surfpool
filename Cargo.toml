--- conflicted
+++ resolved
@@ -68,23 +68,16 @@
 serde_json = "1.0.135"
 # txtx-addon-kit = { path = "../txtx/crates/txtx-addon-kit", features = ["wasm"]}
 # txtx-core = { path = "../txtx/crates/txtx-core" }
-<<<<<<< HEAD
 # txtx-addon-network-svm = { package = "txtx-addon-network-svm", path = "../txtx/addons/svm" }
 # txtx-gql = { path = "../txtx/crates/txtx-gql" }
 # txtx-supervisor-ui = { path = "../txtx/crates/txtx-supervisor-ui", default-features = false, features = ["bin_build"] }
+# txtx-addon-network-svm-types = { package = "txtx-addon-network-svm-types", path = "../txtx/addons/svm/types" }
 txtx-addon-kit = { version = "0.2.7", features = ["wasm"] }
 txtx-core = { version = "0.2.8" }
 txtx-addon-network-svm = { version = "0.1.11" }
+txtx-addon-network-svm-types = { version = "0.1.0" }
 txtx-gql = { version = "0.2.5" }
 txtx-supervisor-ui = { version = "0.1.3", default-features = false, features = ["crates_build"]}
-=======
-# txtx-addon-network-svm = { package = "txtx-addon-network-svm", path = "../txtx/addons/svm/core" }
-# txtx-addon-network-svm-types = { package = "txtx-addon-network-svm-types", path = "../txtx/addons/svm/types" }
-txtx-addon-kit = { version = "0.2.5", features = ["wasm"] }
-txtx-core = { version = "0.2.7" }
-txtx-addon-network-svm = { version = "0.1.8" }
-txtx-addon-network-svm-types = { version = "0.1.0" }
->>>>>>> d42b4d68
 bincode = "1.3.3"
 uuid = "1.15.1"
 anchor-lang-idl = { version = "0.1.2", features = ["convert"] }